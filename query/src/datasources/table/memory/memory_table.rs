--- conflicted
+++ resolved
@@ -105,12 +105,7 @@
 
     async fn append_data(
         &self,
-<<<<<<< HEAD
-        _ctx: DatabendQueryContextRef,
-=======
         _ctx: Arc<QueryContext>,
-        insert_plan: InsertIntoPlan,
->>>>>>> 4722ee3b
         mut stream: SendableDataBlockStream,
     ) -> Result<SendableDataBlockStream> {
         while let Some(block) = stream.next().await {
