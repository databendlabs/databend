--- conflicted
+++ resolved
@@ -56,24 +56,18 @@
             plan: Box::new(optimize(*plan)?),
         }),
         // Passthrough
-<<<<<<< HEAD
         Plan::CreateTable(_)
-        | Plan::CreateStage(_)
-        | Plan::ShowStages
         | Plan::ShowMetrics
         | Plan::ShowProcessList
         | Plan::ShowSettings
+        | Plan::CreateUser(_)
+        | Plan::CreateView(_) 
+        
+        | Plan::CreateStage(_)
+        | Plan::ShowStages
         | Plan::DropStage(_)
         | Plan::DescStage(_)
         | Plan::ListStage(_) => Ok(plan),
-=======
-        Plan::ShowMetrics
-        | Plan::ShowProcessList
-        | Plan::ShowSettings
-        | Plan::CreateTable(_)
-        | Plan::CreateUser(_)
-        | Plan::CreateView(_) => Ok(plan),
->>>>>>> bcfb88ab
     }
 }
 
