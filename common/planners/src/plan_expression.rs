--- conflicted
+++ resolved
@@ -52,19 +52,14 @@
     /// Column name.
     Column(String),
     /// Constant value.
-<<<<<<< HEAD
-    Literal(DataValue),
-    /// select * from t where xxx and exists (subquery)
     Exists(Arc<PlanNode>),
     /// select number from t where number in (1, 3, 5)
     InList(InListExpr),
-=======
     /// Note: When literal represents a column, its column_name will not be None
     Literal {
         value: DataValue,
         column_name: Option<String>,
     },
->>>>>>> c473165c
     /// A unary expression such as "NOT foo"
     UnaryExpression { op: String, expr: Box<Expression> },
 
@@ -127,7 +122,6 @@
     pub fn column_name(&self) -> String {
         match self {
             Expression::Alias(name, _expr) => name.clone(),
-<<<<<<< HEAD
             Expression::InList(_) => {
                 let mut hasher = DefaultHasher::new();
                 let name = format!("{:?}", self);
@@ -135,8 +129,6 @@
                 let hsh = hasher.finish();
                 format!("InList_{}", hsh)
             }
-            Expression::ScalarFunction { op, .. } => {
-=======
             Expression::Column(name) => name.clone(),
             Expression::Literal {
                 column_name: Some(name),
@@ -149,7 +141,6 @@
                 format!("({} {} {})", left.column_name(), op, right.column_name())
             }
             Expression::ScalarFunction { op, args } => {
->>>>>>> c473165c
                 match OP_SET.get(&op.to_lowercase().as_ref()) {
                     Some(_) => format!("{}()", op),
                     None => {
@@ -226,17 +217,13 @@
         match self {
             Expression::Alias(_, expr) => expr.to_data_type(input_schema),
             Expression::Column(s) => Ok(input_schema.field_with_name(s)?.data_type().clone()),
-<<<<<<< HEAD
-            Expression::Literal(v) => Ok(v.data_type()),
             Expression::InList(inlist_expr) => inlist_expr.expr().to_data_type(input_schema),
             Expression::Exists(_p) => Ok(DataType::Boolean),
-=======
             Expression::Literal { value, .. } => Ok(value.data_type()),
             Expression::Subquery { query_plan, .. } => Ok(Self::to_subquery_type(query_plan)),
             Expression::ScalarSubquery { query_plan, .. } => {
                 Ok(Self::to_scalar_subquery_type(query_plan))
             }
->>>>>>> c473165c
             Expression::BinaryExpression { op, left, right } => {
                 let arg_types = vec![
                     left.to_data_type(input_schema)?,
