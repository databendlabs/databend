--- conflicted
+++ resolved
@@ -265,12 +265,8 @@
         match self {
             Expression::Alias(_, expr) => expr.to_data_type(input_schema),
             Expression::Column(s) => Ok(input_schema.field_with_name(s)?.data_type().clone()),
-<<<<<<< HEAD
             Expression::InList(inlist_expr) => inlist_expr.expr().to_data_type(input_schema),
-            Expression::Literal { value, .. } => Ok(value.data_type()),
-=======
             Expression::Literal { data_type, .. } => Ok(data_type.clone()),
->>>>>>> 98e07744
             Expression::Subquery { query_plan, .. } => Ok(Self::to_subquery_type(query_plan)),
             Expression::ScalarSubquery { query_plan, .. } => {
                 Ok(Self::to_scalar_subquery_type(query_plan))
