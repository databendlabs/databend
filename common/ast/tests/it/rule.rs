// Copyright 2022 Datafuse Labs.
//
// Licensed under the Apache License, Version 2.0 (the "License");
// you may not use this file except in compliance with the License.
// You may obtain a copy of the License at
//
//     http://www.apache.org/licenses/LICENSE-2.0
//
// Unless required by applicable law or agreed to in writing, software
// distributed under the License is distributed on an "AS IS" BASIS,
// WITHOUT WARRANTIES OR CONDITIONS OF ANY KIND, either express or implied.
// See the License for the specific language governing permissions and
// limitations under the License.

use std::io::Write;

use common_ast::parser::parse_sql;
use common_ast::parser::pretty_print_error;
use common_ast::parser::rule::expr::expr;
use common_ast::parser::rule::statement::query;
use common_ast::parser::rule::statement::statement;
use common_ast::parser::token::*;
use common_exception::Result;
use goldenfile::Mint;
use nom::Parser;

macro_rules! test_parse {
    ($file:expr, $parser:expr, $source:expr $(,)*) => {
        let tokens = Tokenizer::new($source).collect::<Result<Vec<_>>>().unwrap();
        match $parser.parse(&(tokens)) {
            Ok((i, output)) if i[0].kind == TokenKind::EOI => {
                writeln!($file, "---------- Input ----------").unwrap();
                writeln!($file, "{}", $source).unwrap();
                writeln!($file, "---------- Output ---------").unwrap();
                writeln!($file, "{}", output).unwrap();
                writeln!($file, "---------- AST ------------").unwrap();
                writeln!($file, "{:#?}", output).unwrap();
                writeln!($file, "\n").unwrap();
            }
            Ok((i, output)) => {
                writeln!($file, "---------- Input ----------").unwrap();
                writeln!($file, "{}", $source).unwrap();
                writeln!($file, "---------- Output ---------").unwrap();
                writeln!($file, "{}", output).unwrap();
                writeln!($file, "---------- AST ------------").unwrap();
                writeln!($file, "{:#?}", output).unwrap();
                writeln!($file, "---------- REST -----------").unwrap();
                writeln!($file, "{:?}", i).unwrap();
                writeln!($file, "\n").unwrap();
            }
            Err(nom::Err::Error(err) | nom::Err::Failure(err)) => {
                let report = pretty_print_error($source, err.to_labels())
                    .trim_end()
                    .to_string();
                writeln!($file, "---------- Input ----------").unwrap();
                writeln!($file, "{}", $source).unwrap();
                writeln!($file, "---------- Output ---------").unwrap();
                writeln!($file, "{}", report).unwrap();
                writeln!($file, "\n").unwrap();
            }
            Err(nom::Err::Incomplete(_)) => unreachable!(),
        }
    };
}

#[test]
fn test_statement() {
    let mut mint = Mint::new("tests/it/testdata");
    let mut file = mint.new_goldenfile("statement.txt").unwrap();
    let cases = &[
        r#"show tables;"#,
        r#"show processlist;"#,
        r#"show create table a.b;"#,
        r#"explain analyze select a from b;"#,
        r#"describe a;"#,
        r#"create table if not exists a.b (c integer not null default 1, b varchar);"#,
        r#"create table if not exists a.b (c integer default 1 not null, b varchar);"#,
        r#"create table a.b like c.d;"#,
        r#"truncate table a;"#,
        r#"truncate table "a".b;"#,
        r#"drop table a;"#,
        r#"drop table if exists a."b";"#,
        r#"use "a";"#,
<<<<<<< HEAD
        r#"create database if not exists a;"#,
        r#"truncate table test;"#,
        r#"truncate table test_db.test;"#,
        r#"DROP table table1;"#,
        r#"DROP table IF EXISTS table1;"#,
        r#"CREATE TABLE t(c1 int null, c2 bigint null, c3 varchar null);"#,
        r#"CREATE TABLE t(c1 int not null, c2 bigint not null, c3 varchar not null);"#,
        r#"CREATE TABLE t(c1 int default 1);"#,
        r#"select distinct a, count(*) from t where a = 1 and b - 1 < a group by a having a = 1;"#,
        r#"select * from a, b, c;"#,
        r#"select * from a join b on a.a = b.a;"#,
        r#"select * from a left outer join b on a.a = b.a;"#,
        r#"select * from a right outer join b on a.a = b.a;"#,
        r#"select * from a full outer join b on a.a = b.a;"#,
        r#"select * from a inner join b on a.a = b.a;"#,
        r#"select * from a left outer join b using(a);"#,
        r#"select * from a right outer join b using(a);"#,
        r#"select * from a full outer join b using(a);"#,
        r#"select * from a inner join b using(a);"#,
=======
        "create database if not exists a;",
        "create table c(a DateTime null, b DateTime(3));",
>>>>>>> 6c170b4d
    ];

    for case in cases {
        let stmts = parse_sql(case).unwrap();
        assert_eq!(stmts.len(), 1);
        writeln!(file, "---------- Input ----------").unwrap();
        writeln!(file, "{}", case).unwrap();
        writeln!(file, "---------- Output ---------").unwrap();
        writeln!(file, "{}", stmts[0]).unwrap();
        writeln!(file, "---------- AST ------------").unwrap();
        writeln!(file, "{:#?}", stmts[0]).unwrap();
        writeln!(file, "\n").unwrap();
    }
}

#[test]
fn test_statement_error() {
    let mut mint = Mint::new("tests/it/testdata");
    let mut file = mint.new_goldenfile("statement-error.txt").unwrap();

    let cases = &[
        r#"create table a.b (c integer not null 1, b varchar(10))"#,
        r#"create table a (c varchar(10))"#,
        r#"create table a (c varch)"#,
        r#"drop table if a.b"#,
        r#"truncate table a.b.c.d"#,
        r#"truncate a"#,
        r#"drop a"#,
    ];

    for case in cases {
        test_parse!(file, statement, case);
    }
}

#[test]
fn test_query() {
    let mut mint = Mint::new("tests/it/testdata");
    let mut file = mint.new_goldenfile("query.txt").unwrap();
    let cases = &[
<<<<<<< HEAD
        r#"select c_count, count(*) as custdist, sum(c_acctbal) as totacctbal
            from customer, orders ODS, 
=======
        "select c_count, count(*) as custdist, sum(c_acctbal) as totacctbal
            from customer, orders ODS,
>>>>>>> 6c170b4d
                (
                    select
                        c_custkey,
                        count(o_orderkey)
                    from
                        customer left outer join orders on
                            c_custkey = o_custkey
                            and o_comment not like '%:1%:2%'
                    group by
                        c_custkey
                ) as c_orders
            group by c_count
            order by custdist desc, c_count asc, totacctbal
            limit 10, totacctbal"#,
        r#"select * from customer inner join orders on a = b limit 1"#,
        r#"select * from customer natural full join orders"#,
        r#"select * from customer natural join orders left outer join detail using (id)"#,
    ];

    for case in cases {
        test_parse!(file, query, case);
    }
}

#[test]
fn test_query_error() {
    let mut mint = Mint::new("tests/it/testdata");
    let mut file = mint.new_goldenfile("query-error.txt").unwrap();
    let cases = &[
        "select * from customer join where a = b",
        "select * from join customer",
        "select * from customer natural inner join orders on a = b",
    ];

    for case in cases {
        test_parse!(file, query, case);
    }
}

#[test]
fn test_expr() {
    let mut mint = Mint::new("tests/it/testdata");
    let mut file = mint.new_goldenfile("expr.txt").unwrap();

    let cases = &[
        r#"a"#,
        r#"1 + a * c.d"#,
        r#"col1 not between 1 and 2"#,
        r#"sum(col1)"#,
        r#"rand()"#,
        r#"rand(distinct)"#,
        r#"CAST(col1 AS BIGINT UNSIGNED)"#,
        r#"G.E.B IS NOT NULL AND col1 not between col2 and (1 + col3) DIV sum(col4)"#,
        r#"sum(CASE WHEN n2.n_name = 'GERMANY' THEN ol_amount ELSE 0 END) / CASE WHEN sum(ol_amount) = 0 THEN 1 ELSE sum(ol_amount) END"#,
        r#"p_partkey = l_partkey
            AND p_brand = 'Brand#12'
            AND p_container IN ('SM CASE', 'SM BOX', 'SM PACK', 'SM PKG')
            AND l_quantity >= CAST (1 AS smallint) AND l_quantity <= CAST (1 + 10 AS smallint)
            AND p_size BETWEEN CAST (1 AS smallint) AND CAST (5 AS smallint)
            AND l_shipmode IN ('AIR', 'AIR REG')
            AND l_shipinstruct = 'DELIVER IN PERSON'"#,
    ];

    for case in cases {
        test_parse!(file, expr, case);
    }
}

#[test]
fn test_expr_error() {
    let mut mint = Mint::new("tests/it/testdata");
    let mut file = mint.new_goldenfile("expr-error.txt").unwrap();

    let cases = &[
        r#"5 * (a and ) 1"#,
        r#"a + +"#,
        r#"G.E.B IS NOT NULL AND
            col1 NOT BETWEEN col2 AND
                AND 1 + col3 DIV sum(col4)"#,
    ];

    for case in cases {
        test_parse!(file, expr, case);
    }
}<|MERGE_RESOLUTION|>--- conflicted
+++ resolved
@@ -81,8 +81,8 @@
         r#"drop table a;"#,
         r#"drop table if exists a."b";"#,
         r#"use "a";"#,
-<<<<<<< HEAD
         r#"create database if not exists a;"#,
+        r#"create table c(a DateTime null, b DateTime(3));"#,
         r#"truncate table test;"#,
         r#"truncate table test_db.test;"#,
         r#"DROP table table1;"#,
@@ -101,10 +101,6 @@
         r#"select * from a right outer join b using(a);"#,
         r#"select * from a full outer join b using(a);"#,
         r#"select * from a inner join b using(a);"#,
-=======
-        "create database if not exists a;",
-        "create table c(a DateTime null, b DateTime(3));",
->>>>>>> 6c170b4d
     ];
 
     for case in cases {
@@ -145,13 +141,8 @@
     let mut mint = Mint::new("tests/it/testdata");
     let mut file = mint.new_goldenfile("query.txt").unwrap();
     let cases = &[
-<<<<<<< HEAD
         r#"select c_count, count(*) as custdist, sum(c_acctbal) as totacctbal
-            from customer, orders ODS, 
-=======
-        "select c_count, count(*) as custdist, sum(c_acctbal) as totacctbal
             from customer, orders ODS,
->>>>>>> 6c170b4d
                 (
                     select
                         c_custkey,
