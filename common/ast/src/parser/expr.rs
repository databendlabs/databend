--- conflicted
+++ resolved
@@ -274,14 +274,11 @@
     },
     /// An expression between parentheses
     Group(Expr<'a>),
-<<<<<<< HEAD
     DateTimeUnit {
         unit: IntervalKind,
     },
-=======
     /// `[1, 2, 3]`
     Array { exprs: Vec<Expr<'a>> },
->>>>>>> 4e2436fa
 }
 
 struct ExprParser;
@@ -436,15 +433,13 @@
                 subquery: Box::new(subquery),
             },
             ExprElement::Group(expr) => expr,
-<<<<<<< HEAD
             ExprElement::DateTimeUnit { unit } => Expr::DateTimeUnit {
                 span: elem.span.0,
                 unit,
-=======
+            }
             ExprElement::Array { exprs } => Expr::Array {
                 span: elem.span.0,
                 exprs,
->>>>>>> 4e2436fa
             },
             _ => unreachable!(),
         };
@@ -829,11 +824,8 @@
             | #group
             | #column_ref : "<column>"
             | #map_access : "[<key>] | .<key> | :<key>"
-<<<<<<< HEAD
             | #datetime_unit: "<unit>"
-=======
             | #array : "`[...]`"
->>>>>>> 4e2436fa
         ),
     )))(i)?;
 
