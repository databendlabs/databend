--- conflicted
+++ resolved
@@ -55,21 +55,11 @@
 
   build:
     runs-on:
-<<<<<<< HEAD
-      [
-        self-hosted,
-        "${{ matrix.runner }}",
-        Linux,
-        16c32g,
-        "${{ inputs.runner_provider }}",
-      ]
-=======
       - self-hosted
       - "${{ matrix.runner }}"
       - Linux
       - 16c32g
       - "${{ inputs.runner_provider }}"
->>>>>>> b281bbfc
     strategy:
       fail-fast: false
       matrix:
@@ -116,21 +106,11 @@
 
   build_address_sanitizer:
     runs-on:
-<<<<<<< HEAD
-      [
-        self-hosted,
-        "${{ matrix.runner }}",
-        Linux,
-        16c32g,
-        "${{ inputs.runner_provider }}",
-      ]
-=======
       - self-hosted
       - "${{ matrix.runner }}"
       - Linux
       - 16c32g
       - "${{ inputs.runner_provider }}"
->>>>>>> b281bbfc
     strategy:
       fail-fast: false
       matrix:
