// Copyright 2020-2021 The Datafuse Authors.
//
// SPDX-License-Identifier: Apache-2.0.

use common_datablocks::assert_blocks_eq;
use common_datavalues::DataValue;
use common_exception::Result;
use common_planners::Expression;
use common_runtime::tokio;
use tokio_stream::wrappers::ReceiverStream;
use tokio_stream::StreamExt;

<<<<<<< HEAD
use crate::api::rpc::flight_data_stream::FlightDataStream;
use crate::api::rpc::flight_dispatcher::PrepareStageInfo;
use crate::api::rpc::flight_dispatcher::Request;
use crate::api::rpc::FlightDispatcher;
use crate::configs::Config;
use crate::sessions::SessionMgr;
=======
use crate::api::rpc::FuseQueryFlightDispatcher;
use crate::api::FlightAction;
use crate::api::ShuffleAction;
use crate::tests::parse_query;
use crate::tests::try_create_sessions;
>>>>>>> 8548b8fc

#[tokio::test(flavor = "multi_thread", worker_threads = 1)]
async fn test_get_stream_with_non_exists_stream() -> Result<()> {
    let dispatcher = FuseQueryFlightDispatcher::create();

    let get_stream = dispatcher.get_stream("query_id", "stage_id", "stream_id");

    match get_stream {
        Ok(_) => assert!(
            false,
            "Return Ok in test_get_stream_with_non_exists_stream."
        ),
        Err(error) => {
            assert_eq!(error.code(), 29);
            assert_eq!(error.message(), "Stream is not found");
        }
    }

    Ok(())
}

#[tokio::test(flavor = "multi_thread", worker_threads = 1)]
async fn test_run_shuffle_action_with_no_scatters() -> Result<()> {
    if let (Some(query_id), Some(stage_id), Some(stream_id)) = generate_uuids(3) {
        let flight_dispatcher = FuseQueryFlightDispatcher::create();

        let sessions = try_create_sessions()?;
        let rpc_session = sessions.create_rpc_session(query_id.clone(), false)?;

        flight_dispatcher.shuffle_action(
            rpc_session,
            FlightAction::PrepareShuffleAction(ShuffleAction {
                query_id: query_id.clone(),
                stage_id: stage_id.clone(),
                plan: parse_query("SELECT number FROM numbers(5)")?,
                sinks: vec![stream_id.clone()],
                scatters_expression: Expression::create_literal(DataValue::UInt64(Some(1))),
            }),
        )?;

        let receiver = flight_dispatcher.get_stream(&query_id, &stage_id, &stream_id)?;
        let receiver_stream = ReceiverStream::new(receiver);
        let collect_data_blocks = receiver_stream.collect::<Result<Vec<_>>>();

        let expect = vec![
            "+--------+",
            "| number |",
            "+--------+",
            "| 0      |",
            "| 1      |",
            "| 2      |",
            "| 3      |",
            "| 4      |",
            "+--------+",
        ];

        assert_blocks_eq(expect, &collect_data_blocks.await?);
    }

    Ok(())
}

#[tokio::test(flavor = "multi_thread", worker_threads = 1)]
async fn test_run_shuffle_action_with_scatter() -> Result<()> {
    if let (Some(query_id), Some(stage_id), None) = generate_uuids(2) {
        let flight_dispatcher = FuseQueryFlightDispatcher::create();

        let sessions = try_create_sessions()?;
        let rpc_session = sessions.create_rpc_session(query_id.clone(), false)?;

        flight_dispatcher.shuffle_action(
            rpc_session,
            FlightAction::PrepareShuffleAction(ShuffleAction {
                query_id: query_id.clone(),
                stage_id: stage_id.clone(),
                plan: parse_query("SELECT number FROM numbers(5)")?,
                sinks: vec!["stream_1".to_string(), "stream_2".to_string()],
                scatters_expression: Expression::Column("number".to_string()),
            }),
        )?;

        let receiver = flight_dispatcher.get_stream(&query_id, &stage_id, "stream_1")?;
        let receiver_stream = ReceiverStream::new(receiver);
        let collect_data_blocks = receiver_stream.collect::<Result<Vec<_>>>();

        let expect = vec![
            "+--------+",
            "| number |",
            "+--------+",
            "| 0      |",
            "| 2      |",
            "| 4      |",
            "+--------+",
        ];

        assert_blocks_eq(expect, &collect_data_blocks.await?);

        let receiver = flight_dispatcher.get_stream(&query_id, &stage_id, "stream_2")?;
        let receiver_stream = ReceiverStream::new(receiver);
        let collect_data_blocks = receiver_stream.collect::<Result<Vec<_>>>();

        let expect = vec![
            "+--------+",
            "| number |",
            "+--------+",
            "| 1      |",
            "| 3      |",
            "+--------+",
        ];

        assert_blocks_eq(expect, &collect_data_blocks.await?);
    }

    Ok(())
}

<<<<<<< HEAD
fn create_dispatcher() -> Result<(FlightDispatcher, Sender<Request>)> {
    let conf = Config::default();
    let sessions = SessionMgr::from_conf(conf.clone())?;
    let dispatcher = FlightDispatcher::new(conf, sessions);
    let sender = dispatcher.run();
    Ok((dispatcher, sender))
}

=======
>>>>>>> 8548b8fc
fn generate_uuids(size: usize) -> (Option<String>, Option<String>, Option<String>) {
    match size {
        1 => (Some(uuid::Uuid::new_v4().to_string()), None, None),
        2 => (
            Some(uuid::Uuid::new_v4().to_string()),
            Some(uuid::Uuid::new_v4().to_string()),
            None,
        ),
        3 => (
            Some(uuid::Uuid::new_v4().to_string()),
            Some(uuid::Uuid::new_v4().to_string()),
            Some(uuid::Uuid::new_v4().to_string()),
        ),
        _ => panic!("Logic error for generate_uuids."),
    }
}<|MERGE_RESOLUTION|>--- conflicted
+++ resolved
@@ -9,21 +9,11 @@
 use common_runtime::tokio;
 use tokio_stream::wrappers::ReceiverStream;
 use tokio_stream::StreamExt;
-
-<<<<<<< HEAD
-use crate::api::rpc::flight_data_stream::FlightDataStream;
-use crate::api::rpc::flight_dispatcher::PrepareStageInfo;
-use crate::api::rpc::flight_dispatcher::Request;
-use crate::api::rpc::FlightDispatcher;
-use crate::configs::Config;
-use crate::sessions::SessionMgr;
-=======
 use crate::api::rpc::FuseQueryFlightDispatcher;
 use crate::api::FlightAction;
 use crate::api::ShuffleAction;
 use crate::tests::parse_query;
 use crate::tests::try_create_sessions;
->>>>>>> 8548b8fc
 
 #[tokio::test(flavor = "multi_thread", worker_threads = 1)]
 async fn test_get_stream_with_non_exists_stream() -> Result<()> {
@@ -140,17 +130,6 @@
     Ok(())
 }
 
-<<<<<<< HEAD
-fn create_dispatcher() -> Result<(FlightDispatcher, Sender<Request>)> {
-    let conf = Config::default();
-    let sessions = SessionMgr::from_conf(conf.clone())?;
-    let dispatcher = FlightDispatcher::new(conf, sessions);
-    let sender = dispatcher.run();
-    Ok((dispatcher, sender))
-}
-
-=======
->>>>>>> 8548b8fc
 fn generate_uuids(size: usize) -> (Option<String>, Option<String>, Option<String>) {
     match size {
         1 => (Some(uuid::Uuid::new_v4().to_string()), None, None),
