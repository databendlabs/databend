// Copyright 2020-2021 The Datafuse Authors.
//
// SPDX-License-Identifier: Apache-2.0.

use std::collections::HashMap;
use std::sync::Arc;

use common_datablocks::DataBlock;
use common_datavalues::columns::DataColumn;
use common_datavalues::DataSchemaRef;
use common_datavalues::DataValue;
use common_exception::ErrorCode;
use common_exception::Result;
use common_planners::Expression;
use common_planners::ExpressionAction;
use common_planners::ExpressionChain;
use common_tracing::tracing;

/// ExpressionExecutor is a helper struct for expressions and projections
/// Aggregate functions is not covered, because all expressions in aggregate functions functions are executed.
#[derive(Debug, Clone)]
pub struct ExpressionExecutor {
    // description of this executor
    description: String,
    input_schema: DataSchemaRef,
    output_schema: DataSchemaRef,
    chain: Arc<ExpressionChain>,
    // whether to perform alias action in executor
    alias_project: bool,
}

impl ExpressionExecutor {
    pub fn try_create(
        description: &str,
        input_schema: DataSchemaRef,
        output_schema: DataSchemaRef,
        exprs: Vec<Expression>,
        alias_project: bool,
    ) -> Result<Self> {
        let chain = ExpressionChain::try_create(input_schema.clone(), &exprs)?;

        Ok(Self {
            description: description.to_string(),
            input_schema,
            output_schema,
            chain: Arc::new(chain),
            alias_project,
        })
    }

    pub fn validate(&self) -> Result<()> {
        Ok(())
    }

    pub fn execute(
        &self,
        block: &DataBlock,
        exists_res: Option<&HashMap<String, bool>>,
    ) -> Result<DataBlock> {
        tracing::debug!(
            "({:#}) execute, actions: {:?}",
            self.description,
            self.chain.actions
        );

<<<<<<< HEAD
        println!(
            "({:#}) execute, actions: {:?}",
            self.description,
            self.chain.actions
        );


        let mut column_map: HashMap<String, DataColumnarValue> = HashMap::new();
=======
        let mut column_map: HashMap<String, DataColumn> = HashMap::new();
>>>>>>> f22018b1

        // a + 1 as b, a + 1 as c
        let mut alias_map: HashMap<String, Vec<String>> = HashMap::new();

        for f in block.schema().fields().iter() {
            column_map.insert(
                f.name().clone(),
                block.try_column_by_name(f.name())?.clone(),
            );
        }

        let rows = block.num_rows();
        if let Some(map) = exists_res {
            for (name, b) in map {
                let b = DataColumn::Constant(DataValue::Boolean(Some(*b)), rows).to_array()?;
                column_map.insert(name.to_string(), DataColumn::Array(b));
            }
        }

        for action in self.chain.actions.iter() {
            if let ExpressionAction::Alias(alias) = action {
                if let Some(v) = alias_map.get_mut(&alias.arg_name) {
                    v.push(alias.name.clone());
                } else {
                    alias_map.insert(alias.arg_name.clone(), vec![alias.name.clone()]);
                }
            }
            println!("action={:?}", action);
            println!("column_map={:?}", column_map);
            println!("action name={:?}", action.column_name());

            if column_map.contains_key(action.column_name()) {
                continue;
            }

            match action {
                ExpressionAction::Input(input) => {
                    let column = block.try_column_by_name(&input.name)?.clone();
                    column_map.insert(input.name.clone(), column);
                }
                ExpressionAction::Function(f) => {
                    // check if it's cached
                    let arg_columns = f
                        .arg_names
                        .iter()
                        .map(|arg| {
                            column_map.get(arg).cloned().ok_or_else(|| {
                                ErrorCode::LogicalError(
                                    "Arguments must be prepared before function transform",
                                )
                            })
                        })
                        .collect::<Result<Vec<DataColumn>>>()?;

                    let func = f.to_function()?;
                    let column = func.eval(&arg_columns, rows)?;
                    column_map.insert(f.name.clone(), column);
                }
                ExpressionAction::Constant(constant) => {
                    let column = DataColumn::Constant(constant.value.clone(), rows);
                    column_map.insert(constant.name.clone(), column);
                }
                ExpressionAction::Exists(exists) => {
                    let res = column_map.get(&exists.name);
                    if res.is_none() {
                        return Err(ErrorCode::LogicalError(
                            "Exist subquery must be prepared before the main query's execution",
                        ));
                    }
                }
                ExpressionAction::InList(inlist) => {
                    println!("inlist={:?}", inlist); 
                    println!("rows={:?}", rows); 
                    println!("datablock={:?}", block); 
                }
                _ => {}
            }
        }

        if self.alias_project {
            for (k, v) in alias_map.iter() {
                let column = column_map.get(k).cloned().ok_or_else(|| {
                    ErrorCode::LogicalError("Arguments must be prepared before alias transform")
                })?;

                for name in v.iter() {
                    column_map.insert(name.clone(), column.clone());
                }
            }
        }

        let mut project_columns = Vec::with_capacity(self.output_schema.fields().len());
        for f in self.output_schema.fields() {
            let column = column_map.get(f.name()).ok_or_else(|| {
                ErrorCode::LogicalError(format!(
                    "Projection column: {} not exists in {:?}, there are bugs!",
                    f.name(),
                    column_map.keys()
                ))
            })?;
            project_columns.push(column.clone());
        }
        // projection to remove unused columns
        Ok(DataBlock::create(
            self.output_schema.clone(),
            project_columns,
        ))
    }
}<|MERGE_RESOLUTION|>--- conflicted
+++ resolved
@@ -63,7 +63,6 @@
             self.chain.actions
         );
 
-<<<<<<< HEAD
         println!(
             "({:#}) execute, actions: {:?}",
             self.description,
@@ -71,10 +70,7 @@
         );
 
 
-        let mut column_map: HashMap<String, DataColumnarValue> = HashMap::new();
-=======
         let mut column_map: HashMap<String, DataColumn> = HashMap::new();
->>>>>>> f22018b1
 
         // a + 1 as b, a + 1 as c
         let mut alias_map: HashMap<String, Vec<String>> = HashMap::new();
