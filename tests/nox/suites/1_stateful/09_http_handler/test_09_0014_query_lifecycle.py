import json

import requests
import time
import pytest

auth = ("root", "")
STICKY_HEADER = "X-DATABEND-STICKY-NODE"

timezone = "Asia/Shanghai"
geometry_output_format = "EWKB"

scan_progress = "scan_progress"


def patch_json(resp):
    if resp.get("stats", {}).get("running_time_ms"):
        resp["stats"]["running_time_ms"] = 0

    # flaky value in cluster
    if resp.get("stats", {}).get("scan_progress"):
        resp["stats"]["scan_progress"] = scan_progress
    return resp


def do_query(query, timeout=10, pagination=None, port=8000, patch=True):
    """Execute a query with configurable timeout and pagination."""
    session = {
        "settings": {
            "http_handler_result_timeout_secs": f"{timeout}",
            "timezone": f"{timezone}",
            "geometry_output_format": f"{geometry_output_format}",
        }
    }

    if pagination is None:
        pagination = {
            "wait_time_secs": 2,
            "max_rows_per_page": 4,
            "max_rows_in_buffer": 3,
        }

    url = f"http://localhost:{port}/v1/query"
    query_payload = {
        "sql": query,
        "pagination": pagination,
        "session": session,
    }
    headers = {"Content-Type": "application/json"}

    response = requests.post(url, headers=headers, json=query_payload, auth=auth)
    if patch:
        return patch_json(response.json())
    else:
        return response.json()


def get_query_state(query_id, node_id):
    """Get the current state of a query."""
    headers = {
        "Content-Type": "application/json",
        STICKY_HEADER: node_id,
    }
    url = f"http://localhost:8000/v1/query/{query_id}"
    response = requests.get(url, headers=headers, auth=auth)
    return response.status_code, patch_json(response.json())


def get_next_page(next_uri, node_id):
    """Fetch the next page of results."""
    headers = {STICKY_HEADER: node_id}
    url = f"http://localhost:8000/{next_uri}"
    response = requests.get(url, headers=headers, auth=auth)
    return response.status_code, patch_json(response.json())


def finalize_query(final_uri, node_id):
    """Finalize a query (CloseReason::Finalized)."""
    headers = {STICKY_HEADER: node_id}
    url = f"http://localhost:8000/{final_uri}"
    response = requests.get(url, headers=headers, auth=auth)
    return response.status_code, patch_json(response.json())


def cancel_query(query_id, node_id):
    """Cancel a query (CloseReason::Canceled)."""
    headers = {
        "Content-Type": "application/json",
        STICKY_HEADER: node_id,
    }
    url = f"http://localhost:8000/v1/query/{query_id}/kill"
    response = requests.post(url, headers=headers, auth=auth)
    return response


def do_hb(resps):
    m = {}
    for resp in resps:
        m.setdefault(resp.get("node_id"), []).append(resp.get("id"))
    headers = {
        "Content-Type": "application/json",
    }
    hb_uri = f"http://localhost:8000/v1/session/heartbeat"
    payload = {"node_to_queries": m}
    resp = requests.post(hb_uri, headers=headers, json=payload, auth=auth)
    return resp.status_code, resp.json()


@pytest.mark.parametrize("rows", [8, 7])
def test_query_lifecycle_finalized(rows):
    """
    Test the Finalized close reason path.

    Verifies:
    - Query executes successfully
    - Data can be fetched via pagination
    - Final endpoint closes query with CloseReason::Finalized
    - Subsequent page requests fail with appropriate error
    """
    # Start query with pagination

    max_rows_per_page = 4
    timeout = 3

    pagination = {
        "wait_time_secs": 2,
        "max_rows_per_page": max_rows_per_page,
        "max_rows_in_buffer": max_rows_per_page,
    }

    resp0 = do_query(
        f"select number from numbers({rows}) order by number",
        timeout=timeout,
        pagination=pagination,
    )

    query_id = resp0.get("id")
    node_id = resp0.get("node_id")
    sessions_internal = resp0.get("session", {}).get("internal")
    assert json.loads(sessions_internal) == {
        "last_node_id": node_id,
        "last_query_ids": [
            query_id,
        ],
    }
    progress = {"rows": rows, "bytes": rows * 8}

    exp = {
        "id": query_id,
        "session_id": "",
        "node_id": node_id,
        "error": None,
        "state": "Running",
        "warnings": [],
        "affect": None,
        "has_result_set": True,
        "schema": [{"name": "number", "type": "UInt64"}],
        "data": [["0"], ["1"], ["2"], ["3"]],
        "result_timeout_secs": timeout,
        "stats": {
            "scan_progress": scan_progress,
            "write_progress": {"rows": 0, "bytes": 0},
            "result_progress": progress,
            "total_scan": progress,
            "spill_progress": {"file_nums": 0, "bytes": 0},
            "running_time_ms": 0,
        },
        "stats_uri": f"/v1/query/{query_id}",
        "final_uri": f"/v1/query/{query_id}/final",
        "next_uri": f"/v1/query/{query_id}/page/1",
        "kill_uri": f"/v1/query/{query_id}/kill",
        "settings": {
            "timezone": "Asia/Shanghai",
            "geometry_output_format": f"{geometry_output_format}",
        },
        "session": {
            "catalog": "default",
            "database": "default",
            "internal": sessions_internal,
            "need_keep_alive": False,
            "need_sticky": False,
            "role": "account_admin",
            "settings": {
                "http_handler_result_timeout_secs": f"{timeout}",
                "timezone": f"{timezone}",
                "geometry_output_format": f"{geometry_output_format}",
            },
            "txn_state": "AutoCommit",
        },
    }

    assert resp0 == exp

    exp_state = {
        "error": None,
        "state": "Succeeded",
        "warnings": [],
        "stats": {
            "scan_progress": scan_progress,
            "write_progress": {"rows": 0, "bytes": 0},
            "result_progress": progress,
            "total_scan": progress,
            "spill_progress": {"file_nums": 0, "bytes": 0},
            "running_time_ms": 0,
        },
    }
    status_code, resp_state = get_query_state(query_id, node_id)

    resp_state["state"] in ["Succeeded", "Running"]
    resp_state["state"] = "Succeeded"
    assert (status_code, resp_state) == (200, exp_state)

    assert do_hb([resp0]) == (200, {"queries_to_remove": []})

    ##  Fetch page 1, support retry

    # not return session since nothing changed
    exp["session"] = None
    exp["state"] = "Succeeded"
    if rows == 8:
        exp["next_uri"] = f"/v1/query/{query_id}/page/2"

    elif rows == 7:
        exp["next_uri"] = f"/v1/query/{query_id}/final"

    exp["data"] = [["4"], ["5"], ["6"]] if rows == 7 else [["4"], ["5"], ["6"], ["7"]]
    for i in range(3):
        status_code, resp1 = get_next_page(resp0.get("next_uri"), node_id)
        if rows == 8:
            # todo: it is better to return "Succeeded" as long as the data is drained, but this is not big issue since it is unlikely that rows of result is exactly multiple of the page size
            resp1["state"] in ["Succeeded", "Running"]
            resp1["state"] = "Succeeded"
        assert status_code == 200, resp1
        # not return session since nothing changed
        assert resp1 == exp, i

    exp["next_uri"] = f"/v1/query/{query_id}/final"
    exp["data"] = []
    if rows == 8:
        large_page_no = 4
        for i in range(3):
            status_code, resp2 = get_next_page(resp1.get("next_uri"), node_id)
            assert status_code == 200, resp2
            assert resp2 == exp, i
            assert (status_code, resp2) == (200, exp)
    elif rows == 7:
        large_page_no = 3

    assert do_hb([resp0]) == (200, {"queries_to_remove": [query_id]})

    # Fetch the page 0 result in 404
<<<<<<< HEAD
    assert get_next_page(f"/v1/query/{query_id}/page/0", node_id) == (404,  {"error":{"code":404,"message":"Invalid page number: requested 0, current page is 2"}})
    assert get_next_page(f"/v1/query/{query_id}/page/{large_page_no}", node_id) == (404, {"error":{"code":404,"message":f"Invalid page number: requested {large_page_no}, current page is 2"}})
=======
    assert get_next_page(f"/v1/query/{query_id}/page/0", node_id) == (
        404,
        {
            "error": {
                "code": 404,
                "message": "[HTTP-QUERY] Invalid page number: requested 0, current page is 2",
            }
        },
    )
    assert get_next_page(f"/v1/query/{query_id}/page/{large_page_no}", node_id) == (
        404,
        {
            "error": {
                "code": 404,
                "message": f"[HTTP-QUERY] Invalid page number: requested {large_page_no}, current page is 2",
            }
        },
    )
>>>>>>> fcda93b1

    # Finalize the query (CloseReason::Finalized),  support retry
    exp["next_uri"] = None
    for i in range(3):
        status_code, final_resp = finalize_query(resp0.get("final_uri"), node_id)
        assert status_code == 200, final_resp
        assert final_resp == exp

    cancel_resp = cancel_query(query_id, node_id)
    assert cancel_resp.status_code == 200

    # Fetch the page 0 result in 400
<<<<<<< HEAD
    assert get_next_page(f"/v1/query/{query_id}/page/0", node_id) == (400, {"error":{"code":400,"message":f"Query {query_id} is closed for finalized"}})
=======
    assert get_next_page(f"/v1/query/{query_id}/page/0", node_id) == (
        400,
        {
            "error": {
                "code": 400,
                "message": f"[HTTP-QUERY] Query {query_id} is closed for finalized",
            }
        },
    )
>>>>>>> fcda93b1
    assert do_hb([resp0]) == (200, {"queries_to_remove": [query_id]})
    # assert get_query_state(query_id, node_id) == (200, exp_state)

    time.sleep(timeout + 2)

    # 404 after tombstone timeout
    status_code, resp_state = get_query_state(query_id, node_id)
    assert status_code == 404, resp_state


def test_query_lifecycle_canceled():
    """
    Test the Canceled close reason path.

    Verifies:
    - Query can be canceled mid-execution
    - Cancel endpoint returns CloseReason::Canceled
    - Query state reflects cancellation
    - Subsequent operations fail appropriately
    """
    timeout = 2

    # Start a long-running query
    resp = do_query("select * from numbers(1000000)", timeout=timeout)

    assert resp.get("error") is None, f"Query failed: {resp}"
    query_id = resp.get("id")
    node_id = resp.get("node_id")

    # Give it a moment to start
    time.sleep(0.5)

    # Cancel the query (CloseReason::Canceled)
    for i in range(2):
        cancel_resp = cancel_query(query_id, node_id)
        assert cancel_resp.status_code == 200, f"Cancel failed: {cancel_resp.text}"
        assert cancel_resp.text == "", f"Cancel failed: {cancel_resp.text}"

<<<<<<< HEAD
    assert get_next_page(f"/v1/query/{query_id}/page/0", node_id) == (400, {"error":{"code":400,"message":f"Query {query_id} is closed for canceled"}})
=======
    assert get_next_page(f"/v1/query/{query_id}/page/0", node_id) == (
        400,
        {
            "error": {
                "code": 400,
                "message": f"[HTTP-QUERY] Query {query_id} is closed for canceled",
            }
        },
    )
>>>>>>> fcda93b1
    status_code, resp_state = get_query_state(query_id, node_id)
    assert status_code == 200
    assert resp_state.get("state") == "Failed"
    assert resp_state.get("error") is None

    assert do_hb([resp]) == (200, {"queries_to_remove": [query_id]})

    time.sleep(timeout + 2)
    status_code, resp = get_query_state(query_id, node_id)
    assert status_code == 404


# 100: running
# 11: execute ended, client fetching
# 9: drained but not finalized
@pytest.mark.parametrize("rows", [9, 11, 100])
def test_query_lifecycle_timeout(rows):
    # todo: drained should not get timeout
    """
    Test is_data_drained flag in ClientState.

    Verifies:
    - Small result set gets drained in initial response
    - Drained state affects heartbeat behavior
    - next_uri is None when data is drained
    todo:

    """
    # Query that returns small result - should drain immediately

    wait_time_secs = 2
    timeout = 2

    pagination = {
        "wait_time_secs": wait_time_secs,
        "max_rows_per_page": 10,
        "max_rows_in_buffer": 10,
    }
    start = time.time()
    resp = do_query(
        f"select * from numbers({rows})", timeout=timeout, pagination=pagination
    )
    end = time.time()
    assert end - start < 1

    if rows < 10:
        assert "final" in resp.get("next_uri")
        assert resp.get("state") == "Succeeded"
    else:
        assert "page" in resp.get("next_uri")
        assert resp.get("state") == "Running"

    time.sleep(timeout + wait_time_secs + 1)

    node_id = resp.get("node_id")
    query_id = resp.get("id")
    uri_page_0 = f"/v1/query/{query_id}/page/0"
<<<<<<< HEAD
    assert get_next_page(uri_page_0, node_id) == (400, {"error":{"code":400,"message":f"Query {query_id} is closed for timed out"}})
=======
    assert get_next_page(uri_page_0, node_id) == (
        400,
        {
            "error": {
                "code": 400,
                "message": f"[HTTP-QUERY] Query {query_id} is closed for timed out",
            }
        },
    )
>>>>>>> fcda93b1

    assert do_hb([resp]) == (200, {"queries_to_remove": [query_id]})

    time.sleep(timeout)

    assert get_next_page(resp.get("next_uri"), node_id)[0] == 404


def test_query_lifecycle_timeout_polling():
    """
    Test that polling (with wait_time_secs) affects timeout calculation.

    Verifies:
    - is_polling parameter in update_expire_time
    - Polling adds wait_time_secs to timeout
    - Non-polling uses just result_timeout_secs
    """
    timeout_secs = 3
    wait_time_secs = 5

    start = time.time()
    resp = do_query(
        "select (number % 3)::string, number % 4 , number % 100, sum(number) from numbers(1000000000) group by all ignore_result",
        timeout=timeout_secs,
        pagination={
            "wait_time_secs": wait_time_secs,
            "max_rows_per_page": 5,
            "max_rows_in_buffer": 3,
        },
        patch=False,
    )
    end = time.time()

    assert resp.get("error") is None
    assert resp.get("stats", {}).get("running_time_ms") >= wait_time_secs
    assert end - start >= wait_time_secs
    assert end - start < wait_time_secs + timeout_secs

    node_id = resp.get("node_id")

    # This fetch happens shortly after timeout but within polling window
    code, next_resp = get_next_page(resp.get("next_uri"), node_id)
    # May succeed or fail depending on exact timing
    assert code == 200, next_resp


# todo refactor /v1/state, return client_state
# each lifecycle end with a hb removed tests

if __name__ == "__main__":
    pytest.main([__file__, "-v", "-s"])<|MERGE_RESOLUTION|>--- conflicted
+++ resolved
@@ -249,10 +249,6 @@
     assert do_hb([resp0]) == (200, {"queries_to_remove": [query_id]})
 
     # Fetch the page 0 result in 404
-<<<<<<< HEAD
-    assert get_next_page(f"/v1/query/{query_id}/page/0", node_id) == (404,  {"error":{"code":404,"message":"Invalid page number: requested 0, current page is 2"}})
-    assert get_next_page(f"/v1/query/{query_id}/page/{large_page_no}", node_id) == (404, {"error":{"code":404,"message":f"Invalid page number: requested {large_page_no}, current page is 2"}})
-=======
     assert get_next_page(f"/v1/query/{query_id}/page/0", node_id) == (
         404,
         {
@@ -271,7 +267,6 @@
             }
         },
     )
->>>>>>> fcda93b1
 
     # Finalize the query (CloseReason::Finalized),  support retry
     exp["next_uri"] = None
@@ -284,9 +279,6 @@
     assert cancel_resp.status_code == 200
 
     # Fetch the page 0 result in 400
-<<<<<<< HEAD
-    assert get_next_page(f"/v1/query/{query_id}/page/0", node_id) == (400, {"error":{"code":400,"message":f"Query {query_id} is closed for finalized"}})
-=======
     assert get_next_page(f"/v1/query/{query_id}/page/0", node_id) == (
         400,
         {
@@ -296,7 +288,6 @@
             }
         },
     )
->>>>>>> fcda93b1
     assert do_hb([resp0]) == (200, {"queries_to_remove": [query_id]})
     # assert get_query_state(query_id, node_id) == (200, exp_state)
 
@@ -335,9 +326,6 @@
         assert cancel_resp.status_code == 200, f"Cancel failed: {cancel_resp.text}"
         assert cancel_resp.text == "", f"Cancel failed: {cancel_resp.text}"
 
-<<<<<<< HEAD
-    assert get_next_page(f"/v1/query/{query_id}/page/0", node_id) == (400, {"error":{"code":400,"message":f"Query {query_id} is closed for canceled"}})
-=======
     assert get_next_page(f"/v1/query/{query_id}/page/0", node_id) == (
         400,
         {
@@ -347,7 +335,6 @@
             }
         },
     )
->>>>>>> fcda93b1
     status_code, resp_state = get_query_state(query_id, node_id)
     assert status_code == 200
     assert resp_state.get("state") == "Failed"
@@ -405,9 +392,6 @@
     node_id = resp.get("node_id")
     query_id = resp.get("id")
     uri_page_0 = f"/v1/query/{query_id}/page/0"
-<<<<<<< HEAD
-    assert get_next_page(uri_page_0, node_id) == (400, {"error":{"code":400,"message":f"Query {query_id} is closed for timed out"}})
-=======
     assert get_next_page(uri_page_0, node_id) == (
         400,
         {
@@ -417,7 +401,6 @@
             }
         },
     )
->>>>>>> fcda93b1
 
     assert do_hb([resp]) == (200, {"queries_to_remove": [query_id]})
 
