--- conflicted
+++ resolved
@@ -1,15 +1,8 @@
-<<<<<<< HEAD
---- named internal stage
-1	2	3
-4	5	6
-=======
-USE_PARQUET2=0
 --- named internal stage
 2	45	789
 1	2	3
 4	5	6
 2	45	789
->>>>>>> 7a1183a4
 --- external stage
 1	2	3
 4	5	6
@@ -17,9 +10,6 @@
 1	2	3
 4	5	6
 --- variant named internal stage
-<<<<<<< HEAD
-=======
 2	70	816
->>>>>>> 7a1183a4
 1	[1,2,3]
 2	{"k":"v"}