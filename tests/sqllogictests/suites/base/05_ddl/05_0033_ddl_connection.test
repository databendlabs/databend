statement ok
DROP CONNECTION IF EXISTS test_conn

statement error 2510.*Connection 'test_conn' does not exist.
DROP CONNECTION test_conn

statement error (?s)1005.*unexpected end of line
CREATE CONNECTION test_conn

statement error 1005
CREATE CONNECTION test_conn TYPE='S3'

statement error 4000.*protocol azblob2 is not supported yet
CREATE CONNECTION test_conn STORAGE_TYPE='azblob2'

statement error 4000.*invalid input parameter \(endpoint_url is required for storage azblob\)
CREATE CONNECTION test_conn STORAGE_TYPE='azblob'

statement error 4000.*invalid input parameter
CREATE CONNECTION test_conn STORAGE_TYPE='azblob' ENDPOINT_URL='http://s3.amazonaws.com' ARG='arg'

statement ok
CREATE CONNECTION test_conn STORAGE_TYPE='azblob' ENDPOINT_URL='http://s3.amazonaws.com'

statement error 2512.*Connection 'test_conn' already exists.
CREATE CONNECTION test_conn STORAGE_TYPE='azblob' ENDPOINT_URL='http://s3.amazonaws.com'

query TTT
DESC CONNECTION test_conn
----
test_conn azblob endpoint_url=******com

query TTT
SHOW CONNECTIONS
----
test_conn azblob endpoint_url=******com

statement ok
DROP CONNECTION test_conn

statement ok
DROP CONNECTION IF EXISTS test_conn

statement error 2510.*Connection 'test_conn' does not exist.
DESC CONNECTION test_conn

query TTT
SHOW CONNECTIONS
----

<<<<<<< HEAD
=======
statement ok
DROP CONNECTION IF EXISTS test_replace_conn

>>>>>>> 0e64c728
statement error 1005
CREATE OR REPLACE CONNECTION IF NOT EXISTS test_replace_conn STORAGE_TYPE='azblob' ENDPOINT_URL='http://s3.amazonaws.com';

statement ok
CREATE OR REPLACE CONNECTION test_replace_conn STORAGE_TYPE='azblob' ENDPOINT_URL='http://s3.amazonaws.com';

statement ok
<<<<<<< HEAD
CREATE OR REPLACE CONNECTION test_replace_conn STORAGE_TYPE='azblob2' ENDPOINT_URL='http://s3.amazonaws.com';
=======
CREATE OR REPLACE CONNECTION test_replace_conn STORAGE_TYPE='S3';

statement ok
DROP CONNECTION IF EXISTS test_replace_conn
>>>>>>> 0e64c728
<|MERGE_RESOLUTION|>--- conflicted
+++ resolved
@@ -48,12 +48,9 @@
 SHOW CONNECTIONS
 ----
 
-<<<<<<< HEAD
-=======
 statement ok
 DROP CONNECTION IF EXISTS test_replace_conn
 
->>>>>>> 0e64c728
 statement error 1005
 CREATE OR REPLACE CONNECTION IF NOT EXISTS test_replace_conn STORAGE_TYPE='azblob' ENDPOINT_URL='http://s3.amazonaws.com';
 
@@ -61,11 +58,7 @@
 CREATE OR REPLACE CONNECTION test_replace_conn STORAGE_TYPE='azblob' ENDPOINT_URL='http://s3.amazonaws.com';
 
 statement ok
-<<<<<<< HEAD
-CREATE OR REPLACE CONNECTION test_replace_conn STORAGE_TYPE='azblob2' ENDPOINT_URL='http://s3.amazonaws.com';
-=======
 CREATE OR REPLACE CONNECTION test_replace_conn STORAGE_TYPE='S3';
 
 statement ok
-DROP CONNECTION IF EXISTS test_replace_conn
->>>>>>> 0e64c728
+DROP CONNECTION IF EXISTS test_replace_conn