--- conflicted
+++ resolved
@@ -215,16 +215,11 @@
     │           ├── cpu time: <slt:ignore>
     │           ├── wait time: <slt:ignore>
     │           ├── output rows: 1
-<<<<<<< HEAD
-    │           ├── output bytes: 31.00 B
-    │           ├── bytes scanned: 31.00 B
+    │           ├── output bytes: <slt:ignore>
+    │           ├── bytes scanned: <slt:ignore>
     │           ├── bytes scanned from remote: <slt:ignore>
     │           ├── bytes scanned from local cache: <slt:ignore>
     │           ├── bytes scanned from memory cache: <slt:ignore>
-=======
-    │           ├── output bytes: <slt:ignore>
-    │           ├── bytes scanned: <slt:ignore>
->>>>>>> 8b4a5586
     │           ├── runtime filter inlist/min-max time: <slt:ignore>
     │           ├── table: default.default.author
     │           ├── scan id: 1
