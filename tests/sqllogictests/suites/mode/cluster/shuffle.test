statement ok
create or replace table t1 as select * from numbers(5);

statement ok
create or replace table t2(number uint64);

statement ok
insert into t2(number) select * from numbers(10);

statement ok
delete from t2 where number % 3 = 0;

statement ok
insert into t2 select * from numbers(8);

statement ok
set disable_join_reorder = 1;

statement ok
set enable_shuffle_sort = 0;

query T
explain select * from (select t1.number, t2.number from t1 right outer join (SELECT number FROM t2 QUALIFY row_number() OVER (PARTITION BY number ORDER BY number DESC ) = 1) AS t2 ON t1.number = t2.number) as tt(a, b) order by a;
----
Sort(Final)
├── output columns: [t1.number (#0), t2.number (#1)]
├── sort keys: [number ASC NULLS LAST]
├── estimated rows: 7.00
└── Exchange
    ├── output columns: [t1.number (#0), t2.number (#1), #_order_col]
    ├── exchange type: Merge
    └── Sort(Partial)
        ├── output columns: [t1.number (#0), t2.number (#1), #_order_col]
        ├── sort keys: [number ASC NULLS LAST]
        ├── estimated rows: 7.00
        └── HashJoin
            ├── output columns: [t1.number (#0), t2.number (#1)]
            ├── join type: RIGHT OUTER
            ├── build keys: [t2.number (#1)]
            ├── probe keys: [t1.number (#0)]
            ├── keys is null equal: [false]
            ├── filters: []
            ├── build join filters(distributed):
<<<<<<< HEAD
            │   └── filter id:0, build key:t2.number (#1), probe targets:[t1.number (#0)@scan0], filter type:bloom,inlist,min_max
            ├── estimated rows: 0.01
=======
            │   └── filter id:0, build key:t2.number (#1), probe key:t1.number (#0), filter type:inlist,min_max
            ├── estimated rows: 7.00
>>>>>>> 33102cce
            ├── Filter(Build)
            │   ├── output columns: [t2.number (#1)]
            │   ├── filters: [row_number() OVER (PARTITION BY number ORDER BY number DESC) (#2) = 1]
            │   ├── estimated rows: 7.00
            │   └── Window
            │       ├── output columns: [t2.number (#1), row_number() OVER (PARTITION BY number ORDER BY number DESC) (#2)]
            │       ├── aggregate function: [row_number]
            │       ├── partition by: [number]
            │       ├── order by: [number]
            │       ├── frame: [Range: Preceding(None) ~ CurrentRow]
            │       └── WindowPartition
            │           ├── output columns: [t2.number (#1)]
            │           ├── hash keys: [number]
            │           ├── top: 1
            │           ├── estimated rows: 14.00
            │           └── Exchange
            │               ├── output columns: [t2.number (#1)]
            │               ├── exchange type: Hash(t2.number (#1))
            │               └── TableScan
            │                   ├── table: default.default.t2
            │                   ├── scan id: 1
            │                   ├── output columns: [number (#1)]
            │                   ├── read rows: 14
            │                   ├── read size: < 1 KiB
            │                   ├── partitions total: 4
            │                   ├── partitions scanned: 4
            │                   ├── pruning stats: [segments: <range pruning: 2 to 2>, blocks: <range pruning: 4 to 4>]
            │                   ├── push downs: [filters: [], limit: NONE]
            │                   └── estimated rows: 14.00
            └── Exchange(Probe)
                ├── output columns: [t1.number (#0)]
                ├── exchange type: Hash(t1.number (#0))
                └── TableScan
                    ├── table: default.default.t1
                    ├── scan id: 0
                    ├── output columns: [number (#0)]
                    ├── read rows: 5
                    ├── read size: < 1 KiB
                    ├── partitions total: 3
                    ├── partitions scanned: 3
                    ├── pruning stats: [segments: <range pruning: 1 to 1>, blocks: <range pruning: 3 to 3>]
                    ├── push downs: [filters: [], limit: NONE]
                    ├── apply join filters: [#0]
                    └── estimated rows: 5.00

statement ok
drop table if exists t1;

statement ok
drop table if exists t2;<|MERGE_RESOLUTION|>--- conflicted
+++ resolved
@@ -41,13 +41,8 @@
             ├── keys is null equal: [false]
             ├── filters: []
             ├── build join filters(distributed):
-<<<<<<< HEAD
-            │   └── filter id:0, build key:t2.number (#1), probe targets:[t1.number (#0)@scan0], filter type:bloom,inlist,min_max
-            ├── estimated rows: 0.01
-=======
             │   └── filter id:0, build key:t2.number (#1), probe key:t1.number (#0), filter type:inlist,min_max
             ├── estimated rows: 7.00
->>>>>>> 33102cce
             ├── Filter(Build)
             │   ├── output columns: [t2.number (#1)]
             │   ├── filters: [row_number() OVER (PARTITION BY number ORDER BY number DESC) (#2) = 1]
@@ -68,7 +63,6 @@
             │               ├── exchange type: Hash(t2.number (#1))
             │               └── TableScan
             │                   ├── table: default.default.t2
-            │                   ├── scan id: 1
             │                   ├── output columns: [number (#1)]
             │                   ├── read rows: 14
             │                   ├── read size: < 1 KiB
@@ -82,7 +76,6 @@
                 ├── exchange type: Hash(t1.number (#0))
                 └── TableScan
                     ├── table: default.default.t1
-                    ├── scan id: 0
                     ├── output columns: [number (#0)]
                     ├── read rows: 5
                     ├── read size: < 1 KiB
