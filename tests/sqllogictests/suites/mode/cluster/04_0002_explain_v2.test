statement ok
set prefer_broadcast_join = 0

statement ok
drop table if exists t1;

statement ok
drop table if exists t2;

statement ok
create table t1(a int not null, b int not null);

statement ok
create table t2(a int not null, b int not null);

query T
explain select t1.a from t1 where a > 0;
----
Exchange
├── output columns: [t1.a (#0)]
├── exchange type: Merge
└── Filter
    ├── output columns: [t1.a (#0)]
    ├── filters: [t1.a (#0) > 0]
    ├── estimated rows: 0.00
    └── TableScan
        ├── table: default.default.t1
        ├── output columns: [a (#0)]
        ├── read rows: 0
        ├── read bytes: 0
        ├── partitions total: 0
        ├── partitions scanned: 0
        ├── push downs: [filters: [t1.a (#0) > 0], limit: NONE]
        └── estimated rows: 0.00

query T
explain select * from t1, t2 where (t1.a = t2.a and t1.a > 3) or (t1.a = t2.a and t2.a > 5 and t1.a > 1);
----
Exchange
├── output columns: [t1.a (#0), t1.b (#1), t2.b (#3), t2.a (#2)]
├── exchange type: Merge
└── Filter
    ├── output columns: [t1.a (#0), t1.b (#1), t2.b (#3), t2.a (#2)]
    ├── filters: [t1.a (#0) > 3 OR t2.a (#2) > 5 AND t1.a (#0) > 1]
    ├── estimated rows: 0.00
    └── HashJoin
        ├── output columns: [t1.a (#0), t1.b (#1), t2.b (#3), t2.a (#2)]
        ├── join type: INNER
        ├── build keys: [t2.a (#2)]
        ├── probe keys: [t1.a (#0)]
        ├── filters: []
        ├── estimated rows: 0.00
        ├── Exchange(Build)
        │   ├── output columns: [t2.a (#2), t2.b (#3)]
        │   ├── exchange type: Hash(t2.a (#2))
        │   └── Filter
        │       ├── output columns: [t2.a (#2), t2.b (#3)]
        │       ├── filters: [t2.a (#2) > 3 OR t2.a (#2) > 1]
        │       ├── estimated rows: 0.00
        │       └── TableScan
        │           ├── table: default.default.t2
        │           ├── output columns: [a (#2), b (#3)]
        │           ├── read rows: 0
        │           ├── read bytes: 0
        │           ├── partitions total: 0
        │           ├── partitions scanned: 0
        │           ├── push downs: [filters: [t2.a (#2) > 3 OR t2.a (#2) > 1], limit: NONE]
        │           └── estimated rows: 0.00
        └── Exchange(Probe)
            ├── output columns: [t1.a (#0), t1.b (#1)]
            ├── exchange type: Hash(t1.a (#0))
            └── Filter
                ├── output columns: [t1.a (#0), t1.b (#1)]
                ├── filters: [t1.a (#0) > 3 OR t1.a (#0) > 1]
                ├── estimated rows: 0.00
                └── TableScan
                    ├── table: default.default.t1
                    ├── output columns: [a (#0), b (#1)]
                    ├── read rows: 0
                    ├── read bytes: 0
                    ├── partitions total: 0
                    ├── partitions scanned: 0
                    ├── push downs: [filters: [t1.a (#0) > 3 OR t1.a (#0) > 1], limit: NONE]
                    └── estimated rows: 0.00

query T
explain select * from t1, t2 where (t1.a = t2.a and t1.a > 3) or (t1.a = t2.a);
----
Exchange
├── output columns: [t1.a (#0), t1.b (#1), t2.b (#3), t2.a (#2)]
├── exchange type: Merge
└── HashJoin
    ├── output columns: [t1.a (#0), t1.b (#1), t2.b (#3), t2.a (#2)]
    ├── join type: INNER
    ├── build keys: [t2.a (#2)]
    ├── probe keys: [t1.a (#0)]
    ├── filters: []
    ├── estimated rows: 0.00
    ├── Exchange(Build)
    │   ├── output columns: [t2.a (#2), t2.b (#3)]
    │   ├── exchange type: Hash(t2.a (#2))
    │   └── TableScan
    │       ├── table: default.default.t2
    │       ├── output columns: [a (#2), b (#3)]
    │       ├── read rows: 0
    │       ├── read bytes: 0
    │       ├── partitions total: 0
    │       ├── partitions scanned: 0
    │       ├── push downs: [filters: [], limit: NONE]
    │       └── estimated rows: 0.00
    └── Exchange(Probe)
        ├── output columns: [t1.a (#0), t1.b (#1)]
        ├── exchange type: Hash(t1.a (#0))
        └── TableScan
            ├── table: default.default.t1
            ├── output columns: [a (#0), b (#1)]
            ├── read rows: 0
            ├── read bytes: 0
            ├── partitions total: 0
            ├── partitions scanned: 0
            ├── push downs: [filters: [], limit: NONE]
            └── estimated rows: 0.00

query T
explain raw select * from t1, t2 where (t1.a = t2.a and t1.a > 3) or (t1.a = t2.a);
----
EvalScalar
├── scalars: [t1.a (#0), t1.b (#1), t2.a (#2), t2.b (#3)]
└── Filter
    ├── filters: [or(and(eq(t1.a (#0), t2.a (#2)), gt(t1.a (#0), 3)), eq(t1.a (#0), t2.a (#2)))]
    └── CrossJoin
        ├── equi conditions: []
        ├── non-equi conditions: []
        ├── LogicalGet
        │   ├── table: default.default.t1
        │   ├── filters: []
        │   ├── order by: []
        │   └── limit: NONE
        └── LogicalGet
            ├── table: default.default.t2
            ├── filters: []
            ├── order by: []
            └── limit: NONE

query T
explain raw select * from t1 inner join t2 on t1.a = t2.a and t1.b = t2.b and t1.a > 2;
----
EvalScalar
├── scalars: [t1.a (#0), t1.b (#1), t2.a (#2), t2.b (#3)]
└── HashJoin: INNER
    ├── equi conditions: [and(eq(t1.a (#0), t2.a (#2)), eq(t1.b (#1), t2.b (#3)))]
    ├── non-equi conditions: []
    ├── Filter
    │   ├── filters: [gt(t1.a (#0), 2)]
    │   └── LogicalGet
    │       ├── table: default.default.t1
    │       ├── filters: []
    │       ├── order by: []
    │       └── limit: NONE
    └── LogicalGet
        ├── table: default.default.t2
        ├── filters: []
        ├── order by: []
        └── limit: NONE

query T
explain select count(1) as c, count(b) as d, max(a) as e from t1 order by c, e, d limit 10;
----
Limit
├── output columns: [count(1) (#2), count(b) (#3), max(a) (#4)]
├── limit: 10
├── offset: 0
├── estimated rows: 1.00
└── Sort
    ├── output columns: [count(1) (#2), count(b) (#3), max(a) (#4)]
    ├── sort keys: [count(1) ASC NULLS LAST, max(a) ASC NULLS LAST, count(b) ASC NULLS LAST]
    ├── estimated rows: 1.00
    └── AggregateFinal
        ├── output columns: [count(1) (#2), count(b) (#3), max(a) (#4)]
        ├── group by: []
        ├── aggregate functions: [count(), count(b), max(a)]
        ├── estimated rows: 1.00
<<<<<<< HEAD
        └── EvalScalar
            ├── output columns: [count(1) (#2), max(a) (#4), count(b) (#3)]
            ├── expressions: [count(1) (#2)]
            ├── estimated rows: 1.00
            └── AggregateFinal
                ├── output columns: [count(1) (#2), max(a) (#4)]
                ├── group by: []
                ├── aggregate functions: [count(), max(a)]
                ├── estimated rows: 1.00
                └── Exchange
                    ├── output columns: [count(1) (#2), max(a) (#4)]
                    ├── exchange type: Merge
                    └── AggregatePartial
                        ├── output columns: [count(1) (#2), max(a) (#4)]
                        ├── group by: []
                        ├── aggregate functions: [count(), max(a)]
                        ├── estimated rows: 1.00
                        └── TableScan
                            ├── table: default.default.t1
                            ├── output columns: [a (#0)]
                            ├── read rows: 0
                            ├── read bytes: 0
                            ├── partitions total: 0
                            ├── partitions scanned: 0
                            ├── push downs: [filters: [], limit: NONE]
                            └── estimated rows: 0.00
=======
        └── Exchange
            ├── output columns: [count(1) (#2), count(b) (#3), max(a) (#4)]
            ├── exchange type: Merge
            └── AggregatePartial
                ├── output columns: [count(1) (#2), count(b) (#3), max(a) (#4)]
                ├── group by: []
                ├── aggregate functions: [count(), count(b), max(a)]
                ├── estimated rows: 1.00
                └── TableScan
                    ├── table: default.default.t1
                    ├── output columns: [a (#0), b (#1)]
                    ├── read rows: 0
                    ├── read bytes: 0
                    ├── partitions total: 0
                    ├── partitions scanned: 0
                    ├── push downs: [filters: [], limit: NONE]
                    └── estimated rows: 0.00
>>>>>>> 4071436a

query T
explain select (t1.a + 1) as c,(t1.b+1) as d, (t2.a+1) as e from t1 join t2 on t1.a = t2.a order by c, d, e limit 10;
----
Limit
├── output columns: [c (#4), d (#5), e (#6)]
├── limit: 10
├── offset: 0
├── estimated rows: 0.00
└── Sort
    ├── output columns: [c (#4), d (#5), e (#6)]
    ├── sort keys: [c ASC NULLS LAST, d ASC NULLS LAST, e ASC NULLS LAST]
    ├── estimated rows: 0.00
    └── Exchange
        ├── output columns: [c (#4), d (#5), e (#6)]
        ├── exchange type: Merge
        └── Sort
            ├── output columns: [c (#4), d (#5), e (#6)]
            ├── sort keys: [c ASC NULLS LAST, d ASC NULLS LAST, e ASC NULLS LAST]
            ├── estimated rows: 0.00
            └── EvalScalar
                ├── output columns: [c (#4), d (#5), e (#6)]
                ├── expressions: [t1.a (#0) + 1, t1.b (#1) + 1, t2.a (#2) + 1]
                ├── estimated rows: 0.00
                └── HashJoin
                    ├── output columns: [t1.a (#0), t1.b (#1), t2.a (#2)]
                    ├── join type: INNER
                    ├── build keys: [t2.a (#2)]
                    ├── probe keys: [t1.a (#0)]
                    ├── filters: []
                    ├── estimated rows: 0.00
                    ├── Exchange(Build)
                    │   ├── output columns: [t2.a (#2)]
                    │   ├── exchange type: Hash(t2.a (#2))
                    │   └── TableScan
                    │       ├── table: default.default.t2
                    │       ├── output columns: [a (#2)]
                    │       ├── read rows: 0
                    │       ├── read bytes: 0
                    │       ├── partitions total: 0
                    │       ├── partitions scanned: 0
                    │       ├── push downs: [filters: [], limit: NONE]
                    │       └── estimated rows: 0.00
                    └── Exchange(Probe)
                        ├── output columns: [t1.a (#0), t1.b (#1)]
                        ├── exchange type: Hash(t1.a (#0))
                        └── TableScan
                            ├── table: default.default.t1
                            ├── output columns: [a (#0), b (#1)]
                            ├── read rows: 0
                            ├── read bytes: 0
                            ├── partitions total: 0
                            ├── partitions scanned: 0
                            ├── push downs: [filters: [], limit: NONE]
                            └── estimated rows: 0.00

statement ok
set prefer_broadcast_join = 1;

query T
explain select * from t1 join t2 on t1.a = t2.a;
----
Exchange
├── output columns: [t1.a (#0), t1.b (#1), t2.b (#3), t2.a (#2)]
├── exchange type: Merge
└── HashJoin
    ├── output columns: [t1.a (#0), t1.b (#1), t2.b (#3), t2.a (#2)]
    ├── join type: INNER
    ├── build keys: [t2.a (#2)]
    ├── probe keys: [t1.a (#0)]
    ├── filters: []
    ├── estimated rows: 0.00
    ├── Exchange(Build)
    │   ├── output columns: [t2.a (#2), t2.b (#3)]
    │   ├── exchange type: Hash(t2.a (#2))
    │   └── TableScan
    │       ├── table: default.default.t2
    │       ├── output columns: [a (#2), b (#3)]
    │       ├── read rows: 0
    │       ├── read bytes: 0
    │       ├── partitions total: 0
    │       ├── partitions scanned: 0
    │       ├── push downs: [filters: [], limit: NONE]
    │       └── estimated rows: 0.00
    └── Exchange(Probe)
        ├── output columns: [t1.a (#0), t1.b (#1)]
        ├── exchange type: Hash(t1.a (#0))
        └── TableScan
            ├── table: default.default.t1
            ├── output columns: [a (#0), b (#1)]
            ├── read rows: 0
            ├── read bytes: 0
            ├── partitions total: 0
            ├── partitions scanned: 0
            ├── push downs: [filters: [], limit: NONE]
            └── estimated rows: 0.00

statement ok
set prefer_broadcast_join = 0;

query T
explain select * from (SELECT number AS a FROM numbers(10)) x  order by x.a limit 3;
----
Limit
├── output columns: [numbers.number (#0)]
├── limit: 3
├── offset: 0
├── estimated rows: 3.00
└── Sort
    ├── output columns: [numbers.number (#0)]
    ├── sort keys: [number ASC NULLS LAST]
    ├── estimated rows: 10.00
    └── Exchange
        ├── output columns: [numbers.number (#0)]
        ├── exchange type: Merge
        └── Sort
            ├── output columns: [numbers.number (#0)]
            ├── sort keys: [number ASC NULLS LAST]
            ├── estimated rows: 10.00
            └── TableScan
                ├── table: default.system.numbers
                ├── output columns: [number (#0)]
                ├── read rows: 10
                ├── read bytes: 80
                ├── partitions total: 1
                ├── partitions scanned: 1
                ├── push downs: [filters: [], limit: NONE]
                └── estimated rows: 10.00

query T
explain select * from (SELECT number AS a FROM numbers(10)) x right join (SELECT number AS a FROM numbers(5)) y using(a) order by x.a limit 3;
----
Limit
├── output columns: [numbers.number (#0), numbers.number (#1)]
├── limit: 3
├── offset: 0
├── estimated rows: 3.00
└── Sort
    ├── output columns: [numbers.number (#0), numbers.number (#1)]
    ├── sort keys: [number ASC NULLS LAST]
    ├── estimated rows: 50.00
    └── Exchange
        ├── output columns: [numbers.number (#0), numbers.number (#1)]
        ├── exchange type: Merge
        └── Sort
            ├── output columns: [numbers.number (#0), numbers.number (#1)]
            ├── sort keys: [number ASC NULLS LAST]
            ├── estimated rows: 50.00
            └── HashJoin
                ├── output columns: [numbers.number (#0), numbers.number (#1)]
                ├── join type: RIGHT OUTER
                ├── build keys: [CAST(y.a (#1) AS UInt64 NULL)]
                ├── probe keys: [x.a (#0)]
                ├── filters: []
                ├── estimated rows: 50.00
                ├── Exchange(Build)
                │   ├── output columns: [numbers.number (#1)]
                │   ├── exchange type: Hash(y.a (#1))
                │   └── TableScan
                │       ├── table: default.system.numbers
                │       ├── output columns: [number (#1)]
                │       ├── read rows: 5
                │       ├── read bytes: 40
                │       ├── partitions total: 1
                │       ├── partitions scanned: 1
                │       ├── push downs: [filters: [], limit: NONE]
                │       └── estimated rows: 5.00
                └── Exchange(Probe)
                    ├── output columns: [numbers.number (#0)]
                    ├── exchange type: Hash(x.a (#0))
                    └── TableScan
                        ├── table: default.system.numbers
                        ├── output columns: [number (#0)]
                        ├── read rows: 10
                        ├── read bytes: 80
                        ├── partitions total: 1
                        ├── partitions scanned: 1
                        ├── push downs: [filters: [], limit: NONE]
                        └── estimated rows: 10.00

statement ok
drop table t1;

statement ok
drop table t2;

statement ok
set prefer_broadcast_join = 1<|MERGE_RESOLUTION|>--- conflicted
+++ resolved
@@ -180,7 +180,6 @@
         ├── group by: []
         ├── aggregate functions: [count(), count(b), max(a)]
         ├── estimated rows: 1.00
-<<<<<<< HEAD
         └── EvalScalar
             ├── output columns: [count(1) (#2), max(a) (#4), count(b) (#3)]
             ├── expressions: [count(1) (#2)]
@@ -207,25 +206,6 @@
                             ├── partitions scanned: 0
                             ├── push downs: [filters: [], limit: NONE]
                             └── estimated rows: 0.00
-=======
-        └── Exchange
-            ├── output columns: [count(1) (#2), count(b) (#3), max(a) (#4)]
-            ├── exchange type: Merge
-            └── AggregatePartial
-                ├── output columns: [count(1) (#2), count(b) (#3), max(a) (#4)]
-                ├── group by: []
-                ├── aggregate functions: [count(), count(b), max(a)]
-                ├── estimated rows: 1.00
-                └── TableScan
-                    ├── table: default.default.t1
-                    ├── output columns: [a (#0), b (#1)]
-                    ├── read rows: 0
-                    ├── read bytes: 0
-                    ├── partitions total: 0
-                    ├── partitions scanned: 0
-                    ├── push downs: [filters: [], limit: NONE]
-                    └── estimated rows: 0.00
->>>>>>> 4071436a
 
 query T
 explain select (t1.a + 1) as c,(t1.b+1) as d, (t2.a+1) as e from t1 join t2 on t1.a = t2.a order by c, d, e limit 10;
