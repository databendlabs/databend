query T
explain select * from numbers(10) t(a), lateral(select * from numbers(10) t1(a) where t.a = t1.a) t1
----
HashJoin
├── output columns: [t.number (#0), t1.number (#1)]
├── join type: INNER
├── build keys: [number (#1)]
├── probe keys: [number (#0)]
├── keys is null equal: [false]
├── filters: []
├── build join filters:
│   └── filter id:0, build key:number (#1), probe targets:[number (#0)@scan0], filter type:bloom,inlist,min_max
├── estimated rows: 100.00
├── TableScan(Build)
│   ├── table: default.system.numbers
│   ├── scan id: 1
│   ├── output columns: [number (#1)]
│   ├── read rows: 10
│   ├── read size: < 1 KiB
│   ├── partitions total: 1
│   ├── partitions scanned: 1
│   ├── push downs: [filters: [], limit: NONE]
│   └── estimated rows: 10.00
└── TableScan(Probe)
    ├── table: default.system.numbers
    ├── scan id: 0
    ├── output columns: [number (#0)]
    ├── read rows: 10
    ├── read size: < 1 KiB
    ├── partitions total: 1
    ├── partitions scanned: 1
    ├── push downs: [filters: [], limit: NONE]
    ├── apply join filters: [#0]
    └── estimated rows: 10.00

query T
explain select * from numbers(10) t(a), lateral(select t.a + t1.a as b from numbers(10) t1(a)) t1
----
HashJoin
├── output columns: [b (#2), t.number (#0)]
├── join type: INNER
├── build keys: [number (#0)]
├── probe keys: [number (#3)]
├── keys is null equal: [false]
├── filters: []
├── estimated rows: 333.33
├── TableScan(Build)
│   ├── table: default.system.numbers
│   ├── scan id: 0
│   ├── output columns: [number (#0)]
│   ├── read rows: 10
│   ├── read size: < 1 KiB
│   ├── partitions total: 1
│   ├── partitions scanned: 1
│   ├── push downs: [filters: [], limit: NONE]
│   └── estimated rows: 10.00
└── EvalScalar(Probe)
    ├── output columns: [number (#3), b (#2)]
    ├── expressions: [number (#3) + t1.a (#1)]
    ├── estimated rows: 33.33
    └── HashJoin
        ├── output columns: [t1.number (#1), number (#3)]
        ├── join type: CROSS
        ├── build keys: []
        ├── probe keys: []
        ├── keys is null equal: []
        ├── filters: []
<<<<<<< HEAD
        ├── estimated rows: 100.00
        ├── TableScan(Build)
        │   ├── table: default.system.numbers
        │   ├── scan id: 1
        │   ├── output columns: [number (#1)]
        │   ├── read rows: 10
        │   ├── read size: < 1 KiB
        │   ├── partitions total: 1
        │   ├── partitions scanned: 1
        │   ├── push downs: [filters: [], limit: NONE]
        │   └── estimated rows: 10.00
        └── AggregateFinal(Probe)
            ├── output columns: [number (#3)]
            ├── group by: [number]
            ├── aggregate functions: []
            ├── estimated rows: 10.00
            └── AggregatePartial
                ├── group by: [number]
                ├── aggregate functions: []
                ├── estimated rows: 10.00
                └── TableScan
                    ├── table: default.system.numbers
                    ├── scan id: 2
                    ├── output columns: [number (#3)]
                    ├── read rows: 10
                    ├── read size: < 1 KiB
                    ├── partitions total: 1
                    ├── partitions scanned: 1
                    ├── push downs: [filters: [], limit: NONE]
                    └── estimated rows: 10.00
=======
        ├── estimated rows: 33.33
        ├── AggregateFinal(Build)
        │   ├── output columns: [number (#3)]
        │   ├── group by: [number]
        │   ├── aggregate functions: []
        │   ├── estimated rows: 3.33
        │   └── AggregatePartial
        │       ├── group by: [number]
        │       ├── aggregate functions: []
        │       ├── estimated rows: 3.33
        │       └── TableScan
        │           ├── table: default.system.numbers
        │           ├── output columns: [number (#3)]
        │           ├── read rows: 10
        │           ├── read size: < 1 KiB
        │           ├── partitions total: 1
        │           ├── partitions scanned: 1
        │           ├── push downs: [filters: [], limit: NONE]
        │           └── estimated rows: 10.00
        └── TableScan(Probe)
            ├── table: default.system.numbers
            ├── output columns: [number (#1)]
            ├── read rows: 10
            ├── read size: < 1 KiB
            ├── partitions total: 1
            ├── partitions scanned: 1
            ├── push downs: [filters: [], limit: NONE]
            └── estimated rows: 10.00
>>>>>>> 33102cce

query T
explain select * from numbers(10) t(a) left join lateral(select t.a + t1.a as b from numbers(10) t1(a) where t.a = t1.a) t1 on t.a = t1.b
----
HashJoin
├── output columns: [b (#3), t.number (#0)]
├── join type: RIGHT OUTER
├── build keys: [CAST(t.a (#0) AS UInt64 NULL), CAST(number (#0) AS UInt64 NULL)]
├── probe keys: [t1.b (#3), number (#4)]
├── keys is null equal: [false, false]
├── filters: []
├── estimated rows: 333.33
├── TableScan(Build)
│   ├── table: default.system.numbers
│   ├── scan id: 0
│   ├── output columns: [number (#0)]
│   ├── read rows: 10
│   ├── read size: < 1 KiB
│   ├── partitions total: 1
│   ├── partitions scanned: 1
│   ├── push downs: [filters: [], limit: NONE]
│   └── estimated rows: 10.00
└── EvalScalar(Probe)
    ├── output columns: [number (#4), b (#3)]
    ├── expressions: [CAST(t1.b (#2) AS UInt64 NULL)]
    ├── estimated rows: 33.33
    └── EvalScalar
        ├── output columns: [number (#4), b (#2)]
        ├── expressions: [number (#4) + t1.a (#1)]
        ├── estimated rows: 33.33
        └── HashJoin
            ├── output columns: [t1.number (#1), number (#4)]
            ├── join type: INNER
            ├── build keys: [outer.number (#4)]
            ├── probe keys: [t1.a (#1)]
            ├── keys is null equal: [false]
            ├── filters: []
<<<<<<< HEAD
            ├── estimated rows: 100.00
            ├── TableScan(Build)
            │   ├── table: default.system.numbers
            │   ├── scan id: 1
            │   ├── output columns: [number (#1)]
            │   ├── read rows: 10
            │   ├── read size: < 1 KiB
            │   ├── partitions total: 1
            │   ├── partitions scanned: 1
            │   ├── push downs: [filters: [], limit: NONE]
            │   └── estimated rows: 10.00
            └── AggregateFinal(Probe)
                ├── output columns: [number (#4)]
                ├── group by: [number]
                ├── aggregate functions: []
                ├── estimated rows: 10.00
                └── AggregatePartial
                    ├── group by: [number]
                    ├── aggregate functions: []
                    ├── estimated rows: 10.00
                    └── TableScan
                        ├── table: default.system.numbers
                        ├── scan id: 2
                        ├── output columns: [number (#4)]
                        ├── read rows: 10
                        ├── read size: < 1 KiB
                        ├── partitions total: 1
                        ├── partitions scanned: 1
                        ├── push downs: [filters: [], limit: NONE]
                        └── estimated rows: 10.00
=======
            ├── build join filters:
            │   └── filter id:0, build key:outer.number (#4), probe key:t1.a (#1), filter type:inlist,min_max
            ├── estimated rows: 33.33
            ├── AggregateFinal(Build)
            │   ├── output columns: [number (#4)]
            │   ├── group by: [number]
            │   ├── aggregate functions: []
            │   ├── estimated rows: 3.33
            │   └── AggregatePartial
            │       ├── group by: [number]
            │       ├── aggregate functions: []
            │       ├── estimated rows: 3.33
            │       └── TableScan
            │           ├── table: default.system.numbers
            │           ├── output columns: [number (#4)]
            │           ├── read rows: 10
            │           ├── read size: < 1 KiB
            │           ├── partitions total: 1
            │           ├── partitions scanned: 1
            │           ├── push downs: [filters: [], limit: NONE]
            │           └── estimated rows: 10.00
            └── TableScan(Probe)
                ├── table: default.system.numbers
                ├── output columns: [number (#1)]
                ├── read rows: 10
                ├── read size: < 1 KiB
                ├── partitions total: 1
                ├── partitions scanned: 1
                ├── push downs: [filters: [], limit: NONE]
                ├── apply join filters: [#0]
                └── estimated rows: 10.00
>>>>>>> 33102cce
<|MERGE_RESOLUTION|>--- conflicted
+++ resolved
@@ -9,11 +9,10 @@
 ├── keys is null equal: [false]
 ├── filters: []
 ├── build join filters:
-│   └── filter id:0, build key:number (#1), probe targets:[number (#0)@scan0], filter type:bloom,inlist,min_max
+│   └── filter id:0, build key:number (#1), probe key:number (#0), filter type:inlist,min_max
 ├── estimated rows: 100.00
 ├── TableScan(Build)
 │   ├── table: default.system.numbers
-│   ├── scan id: 1
 │   ├── output columns: [number (#1)]
 │   ├── read rows: 10
 │   ├── read size: < 1 KiB
@@ -23,7 +22,6 @@
 │   └── estimated rows: 10.00
 └── TableScan(Probe)
     ├── table: default.system.numbers
-    ├── scan id: 0
     ├── output columns: [number (#0)]
     ├── read rows: 10
     ├── read size: < 1 KiB
@@ -46,7 +44,6 @@
 ├── estimated rows: 333.33
 ├── TableScan(Build)
 │   ├── table: default.system.numbers
-│   ├── scan id: 0
 │   ├── output columns: [number (#0)]
 │   ├── read rows: 10
 │   ├── read size: < 1 KiB
@@ -65,38 +62,6 @@
         ├── probe keys: []
         ├── keys is null equal: []
         ├── filters: []
-<<<<<<< HEAD
-        ├── estimated rows: 100.00
-        ├── TableScan(Build)
-        │   ├── table: default.system.numbers
-        │   ├── scan id: 1
-        │   ├── output columns: [number (#1)]
-        │   ├── read rows: 10
-        │   ├── read size: < 1 KiB
-        │   ├── partitions total: 1
-        │   ├── partitions scanned: 1
-        │   ├── push downs: [filters: [], limit: NONE]
-        │   └── estimated rows: 10.00
-        └── AggregateFinal(Probe)
-            ├── output columns: [number (#3)]
-            ├── group by: [number]
-            ├── aggregate functions: []
-            ├── estimated rows: 10.00
-            └── AggregatePartial
-                ├── group by: [number]
-                ├── aggregate functions: []
-                ├── estimated rows: 10.00
-                └── TableScan
-                    ├── table: default.system.numbers
-                    ├── scan id: 2
-                    ├── output columns: [number (#3)]
-                    ├── read rows: 10
-                    ├── read size: < 1 KiB
-                    ├── partitions total: 1
-                    ├── partitions scanned: 1
-                    ├── push downs: [filters: [], limit: NONE]
-                    └── estimated rows: 10.00
-=======
         ├── estimated rows: 33.33
         ├── AggregateFinal(Build)
         │   ├── output columns: [number (#3)]
@@ -125,7 +90,6 @@
             ├── partitions scanned: 1
             ├── push downs: [filters: [], limit: NONE]
             └── estimated rows: 10.00
->>>>>>> 33102cce
 
 query T
 explain select * from numbers(10) t(a) left join lateral(select t.a + t1.a as b from numbers(10) t1(a) where t.a = t1.a) t1 on t.a = t1.b
@@ -140,7 +104,6 @@
 ├── estimated rows: 333.33
 ├── TableScan(Build)
 │   ├── table: default.system.numbers
-│   ├── scan id: 0
 │   ├── output columns: [number (#0)]
 │   ├── read rows: 10
 │   ├── read size: < 1 KiB
@@ -163,38 +126,6 @@
             ├── probe keys: [t1.a (#1)]
             ├── keys is null equal: [false]
             ├── filters: []
-<<<<<<< HEAD
-            ├── estimated rows: 100.00
-            ├── TableScan(Build)
-            │   ├── table: default.system.numbers
-            │   ├── scan id: 1
-            │   ├── output columns: [number (#1)]
-            │   ├── read rows: 10
-            │   ├── read size: < 1 KiB
-            │   ├── partitions total: 1
-            │   ├── partitions scanned: 1
-            │   ├── push downs: [filters: [], limit: NONE]
-            │   └── estimated rows: 10.00
-            └── AggregateFinal(Probe)
-                ├── output columns: [number (#4)]
-                ├── group by: [number]
-                ├── aggregate functions: []
-                ├── estimated rows: 10.00
-                └── AggregatePartial
-                    ├── group by: [number]
-                    ├── aggregate functions: []
-                    ├── estimated rows: 10.00
-                    └── TableScan
-                        ├── table: default.system.numbers
-                        ├── scan id: 2
-                        ├── output columns: [number (#4)]
-                        ├── read rows: 10
-                        ├── read size: < 1 KiB
-                        ├── partitions total: 1
-                        ├── partitions scanned: 1
-                        ├── push downs: [filters: [], limit: NONE]
-                        └── estimated rows: 10.00
-=======
             ├── build join filters:
             │   └── filter id:0, build key:outer.number (#4), probe key:t1.a (#1), filter type:inlist,min_max
             ├── estimated rows: 33.33
@@ -225,5 +156,4 @@
                 ├── partitions scanned: 1
                 ├── push downs: [filters: [], limit: NONE]
                 ├── apply join filters: [#0]
-                └── estimated rows: 10.00
->>>>>>> 33102cce
+                └── estimated rows: 10.00