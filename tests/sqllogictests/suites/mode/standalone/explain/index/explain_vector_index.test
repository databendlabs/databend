--- conflicted
+++ resolved
@@ -56,7 +56,6 @@
         ├── estimated rows: 16.00
         └── TableScan
             ├── table: default.test_vector_index_db.t
-            ├── scan id: 0
             ├── output columns: [_vector_score (#2), _row_id (#3)]
             ├── read rows: 12
             ├── read size: 0
@@ -84,7 +83,6 @@
         ├── estimated rows: 16.00
         └── TableScan
             ├── table: default.test_vector_index_db.t
-            ├── scan id: 0
             ├── output columns: [_vector_score (#2), _row_id (#3)]
             ├── read rows: 8
             ├── read size: 0
@@ -116,10 +114,6 @@
             ├── estimated rows: 8.00
             └── TableScan
                 ├── table: default.test_vector_index_db.t
-<<<<<<< HEAD
-                ├── scan id: 0
-=======
->>>>>>> 33102cce
                 ├── output columns: [_vector_score (#2), _row_id (#3)]
                 ├── read rows: 12
                 ├── read size: 0
@@ -164,7 +158,6 @@
         ├── estimated rows: 8.00
         └── TableScan
             ├── table: default.test_vector_index_db.t2
-            ├── scan id: 0
             ├── output columns: [_vector_score (#3), _row_id (#4)]
             ├── read rows: 4
             ├── read size: 0
@@ -192,7 +185,6 @@
         ├── estimated rows: 8.00
         └── TableScan
             ├── table: default.test_vector_index_db.t2
-            ├── scan id: 0
             ├── output columns: [_vector_score (#3), _row_id (#4)]
             ├── read rows: 4
             ├── read size: 0
@@ -206,4 +198,5 @@
 use default
 
 statement ok
-drop database test_vector_index_db+drop database test_vector_index_db
+
