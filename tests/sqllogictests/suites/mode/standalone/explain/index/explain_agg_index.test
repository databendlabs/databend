--- conflicted
+++ resolved
@@ -40,7 +40,6 @@
         ├── estimated rows: 0.00
         └── TableScan
             ├── table: default.test_index_db.t1
-            ├── scan id: 0
             ├── output columns: [a (#0), b (#1)]
             ├── read rows: 0
             ├── read size: 0
@@ -69,7 +68,6 @@
         ├── estimated rows: 0.00
         └── TableScan
             ├── table: default.test_index_db.t1
-            ├── scan id: 0
             ├── output columns: [b (#1)]
             ├── read rows: 0
             ├── read size: 0
@@ -102,7 +100,6 @@
             ├── estimated rows: 0.00
             └── TableScan
                 ├── table: default.test_index_db.t1
-                ├── scan id: 0
                 ├── output columns: [a (#0), b (#1)]
                 ├── read rows: 0
                 ├── read size: 0
@@ -135,7 +132,6 @@
             ├── estimated rows: 0.00
             └── TableScan
                 ├── table: default.test_index_db.t1
-                ├── scan id: 0
                 ├── output columns: [a (#0), b (#1)]
                 ├── read rows: 0
                 ├── read size: 0
@@ -157,13 +153,8 @@
 ├── keys is null equal: [false, false]
 ├── filters: []
 ├── build join filters:
-<<<<<<< HEAD
-│   └── filter id:0, build key:b (#4), probe targets:[b (#1)@scan0], filter type:bloom,inlist,min_max
-├── estimated rows: 0.00
-=======
 │   └── filter id:0, build key:b (#4), probe key:b (#1), filter type:inlist,min_max
 ├── estimated rows: 1.00
->>>>>>> 33102cce
 ├── AggregateFinal(Build)
 │   ├── output columns: [SUM(a) (#5), t.b (#4)]
 │   ├── group by: [b]
@@ -179,7 +170,6 @@
 │           ├── estimated rows: 0.00
 │           └── TableScan
 │               ├── table: default.test_index_db.t1
-│               ├── scan id: 1
 │               ├── output columns: [a (#3), b (#4)]
 │               ├── read rows: 0
 │               ├── read size: 0
@@ -200,7 +190,6 @@
         ├── estimated rows: 1.00
         └── TableScan
             ├── table: default.test_index_db.t1
-            ├── scan id: 0
             ├── output columns: [a (#0), b (#1)]
             ├── read rows: 0
             ├── read size: 0
@@ -232,7 +221,6 @@
         ├── estimated rows: 0.00
         └── TableScan
             ├── table: default.test_index_db.t1
-            ├── scan id: 0
             ├── output columns: [a (#0), b (#1)]
             ├── read rows: 0
             ├── read size: 0
@@ -268,7 +256,6 @@
         ├── estimated rows: 1.00
         └── TableScan
             ├── table: default.test_index_db.t1
-            ├── scan id: 0
             ├── output columns: [a (#0)]
             ├── read rows: 0
             ├── read size: 0
@@ -306,7 +293,6 @@
         ├── estimated rows: 1.00
         └── TableScan
             ├── table: default.test_index_db.onebrc
-            ├── scan id: 0
             ├── output columns: [station_name (#0), measurement (#1)]
             ├── read rows: 0
             ├── read size: 0
@@ -345,7 +331,6 @@
             ├── estimated rows: 1.00
             └── TableScan
                 ├── table: default.test_index_db.onebrc
-                ├── scan id: 0
                 ├── output columns: [station_name (#0), measurement (#1)]
                 ├── read rows: 0
                 ├── read size: 0
@@ -384,7 +369,6 @@
             ├── estimated rows: 1.00
             └── TableScan
                 ├── table: default.test_index_db.onebrc
-                ├── scan id: 0
                 ├── output columns: [station_name (#0), measurement (#1)]
                 ├── read rows: 0
                 ├── read size: 0
@@ -423,7 +407,6 @@
             ├── estimated rows: 1.00
             └── TableScan
                 ├── table: default.test_index_db.onebrc
-                ├── scan id: 0
                 ├── output columns: [station_name (#0), measurement (#1)]
                 ├── read rows: 0
                 ├── read size: 0
@@ -467,7 +450,6 @@
                 ├── estimated rows: 0.00
                 └── TableScan
                     ├── table: default.test_index_db.onebrc
-                    ├── scan id: 0
                     ├── output columns: [station_name (#0), measurement (#1)]
                     ├── read rows: 0
                     ├── read size: 0
@@ -511,7 +493,6 @@
                 ├── estimated rows: 0.00
                 └── TableScan
                     ├── table: default.test_index_db.onebrc
-                    ├── scan id: 0
                     ├── output columns: [station_name (#0), measurement (#1)]
                     ├── read rows: 0
                     ├── read size: 0
@@ -555,7 +536,6 @@
                 ├── estimated rows: 0.00
                 └── TableScan
                     ├── table: default.test_index_db.onebrc
-                    ├── scan id: 0
                     ├── output columns: [station_name (#0), measurement (#1)]
                     ├── read rows: 0
                     ├── read size: 0
@@ -599,7 +579,6 @@
                 ├── estimated rows: 0.00
                 └── TableScan
                     ├── table: default.test_index_db.onebrc
-                    ├── scan id: 0
                     ├── output columns: [station_name (#0), measurement (#1)]
                     ├── read rows: 0
                     ├── read size: 0
@@ -630,7 +609,6 @@
     ├── estimated rows: 1.00
     └── TableScan
         ├── table: default.test_index_db.onebrc
-        ├── scan id: 0
         ├── output columns: [measurement (#1)]
         ├── read rows: 0
         ├── read size: 0
@@ -665,7 +643,6 @@
     ├── estimated rows: 1.00
     └── TableScan
         ├── table: default.test_index_db.t1
-        ├── scan id: 0
         ├── output columns: [a (#0), b (#1)]
         ├── read rows: 0
         ├── read size: 0
@@ -716,7 +693,6 @@
         ├── estimated rows: 8.00
         └── TableScan
             ├── table: default.test_index_db.t
-            ├── scan id: 0
             ├── output columns: [id (#0), user_id (#1), event_name (#2)]
             ├── read rows: 8
             ├── read size: < 1 KiB
@@ -761,7 +737,6 @@
             ├── estimated rows: 6.00
             └── TableScan
                 ├── table: default.test_index_db.t
-                ├── scan id: 0
                 ├── output columns: [id (#0), user_id (#1), event_name (#2)]
                 ├── read rows: 8
                 ├── read size: < 1 KiB
@@ -808,7 +783,6 @@
                 ├── estimated rows: 6.00
                 └── TableScan
                     ├── table: default.test_index_db.t
-                    ├── scan id: 0
                     ├── output columns: [id (#0), user_id (#1), event_name (#2)]
                     ├── read rows: 8
                     ├── read size: < 1 KiB
@@ -843,4 +817,4 @@
 USE default
 
 statement ok
-DROP DATABASE IF EXISTS test_index_db+DROP DATABASE IF EXISTS test_index_db
