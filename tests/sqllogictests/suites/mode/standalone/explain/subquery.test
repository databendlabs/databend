--- conflicted
+++ resolved
@@ -32,7 +32,6 @@
     │           ├── estimated rows: 1.00
     │           ├── TableScan(Build)
     │           │   ├── table: default.system.numbers
-    │           │   ├── scan id: 3
     │           │   ├── output columns: []
     │           │   ├── read rows: 1
     │           │   ├── read size: < 1 KiB
@@ -42,7 +41,6 @@
     │           │   └── estimated rows: 1.00
     │           └── TableScan(Probe)
     │               ├── table: default.system.numbers
-    │               ├── scan id: 2
     │               ├── output columns: [number (#2)]
     │               ├── read rows: 1
     │               ├── read size: < 1 KiB
@@ -60,7 +58,6 @@
         ├── estimated rows: 1.00
         ├── TableScan(Build)
         │   ├── table: default.system.numbers
-        │   ├── scan id: 1
         │   ├── output columns: []
         │   ├── read rows: 1
         │   ├── read size: < 1 KiB
@@ -70,7 +67,6 @@
         │   └── estimated rows: 1.00
         └── TableScan(Probe)
             ├── table: default.system.numbers
-            ├── scan id: 0
             ├── output columns: [number (#0)]
             ├── read rows: 1
             ├── read size: < 1 KiB
@@ -96,7 +92,6 @@
     ├── estimated rows: 1.00
     ├── TableScan(Build)
     │   ├── table: default.system.numbers
-    │   ├── scan id: 1
     │   ├── output columns: [number (#1)]
     │   ├── read rows: 1
     │   ├── read size: < 1 KiB
@@ -106,7 +101,6 @@
     │   └── estimated rows: 1.00
     └── TableScan(Probe)
         ├── table: default.system.numbers
-        ├── scan id: 0
         ├── output columns: [number (#0)]
         ├── read rows: 1
         ├── read size: < 1 KiB
@@ -150,7 +144,6 @@
 │                   ├── estimated rows: 0.50
 │                   └── TableScan
 │                       ├── table: default.system.numbers
-│                       ├── scan id: 1
 │                       ├── output columns: [number (#1)]
 │                       ├── read rows: 1
 │                       ├── read size: < 1 KiB
@@ -160,7 +153,6 @@
 │                       └── estimated rows: 1.00
 └── TableScan(Probe)
     ├── table: default.system.numbers
-    ├── scan id: 0
     ├── output columns: [number (#0)]
     ├── read rows: 1
     ├── read size: < 1 KiB
@@ -180,20 +172,14 @@
 ├── keys is null equal: [false]
 ├── filters: []
 ├── build join filters:
-<<<<<<< HEAD
-│   └── filter id:0, build key:scalar_subquery_1 (#1), probe targets:[t.number (#0)@scan0], filter type:bloom,inlist,min_max
-├── estimated rows: 0.00
-=======
 │   └── filter id:0, build key:scalar_subquery_1 (#1), probe key:t.number (#0), filter type:inlist,min_max
 ├── estimated rows: 1.00
->>>>>>> 33102cce
 ├── Filter(Build)
 │   ├── output columns: [numbers.number (#1)]
 │   ├── filters: [numbers.number (#1) = 0]
 │   ├── estimated rows: 0.50
 │   └── TableScan
 │       ├── table: default.system.numbers
-│       ├── scan id: 1
 │       ├── output columns: [number (#1)]
 │       ├── read rows: 1
 │       ├── read size: < 1 KiB
@@ -203,7 +189,6 @@
 │       └── estimated rows: 1.00
 └── TableScan(Probe)
     ├── table: default.system.numbers
-    ├── scan id: 0
     ├── output columns: [number (#0)]
     ├── read rows: 2
     ├── read size: < 1 KiB
@@ -226,7 +211,6 @@
 ├── estimated rows: 1.00
 ├── TableScan(Build)
 │   ├── table: default.system.numbers
-│   ├── scan id: 1
 │   ├── output columns: [number (#1)]
 │   ├── read rows: 1
 │   ├── read size: < 1 KiB
@@ -236,7 +220,6 @@
 │   └── estimated rows: 1.00
 └── TableScan(Probe)
     ├── table: default.system.numbers
-    ├── scan id: 0
     ├── output columns: [number (#0)]
     ├── read rows: 1
     ├── read size: < 1 KiB
@@ -258,7 +241,6 @@
 ├── estimated rows: 1.00
 ├── TableScan(Build)
 │   ├── table: default.system.numbers
-│   ├── scan id: 1
 │   ├── output columns: [number (#1)]
 │   ├── read rows: 1
 │   ├── read size: < 1 KiB
@@ -268,7 +250,6 @@
 │   └── estimated rows: 1.00
 └── TableScan(Probe)
     ├── table: default.system.numbers
-    ├── scan id: 0
     ├── output columns: [number (#0)]
     ├── read rows: 1
     ├── read size: < 1 KiB
@@ -290,7 +271,6 @@
 ├── estimated rows: 1.00
 ├── TableScan(Build)
 │   ├── table: default.system.numbers
-│   ├── scan id: 1
 │   ├── output columns: [number (#1)]
 │   ├── read rows: 1
 │   ├── read size: < 1 KiB
@@ -300,7 +280,6 @@
 │   └── estimated rows: 1.00
 └── TableScan(Probe)
     ├── table: default.system.numbers
-    ├── scan id: 0
     ├── output columns: [number (#0)]
     ├── read rows: 1
     ├── read size: < 1 KiB
@@ -351,7 +330,6 @@
 │   ├── estimated rows: 0.50
 │   └── TableScan
 │       ├── table: default.system.numbers
-│       ├── scan id: 1
 │       ├── output columns: [number (#1)]
 │       ├── read rows: 1
 │       ├── read size: < 1 KiB
@@ -365,7 +343,6 @@
     ├── estimated rows: 0.50
     └── TableScan
         ├── table: default.system.numbers
-        ├── scan id: 0
         ├── output columns: [number (#0)]
         ├── read rows: 1
         ├── read size: < 1 KiB
@@ -387,7 +364,6 @@
 ├── estimated rows: 1.00
 ├── TableScan(Build)
 │   ├── table: default.system.numbers
-│   ├── scan id: 1
 │   ├── output columns: [number (#1)]
 │   ├── read rows: 1
 │   ├── read size: < 1 KiB
@@ -397,7 +373,6 @@
 │   └── estimated rows: 1.00
 └── TableScan(Probe)
     ├── table: default.system.numbers
-    ├── scan id: 0
     ├── output columns: [number (#0)]
     ├── read rows: 1
     ├── read size: < 1 KiB
@@ -419,7 +394,6 @@
 ├── estimated rows: 1.00
 ├── TableScan(Build)
 │   ├── table: default.system.numbers
-│   ├── scan id: 1
 │   ├── output columns: [number (#1)]
 │   ├── read rows: 1
 │   ├── read size: < 1 KiB
@@ -429,7 +403,6 @@
 │   └── estimated rows: 1.00
 └── TableScan(Probe)
     ├── table: default.system.numbers
-    ├── scan id: 0
     ├── output columns: [number (#0)]
     ├── read rows: 1
     ├── read size: < 1 KiB
@@ -449,7 +422,7 @@
 ├── keys is null equal: [false]
 ├── filters: []
 ├── build join filters:
-│   └── filter id:1, build key:number (#2), probe targets:[number (#0)@scan0], filter type:bloom,inlist,min_max
+│   └── filter id:1, build key:number (#2), probe key:number (#0), filter type:inlist,min_max
 ├── estimated rows: 0.20
 ├── HashJoin(Build)
 │   ├── output columns: [numbers.number (#2)]
@@ -459,7 +432,7 @@
 │   ├── keys is null equal: [false]
 │   ├── filters: []
 │   ├── build join filters:
-│   │   └── filter id:0, build key:number (#2), probe targets:[t1.number (#1)@scan1], filter type:bloom,inlist,min_max
+│   │   └── filter id:0, build key:number (#2), probe key:t1.number (#1), filter type:inlist,min_max
 │   ├── estimated rows: 0.20
 │   ├── Filter(Build)
 │   │   ├── output columns: [numbers.number (#2)]
@@ -476,7 +449,6 @@
 │   │           ├── estimated rows: 1.00
 │   │           └── TableScan
 │   │               ├── table: default.system.numbers
-│   │               ├── scan id: 2
 │   │               ├── output columns: [number (#2)]
 │   │               ├── read rows: 1
 │   │               ├── read size: < 1 KiB
@@ -486,7 +458,6 @@
 │   │               └── estimated rows: 1.00
 │   └── TableScan(Probe)
 │       ├── table: default.system.numbers
-│       ├── scan id: 1
 │       ├── output columns: [number (#1)]
 │       ├── read rows: 1
 │       ├── read size: < 1 KiB
@@ -497,7 +468,6 @@
 │       └── estimated rows: 1.00
 └── TableScan(Probe)
     ├── table: default.system.numbers
-    ├── scan id: 0
     ├── output columns: [number (#0)]
     ├── read rows: 1
     ├── read size: < 1 KiB
@@ -520,7 +490,6 @@
 ├── estimated rows: 1.00
 ├── TableScan(Build)
 │   ├── table: default.system.numbers
-│   ├── scan id: 2
 │   ├── output columns: [number (#2)]
 │   ├── read rows: 1
 │   ├── read size: < 1 KiB
@@ -538,7 +507,6 @@
     ├── estimated rows: 1.00
     ├── TableScan(Build)
     │   ├── table: default.system.numbers
-    │   ├── scan id: 1
     │   ├── output columns: [number (#1)]
     │   ├── read rows: 1
     │   ├── read size: < 1 KiB
@@ -548,7 +516,6 @@
     │   └── estimated rows: 1.00
     └── TableScan(Probe)
         ├── table: default.system.numbers
-        ├── scan id: 0
         ├── output columns: [number (#0)]
         ├── read rows: 1
         ├── read size: < 1 KiB
@@ -566,7 +533,6 @@
 ├── estimated rows: 5.00
 └── TableScan
     ├── table: default.system.numbers
-    ├── scan id: 0
     ├── output columns: [number (#0)]
     ├── read rows: 10
     ├── read size: < 1 KiB
@@ -623,7 +589,6 @@
     │                   ├── estimated rows: 0.00
     │                   └── TableScan
     │                       ├── table: default.default.t
-    │                       ├── scan id: 1
     │                       ├── output columns: [i (#1)]
     │                       ├── read rows: 0
     │                       ├── read size: 0
@@ -634,7 +599,6 @@
     │                       └── estimated rows: 4.00
     └── TableScan(Probe)
         ├── table: default.default.t
-        ├── scan id: 0
         ├── output columns: [i (#0)]
         ├── read rows: 4
         ├── read size: < 1 KiB
@@ -719,7 +683,6 @@
 ├── estimated rows: 2.00
 └── TableScan
     ├── table: default.system.numbers
-    ├── scan id: 0
     ├── output columns: [number (#0)]
     ├── read rows: 10
     ├── read size: < 1 KiB
@@ -737,7 +700,6 @@
 ├── estimated rows: 7.50
 └── TableScan
     ├── table: default.system.numbers
-    ├── scan id: 0
     ├── output columns: [number (#0)]
     ├── read rows: 10
     ├── read size: < 1 KiB
@@ -755,7 +717,6 @@
 ├── estimated rows: 2.00
 └── TableScan
     ├── table: default.system.numbers
-    ├── scan id: 0
     ├── output columns: [number (#0)]
     ├── read rows: 10
     ├── read size: < 1 KiB
@@ -794,7 +755,6 @@
 ├── estimated rows: 0.60
 └── TableScan
     ├── table: default.default.t
-    ├── scan id: 0
     ├── output columns: [i (#0)]
     ├── read rows: 3
     ├── read size: < 1 KiB
@@ -827,7 +787,6 @@
 │   └── column 0: ['data%']
 └── TableScan(Probe)
     ├── table: default.default.t
-    ├── scan id: 0
     ├── output columns: [i (#0)]
     ├── read rows: 3
     ├── read size: < 1 KiB
@@ -851,7 +810,6 @@
 ├── estimated rows: 0.60
 └── TableScan
     ├── table: default.default.t
-    ├── scan id: 0
     ├── output columns: [i (#0)]
     ├── read rows: 3
     ├── read size: < 1 KiB
@@ -882,7 +840,6 @@
 │   └── column 0: ['data$%%']
 └── TableScan(Probe)
     ├── table: default.default.t
-    ├── scan id: 0
     ├── output columns: [i (#0)]
     ├── read rows: 3
     ├── read size: < 1 KiB
