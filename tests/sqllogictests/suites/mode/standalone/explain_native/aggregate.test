query T
explain select number from numbers(10) group by number;
----
AggregateFinal
├── output columns: [numbers.number (#0)]
├── group by: [number]
├── aggregate functions: []
├── estimated rows: 10.00
└── AggregatePartial
    ├── output columns: [#_group_by_key]
    ├── group by: [number]
    ├── aggregate functions: []
    ├── estimated rows: 10.00
    └── TableScan
        ├── table: default.system.numbers
        ├── output columns: [number (#0)]
        ├── read rows: 10
        ├── read bytes: 80
        ├── partitions total: 1
        ├── partitions scanned: 1
        ├── push downs: [filters: [], limit: NONE]
        └── estimated rows: 10.00


query T
explain select number from numbers(10) group by 1;
----
AggregateFinal
├── output columns: [numbers.number (#0)]
├── group by: [number]
├── aggregate functions: []
├── estimated rows: 10.00
└── AggregatePartial
    ├── output columns: [#_group_by_key]
    ├── group by: [number]
    ├── aggregate functions: []
    ├── estimated rows: 10.00
    └── TableScan
        ├── table: default.system.numbers
        ├── output columns: [number (#0)]
        ├── read rows: 10
        ├── read bytes: 80
        ├── partitions total: 1
        ├── partitions scanned: 1
        ├── push downs: [filters: [], limit: NONE]
        └── estimated rows: 10.00


query T
explain select 1 from numbers(10) group by 1;
----
EvalScalar
├── output columns: [1 (#2)]
├── expressions: [1]
├── estimated rows: 10.00
└── TableScan
    ├── table: default.system.numbers
    ├── output columns: []
    ├── read rows: 10
    ├── read bytes: 80
    ├── partitions total: 1
    ├── partitions scanned: 1
    ├── push downs: [filters: [], limit: NONE]
    └── estimated rows: 10.00



query T
explain select 1, number, number + 1, number -1 from numbers(10) group by number, abs(number), cast(number as int);
----
EvalScalar
├── output columns: [numbers.number (#0), 1 (#3), (number + 1) (#4), (number - 1) (#5)]
├── expressions: [1, numbers.number (#0) + 1, numbers.number (#0) - 1]
├── estimated rows: 10.00
└── AggregateFinal
    ├── output columns: [numbers.number (#0)]
    ├── group by: [number]
    ├── aggregate functions: []
    ├── estimated rows: 10.00
    └── AggregatePartial
        ├── output columns: [#_group_by_key]
        ├── group by: [number]
        ├── aggregate functions: []
        ├── estimated rows: 10.00
        └── TableScan
            ├── table: default.system.numbers
            ├── output columns: [number (#0)]
            ├── read rows: 10
            ├── read bytes: 80
            ├── partitions total: 1
            ├── partitions scanned: 1
            ├── push downs: [filters: [], limit: NONE]
            └── estimated rows: 10.00


query T
explain select count(3), type, name, trim(name) as a from system.columns group by name, type, a, concat(name, trim(name)), concat(type, name), length(name);
----
EvalScalar
├── output columns: [count(3) (#13), columns.name (#0), columns.type (#3), a (#14)]
├── expressions: [trim_both(columns.name (#0), ' ')]
├── estimated rows: 0.00
└── AggregateFinal
    ├── output columns: [count(3) (#13), columns.name (#0), columns.type (#3)]
    ├── group by: [name, type]
    ├── aggregate functions: [count()]
    ├── estimated rows: 0.00
    └── AggregatePartial
        ├── output columns: [count(3) (#13), #_group_by_key]
        ├── group by: [name, type]
        ├── aggregate functions: [count()]
        ├── estimated rows: 0.00
        └── TableScan
            ├── table: default.system.columns
            ├── output columns: [name (#0), type (#3)]
            ├── read rows: 0
            ├── read bytes: 0
            ├── partitions total: 0
            ├── partitions scanned: 0
            ├── push downs: [filters: [], limit: NONE]
            └── estimated rows: 0.00


statement ok
create table explain_agg_t1(a int not null, b int not null);

query T
explain select a from explain_agg_t1 group by a having 1 = 0;
----
AggregateFinal
├── output columns: [explain_agg_t1.a (#0)]
├── group by: [a]
├── aggregate functions: []
├── estimated rows: 0.00
└── AggregatePartial
    ├── output columns: [#_group_by_key]
    ├── group by: [a]
    ├── aggregate functions: []
            ├── estimated rows: 0.00
        └── TableScan
            ├── table: default.default.explain_agg_t1
            ├── output columns: [a (#0)]
            ├── read rows: 0
            ├── read bytes: 0
            ├── partitions total: 0
            ├── partitions scanned: 0
            ├── push downs: [filters: [false], limit: NONE]
            └── estimated rows: 0.00

query T
explain select a from explain_agg_t1 group by a having a > 3;
----
AggregateFinal
├── output columns: [explain_agg_t1.a (#0)]
├── group by: [a]
├── aggregate functions: []
├── estimated rows: 0.00
└── AggregatePartial
    ├── output columns: [#_group_by_key]
    ├── group by: [a]
    ├── aggregate functions: []
    ├── estimated rows: 0.00
    └── TableScan
        ├── table: default.default.explain_agg_t1
        ├── output columns: [a (#0)]
        ├── read rows: 0
        ├── read bytes: 0
        ├── partitions total: 0
        ├── partitions scanned: 0
        ├── push downs: [filters: [explain_agg_t1.a (#0) > 3], limit: NONE]
        └── estimated rows: 0.00

query T
explain select a, max(b) from explain_agg_t1 group by a having a > 1;
----
AggregateFinal
├── output columns: [max(b) (#2), explain_agg_t1.a (#0)]
├── group by: [a]
├── aggregate functions: [max(b)]
├── estimated rows: 0.00
└── AggregatePartial
    ├── output columns: [max(b) (#2), #_group_by_key]
    ├── group by: [a]
    ├── aggregate functions: [max(b)]
    ├── estimated rows: 0.00
    └── TableScan
        ├── table: default.default.explain_agg_t1
        ├── output columns: [a (#0), b (#1)]
        ├── read rows: 0
        ├── read bytes: 0
        ├── partitions total: 0
        ├── partitions scanned: 0
        ├── push downs: [filters: [explain_agg_t1.a (#0) > 1], limit: NONE]
        └── estimated rows: 0.00

query T
explain select a, avg(b) from explain_agg_t1 group by a having a > 1 and max(b) > 10;
----
Filter
├── output columns: [avg(b) (#2), explain_agg_t1.a (#0)]
├── filters: [is_true(max(b) (#3) > 10)]
├── estimated rows: 0.00
└── AggregateFinal
    ├── output columns: [avg(b) (#2), max(b) (#3), explain_agg_t1.a (#0)]
    ├── group by: [a]
    ├── aggregate functions: [avg(b), max(b)]
    ├── estimated rows: 0.00
    └── AggregatePartial
        ├── output columns: [avg(b) (#2), max(b) (#3), #_group_by_key]
        ├── group by: [a]
        ├── aggregate functions: [avg(b), max(b)]
        ├── estimated rows: 0.00
        └── TableScan
            ├── table: default.default.explain_agg_t1
            ├── output columns: [a (#0), b (#1)]
            ├── read rows: 0
            ├── read bytes: 0
            ├── partitions total: 0
            ├── partitions scanned: 0
            ├── push downs: [filters: [explain_agg_t1.a (#0) > 1], limit: NONE]
            └── estimated rows: 0.00

<<<<<<< HEAD
query T
explain select a, avg(b) from explain_agg_t1 group by a having a > 1 and max(b) > 10;
----
EvalScalar
├── output columns: [explain_agg_t1.a (#0), (sum(b) / if((count(b) = 0), 1, count(b))) (#5)]
├── expressions: [sum(b) (#2) / CAST(if(CAST(count(b) (#4) = 0 AS Boolean NULL), 1, count(b) (#4)) AS UInt64 NULL)]
├── estimated rows: 0.00
└── EvalScalar
    ├── output columns: [sum(b) (#2), explain_agg_t1.a (#0), count(b) (#4)]
    ├── expressions: [count(b) (#3)]
    ├── estimated rows: 0.00
    └── Filter
        ├── output columns: [sum(b) (#2), count(b) (#3), explain_agg_t1.a (#0)]
        ├── filters: [is_true(max(b) (#6) > 10)]
        ├── estimated rows: 0.00
        └── AggregateFinal
            ├── output columns: [sum(b) (#2), count(b) (#3), max(b) (#6), explain_agg_t1.a (#0)]
            ├── group by: [a]
            ├── aggregate functions: [sum(b), count(), max(b)]
            ├── estimated rows: 0.00
            └── AggregatePartial
                ├── output columns: [sum(b) (#2), count(b) (#3), max(b) (#6), #_group_by_key]
                ├── group by: [a]
                ├── aggregate functions: [sum(b), count(), max(b)]
                ├── estimated rows: 0.00
                └── TableScan
                    ├── table: default.default.explain_agg_t1
                    ├── output columns: [a (#0), b (#1)]
                    ├── read rows: 0
                    ├── read bytes: 0
                    ├── partitions total: 0
                    ├── partitions scanned: 0
                    ├── push downs: [filters: [explain_agg_t1.a (#0) > 1], limit: NONE]
                    └── estimated rows: 0.00

=======
>>>>>>> 4071436a
statement ok
drop table explain_agg_t1;

statement ok
drop table if exists t1

statement ok
create table t1 as select number as a from numbers(10)

statement ok
drop table if exists t2

statement ok
create table t2 as select number as a from numbers(100)

query T
explain select count() from t1, t2 where t1.a > t2.a;
----
AggregateFinal
├── output columns: [count() (#2)]
├── group by: []
├── aggregate functions: [count()]
├── estimated rows: 1.00
└── AggregatePartial
    ├── output columns: [count() (#2)]
    ├── group by: []
    ├── aggregate functions: [count()]
    ├── estimated rows: 1.00
    └── MergeJoin
        ├── output columns: [t1.a (#0), t2.a (#1)]
        ├── join type: INNER
        ├── range join conditions: [t1.a (#0) "gt" t2.a (#1)]
        ├── other conditions: []
        ├── estimated rows: 1000.00
        ├── TableScan(Left)
        │   ├── table: default.default.t1
        │   ├── output columns: [a (#0)]
        │   ├── read rows: 10
        │   ├── read bytes: 54
        │   ├── partitions total: 1
        │   ├── partitions scanned: 1
        │   ├── pruning stats: [segments: <range pruning: 1 to 1>, blocks: <range pruning: 1 to 1, bloom pruning: 0 to 0>]
        │   ├── push downs: [filters: [], limit: NONE]
        │   └── estimated rows: 10.00
        └── TableScan(Right)
            ├── table: default.default.t2
            ├── output columns: [a (#1)]
            ├── read rows: 100
            ├── read bytes: 414
            ├── partitions total: 1
            ├── partitions scanned: 1
            ├── pruning stats: [segments: <range pruning: 1 to 1>, blocks: <range pruning: 1 to 1, bloom pruning: 0 to 0>]
            ├── push downs: [filters: [], limit: NONE]
            └── estimated rows: 100.00


statement ok
drop table t1;

statement ok
drop table t2;<|MERGE_RESOLUTION|>--- conflicted
+++ resolved
@@ -220,7 +220,6 @@
             ├── push downs: [filters: [explain_agg_t1.a (#0) > 1], limit: NONE]
             └── estimated rows: 0.00
 
-<<<<<<< HEAD
 query T
 explain select a, avg(b) from explain_agg_t1 group by a having a > 1 and max(b) > 10;
 ----
@@ -256,8 +255,6 @@
                     ├── push downs: [filters: [explain_agg_t1.a (#0) > 1], limit: NONE]
                     └── estimated rows: 0.00
 
-=======
->>>>>>> 4071436a
 statement ok
 drop table explain_agg_t1;
 
