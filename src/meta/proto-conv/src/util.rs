// Copyright 2021 Datafuse Labs
//
// Licensed under the Apache License, Version 2.0 (the "License");
// you may not use this file except in compliance with the License.
// You may obtain a copy of the License at
//
//     http://www.apache.org/licenses/LICENSE-2.0
//
// Unless required by applicable law or agreed to in writing, software
// distributed under the License is distributed on an "AS IS" BASIS,
// WITHOUT WARRANTIES OR CONDITIONS OF ANY KIND, either express or implied.
// See the License for the specific language governing permissions and
// limitations under the License.

use crate::Incompatible;

/// Describes metadata changes.
///
/// This is a list of every `VER` and the corresponding change it introduces.
///
/// ## For developers
///
/// Every time fields are added/removed into/from data types in this crate:
/// - Add a new line to this list to describe what changed.
/// - Add a test case to ensure protobuf message serialized by this version can be loaded,
///   similar to: test_user_stage_fs_v6() in tests/it/user_stage.rs;
///
/// `VER` is the current metadata version and is automatically set to the last version.
/// `MIN_READER_VER` is the oldest compatible version.
#[rustfmt::skip]
const META_CHANGE_LOG: &[(u64, &str)] = &[
    //
    (1, "----------: Initial", ),
    (2, "2022-07-13: Add: share.proto", ),
    (3, "2022-07-29: Add: user.proto/UserOption::default_role", ),
    (4, "2022-08-22: Add: config.proto/GcsStorageConfig", ),
    (5, "2022-08-25: Add: ShareMeta::share_from_db_ids; DatabaseMeta::from_share", ),
    (6, "2022-09-08: Add: users.proto/CopyOptions::purge", ),
    (7, "2022-09-09: Add: table.proto/{TableCopiedFileInfo,TableCopiedFileLock} type", ),
    (8, "2022-09-16: Add: users.proto/StageFile::entity_tag", ),
    (9, "2022-09-20: Add: config.proto/S3StorageConfig::security_token", ),
    (10, "2022-09-23: Add: table.proto/TableMeta::catalog", ),
    (11, "2022-09-29: Add: users.proto/CopyOptions::single and CopyOptions::max_file_size", ),
    (12, "2022-09-29: Add: table.proto/TableMeta::storage_params", ),
    (13, "2022-10-09: Add: config.proto/OssStorageConfig and user.proto/StageStorage::oss", ),
    (14, "2022-10-11: Add: role_arn and external_id in config.proto/OssStorageConfig, Remove role_arn and oidc_token from config.proto/OssStorageConfig", ),
    (15, "2022-10-12: Remove: precision in TimestampType", ),
    (16, "2022-09-29: Add: CopyOptions::split_size", ),
    (17, "2022-10-28: Add: StageType::LegacyInternal", ),
    (18, "2022-10-28: Add: FILEFormatOptions::escape", ),
    (19, "2022-10-31: Add: StageType::UserStage", ),
    (20, "2022-11-02: Add: users.proto/FileFormatOptions::row_tag", ),
    (21, "2022-11-24: Add: users.proto/FileFormatOptions::nan_display", ),
    (22, "2022-12-13: Add: users.proto/FileFormatOptions::quote", ),
    (23, "2022-12-28: Add: table.proto/TableMeta::part_prefix", ),
    (24, "2023-01-07: Add: new-schema pb::DataType to/from TableDataType", ),
    (25, "2023-01-05: Add: user.proto/OnErrorMode::AbortNum", ),
    (26, "2023-01-16: Add: metadata.proto/DataSchema::next_column_id", ),
    (27, "2023-02-10: Add: metadata.proto/DataType Decimal types", ),
    (28, "2023-02-13: Add: user.proto/UserDefinedFileFormat", ),
    (29, "2023-02-23: Add: metadata.proto/DataType EmptyMap types", ),
    (30, "2023-02-21: Add: config.proto/WebhdfsStorageConfig; Modify: user.proto/UserStageInfo::StageStorage", ),
    (31, "2023-02-21: Add: CopyOptions::max_files", ),
    (32, "2023-04-05: Add: file_format.proto/FileFormatParams", ),
    (33, "2023-04-13: Update: add `shared_by` field into TableMeta", ),
    (34, "2023-04-23: Add: metadata.proto/DataType Bitmap type", ),
    (35, "2023-05-08: Add: CopyOptions::disable_variant_check", ),
    (36, "2023-05-12: Add: metadata.proto/ComputedExpr (reverted)", ),
    (37, "2023-05-05: Add: index.proto", ),
    (38, "2023-05-19: Rename: table.proto/TableCopiedFileLock to EmptyProto", ),
    (39, "2023-05-22: Add: data_mask.proto", ),
    (40, "2023-05-26: Add: TableMeta add column_mask_policy field", ),
    (41, "2023-05-29: Add: virtual_column.proto", ),
    (42, "2023-06-03: Add allow_anonymous in S3 Config", ),
    (43, "2023-06-05: Add fields `number_of_segments` and `number_of_blocks` to TableStatistics", ),
    (44, "2023-06-07: Add: metadata.proto/ComputedExpr", ),
    (45, "2023-06-06: Add: background_tasks.proto and background_jobs.proto", ),
    (46, "2023-06-28: Add: index.proto/IndexMeta::updated_on", ),
    (47, "2023-07-03: Add: catalog.proto/CatalogMeta", ),
    (48, "2023-07-04: Add: ManualTriggerParams on background_job", ),
    (49, "2023-07-14: Add: user.proto/NetworkPolicy", ),
    (50, "2023-07-20: Add: user.proto/UserOption::network_policy", ),
    (51, "2023-08-15: Add: config.proto/ObsStorageConfig add CosStorageConfig", ),
    (52, "2023-08-15: Add: catalog.proto/HiveCatalogConfig add storage params", ),
    (53, "2023-08-17: Add: user.proto/CsvFileFormatParams add field `null_display`", ),
    (54, "2023-08-17: Add: index.proto/IndexMeta::sync_creation", ),
    (55, "2023-07-31: Add: TableMeta and DatabaseMeta add Ownership", ),
    (56, "2023-08-31: (Depressed, see 65 below)Add: Least Visible Time", ),
    (57, "2023-09-05: Add: catalog.proto add hdfs config", ),
    (58, "2023-09-06: Add: udf.proto/UserDefinedFunction", ),
    (59, "2023-08-17: Add: user.proto/CsvFileFormatParams add field `allow_column_count_mismatch`", ),
    (60, "2023-08-17: Add: user.proto/CopyOptions add field `return_failed_only`", ),
    (61, "2023-10-19: Add: config.proto/OssStorageConfig add SSE options", ),
    (62, "2023-10-30: Add: lock.proto"),
    (63, "2023-10-30: Add: connection.proto"),
    (64, "2023-11-16: Add: user.proto/NDJsonFileFormatParams add field `missing_field_as` and `null_field_as`", ),
    (65, "2023-11-16: Retype: use Datetime<Utc> instead of u64 to in lvt.time", ),
    (66, "2023-12-15: Add: stage.proto/StageInfo::created_on", ),
    (67, "2023-12-19: Add: user.proto/PasswordPolicy and UserOption::password_policy", ),
    (68, "2023-12-19: Add: index.proto/IndexMeta add field `original_query` and `user_defined_block_name`"),
    (69, "2023-12-21: Add: user.proto/GrantTableIdObject and GrantDatabaseIdObject", ),
    (70, "2023-12-25: Add: datatype.proto Binary type", ),
    (71, "2024-01-02: Add: user.proto/password options", ),
    (72, "2024-01-09: Add: user.proto/CSVFileFormatParams add field `empty_field_as`", ),
    (73, "2024-01-11: Add: config.proto/StorageConfig add HuggingfaceConfig", ),
    (74, "2024-01-12: Remove: owner in DatabaseMeta and TableMeta", ),
    (75, "2024-01-15: ADD: user.proto/CsvFileFormatParams add field `binary_format` and `output_header`", ),
    (76, "2024-01-18: ADD: ownership.proto and role.proto", ),
    (77, "2024-01-22: Remove: allow_anonymous in S3 Config", ),
    (78, "2024-01-29: Refactor: GrantEntry::UserPrivilegeType and ShareGrantEntry::ShareGrantObjectPrivilege use from_bits_truncate deserialize", ),
    (79, "2024-01-31: Add: udf.proto/UserDefinedFunction add created_on field", ),
    (80, "2024-02-01: Add: datatype.proto/DataType Geometry type"),
    (81, "2024-03-04: Add: udf.udf_script"),
    (82, "2024-03-08: Add: table.inverted_index"),
    (83, "2024-03-14: Add: null_if in user.proto/NDJSONFileFormatParams"),
    (84, "2024-03-21: Rename: background.proto/BackgroundJobIdent to BackgroundTaskCreator"),
    (85, "2024-03-26: Add: table.inverted_index sync_creation"),
    (86, "2024-04-01: Add: table.inverted_index version, options"),
    (87, "2024-04-17: Add: UserOption::disabled"),
    (88, "2024-04-17: Add: SequenceMeta"),
    (89, "2024-04-19: Add: geometry_output_format settings"),
    (90, "2024-05-13: Refactor: After reader_check_msg success, RoleInfo::from_pb should not return err"),
    (91, "2024-05-28: Add: user/role.proto and User/RoleInfo add update/created_on field"),
    (92, "2024-06-03: Add: user.proto/OrcFileFormatParams", ),
    (93, "2024-06-06: Add: null_if in user.proto/ParquetFileFormatParams"),
    (94, "2024-06-21: Remove: catalog in table meta"),
    (95, "2024-07-01: Add: add credential into share endpoint meta"),
    (96, "2024-07-02: Add: add using_share_endpoint field into DatabaseMeta"),
<<<<<<< HEAD
    (97, "2024-07-06: Add: add from_share_db_id field into DatabaseMeta"),
=======
    (97, "2024-07-04: Add: missing_field_as in user.proto/OrcFileFormatParams"),
    (98, "2024-07-04: Add: add iceberg catalog option in catalog option"),
>>>>>>> 3fa98dfc
    // Dear developer:
    //      If you're gonna add a new metadata version, you'll have to add a test for it.
    //      You could just copy an existing test file(e.g., `../tests/it/v024_table_meta.rs`)
    //      and replace two of the variable `bytes` and `want`.
];

/// Attribute of both a reader and a message:
/// The version to write into a message and it is also the version of the message reader.
pub const VER: u64 = META_CHANGE_LOG.last().unwrap().0;

/// Attribute of a message:
/// The minimal reader version that can read message of version `VER`, i.e. `message.ver=VER`.
///
/// This is written to every message that needs to be serialized independently.
pub const MIN_READER_VER: u64 = 24;

/// Attribute of a reader:
/// The minimal message version(`message.ver`) that a reader can read.
pub const MIN_MSG_VER: u64 = 1;

pub fn reader_check_msg(msg_ver: u64, msg_min_reader_ver: u64) -> Result<(), Incompatible> {
    // The reader version must be big enough
    if VER < msg_min_reader_ver {
        return Err(Incompatible {
            reason: format!(
                "executable ver={} is smaller than the min reader version({}) that can read this message",
                VER, msg_min_reader_ver
            ),
        });
    }

    // The message version must be big enough
    if msg_ver < MIN_MSG_VER {
        return Err(Incompatible {
            reason: format!(
                "message ver={} is smaller than executable MIN_MSG_VER({}) that this program can read",
                msg_ver, MIN_MSG_VER
            ),
        });
    }
    Ok(())
}

pub fn missing(reason: impl ToString) -> impl FnOnce() -> Incompatible {
    let s = reason.to_string();
    move || Incompatible { reason: s }
}<|MERGE_RESOLUTION|>--- conflicted
+++ resolved
@@ -126,12 +126,9 @@
     (94, "2024-06-21: Remove: catalog in table meta"),
     (95, "2024-07-01: Add: add credential into share endpoint meta"),
     (96, "2024-07-02: Add: add using_share_endpoint field into DatabaseMeta"),
-<<<<<<< HEAD
-    (97, "2024-07-06: Add: add from_share_db_id field into DatabaseMeta"),
-=======
     (97, "2024-07-04: Add: missing_field_as in user.proto/OrcFileFormatParams"),
     (98, "2024-07-04: Add: add iceberg catalog option in catalog option"),
->>>>>>> 3fa98dfc
+    (99, "2024-07-06: Add: add from_share_db_id field into DatabaseMeta"),
     // Dear developer:
     //      If you're gonna add a new metadata version, you'll have to add a test for it.
     //      You could just copy an existing test file(e.g., `../tests/it/v024_table_meta.rs`)
