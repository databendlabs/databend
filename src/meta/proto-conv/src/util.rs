// Copyright 2021 Datafuse Labs
//
// Licensed under the Apache License, Version 2.0 (the "License");
// you may not use this file except in compliance with the License.
// You may obtain a copy of the License at
//
//     http://www.apache.org/licenses/LICENSE-2.0
//
// Unless required by applicable law or agreed to in writing, software
// distributed under the License is distributed on an "AS IS" BASIS,
// WITHOUT WARRANTIES OR CONDITIONS OF ANY KIND, either express or implied.
// See the License for the specific language governing permissions and
// limitations under the License.

use crate::Incompatible;

/// Describes metadata changes.
///
/// This is a list of every `VER` and the corresponding change it introduces.
///
/// ## For developers
///
/// Every time fields are added/removed into/from data types in this crate:
/// - Add a new line to this list to describe what changed.
/// - Add a test case to ensure protobuf message serialized by this version can be loaded,
///   similar to: test_user_stage_fs_v6() in tests/it/user_stage.rs;
///
/// `VER` is the current metadata version and is automatically set to the last version.
/// `MIN_READER_VER` is the oldest compatible version.
#[rustfmt::skip]
const META_CHANGE_LOG: &[(u64, &str)] = &[
    //
    (1, "----------: Initial", ),
    (2, "2022-07-13: Add: share.proto", ),
    (3, "2022-07-29: Add: user.proto/UserOption::default_role", ),
    (4, "2022-08-22: Add: config.proto/GcsStorageConfig", ),
    (5, "2022-08-25: Add: ShareMetaV1::share_from_db_ids; DatabaseMeta::from_share", ),
    (6, "2022-09-08: Add: users.proto/CopyOptions::purge", ),
    (7, "2022-09-09: Add: table.proto/{TableCopiedFileInfo,TableCopiedFileLock} type", ),
    (8, "2022-09-16: Add: users.proto/StageFile::entity_tag", ),
    (9, "2022-09-20: Add: config.proto/S3StorageConfig::security_token", ),
    (10, "2022-09-23: Add: table.proto/TableMeta::catalog", ),
    (11, "2022-09-29: Add: users.proto/CopyOptions::single and CopyOptions::max_file_size", ),
    (12, "2022-09-29: Add: table.proto/TableMeta::storage_params", ),
    (13, "2022-10-09: Add: config.proto/OssStorageConfig and user.proto/StageStorage::oss", ),
    (14, "2022-10-11: Add: role_arn and external_id in config.proto/OssStorageConfig, Remove role_arn and oidc_token from config.proto/OssStorageConfig", ),
    (15, "2022-10-12: Remove: precision in TimestampType", ),
    (16, "2022-09-29: Add: CopyOptions::split_size", ),
    (17, "2022-10-28: Add: StageType::LegacyInternal", ),
    (18, "2022-10-28: Add: FILEFormatOptions::escape", ),
    (19, "2022-10-31: Add: StageType::UserStage", ),
    (20, "2022-11-02: Add: users.proto/FileFormatOptions::row_tag", ),
    (21, "2022-11-24: Add: users.proto/FileFormatOptions::nan_display", ),
    (22, "2022-12-13: Add: users.proto/FileFormatOptions::quote", ),
    (23, "2022-12-28: Add: table.proto/TableMeta::part_prefix", ),
    (24, "2023-01-07: Add: new-schema pb::DataType to/from TableDataType", ),
    (25, "2023-01-05: Add: user.proto/OnErrorMode::AbortNum", ),
    (26, "2023-01-16: Add: metadata.proto/DataSchema::next_column_id", ),
    (27, "2023-02-10: Add: metadata.proto/DataType Decimal types", ),
    (28, "2023-02-13: Add: user.proto/UserDefinedFileFormat", ),
    (29, "2023-02-23: Add: metadata.proto/DataType EmptyMap types", ),
    (30, "2023-02-21: Add: config.proto/WebhdfsStorageConfig; Modify: user.proto/UserStageInfo::StageStorage", ),
    (31, "2023-02-21: Add: CopyOptions::max_files", ),
    (32, "2023-04-05: Add: file_format.proto/FileFormatParams", ),
    (33, "2023-04-13: Update: add `shared_by` field into TableMeta", ),
    (34, "2023-04-23: Add: metadata.proto/DataType Bitmap type", ),
    (35, "2023-05-08: Add: CopyOptions::disable_variant_check", ),
    (36, "2023-05-12: Add: metadata.proto/ComputedExpr (reverted)", ),
    (37, "2023-05-05: Add: index.proto", ),
    (38, "2023-05-19: Rename: table.proto/TableCopiedFileLock to EmptyProto", ),
    (39, "2023-05-22: Add: data_mask.proto", ),
    (40, "2023-05-26: Add: TableMeta add column_mask_policy field", ),
    (41, "2023-05-29: Add: virtual_column.proto", ),
    (42, "2023-06-03: Add allow_anonymous in S3 Config", ),
    (43, "2023-06-05: Add fields `number_of_segments` and `number_of_blocks` to TableStatistics", ),
    (44, "2023-06-07: Add: metadata.proto/ComputedExpr", ),
    (45, "2023-06-06: Add: background_tasks.proto and background_jobs.proto", ),
    (46, "2023-06-28: Add: index.proto/IndexMeta::updated_on", ),
    (47, "2023-07-03: Add: catalog.proto/CatalogMeta", ),
    (48, "2023-07-04: Add: ManualTriggerParams on background_job", ),
    (49, "2023-07-14: Add: user.proto/NetworkPolicy", ),
    (50, "2023-07-20: Add: user.proto/UserOption::network_policy", ),
    (51, "2023-08-15: Add: config.proto/ObsStorageConfig add CosStorageConfig", ),
    (52, "2023-08-15: Add: catalog.proto/HiveCatalogConfig add storage params", ),
    (53, "2023-08-17: Add: user.proto/CsvFileFormatParams add field `null_display`", ),
    (54, "2023-08-17: Add: index.proto/IndexMeta::sync_creation", ),
    (55, "2023-07-31: Add: TableMeta and DatabaseMeta add Ownership", ),
    (56, "2023-08-31: (Depressed, see 65 below)Add: Least Visible Time", ),
    (57, "2023-09-05: Add: catalog.proto add hdfs config", ),
    (58, "2023-09-06: Add: udf.proto/UserDefinedFunction", ),
    (59, "2023-08-17: Add: user.proto/CsvFileFormatParams add field `allow_column_count_mismatch`", ),
    (60, "2023-08-17: Add: user.proto/CopyOptions add field `return_failed_only`", ),
    (61, "2023-10-19: Add: config.proto/OssStorageConfig add SSE options", ),
    (62, "2023-10-30: Add: lock.proto"),
    (63, "2023-10-30: Add: connection.proto"),
    (64, "2023-11-16: Add: user.proto/NDJsonFileFormatParams add field `missing_field_as` and `null_field_as`", ),
    (65, "2023-11-16: Retype: use Datetime<Utc> instead of u64 to in lvt.time", ),
    (66, "2023-12-15: Add: stage.proto/StageInfo::created_on", ),
    (67, "2023-12-19: Add: user.proto/PasswordPolicy and UserOption::password_policy", ),
    (68, "2023-12-19: Add: index.proto/IndexMeta add field `original_query` and `user_defined_block_name`"),
    (69, "2023-12-21: Add: user.proto/GrantTableIdObject and GrantDatabaseIdObject", ),
    (70, "2023-12-25: Add: datatype.proto Binary type", ),
    (71, "2024-01-02: Add: user.proto/password options", ),
    (72, "2024-01-09: Add: user.proto/CSVFileFormatParams add field `empty_field_as`", ),
    (73, "2024-01-11: Add: config.proto/StorageConfig add HuggingfaceConfig", ),
    (74, "2024-01-12: Remove: owner in DatabaseMeta and TableMeta", ),
    (75, "2024-01-15: ADD: user.proto/CsvFileFormatParams add field `binary_format` and `output_header`", ),
    (76, "2024-01-18: ADD: ownership.proto and role.proto", ),
    (77, "2024-01-22: Remove: allow_anonymous in S3 Config", ),
    (78, "2024-01-29: Refactor: GrantEntry::UserPrivilegeType and ShareGrantEntry::ShareGrantObjectPrivilege use from_bits_truncate deserialize", ),
    (79, "2024-01-31: Add: udf.proto/UserDefinedFunction add created_on field", ),
    (80, "2024-02-01: Add: datatype.proto/DataType Geometry type"),
    (81, "2024-03-04: Add: udf.udf_script"),
    (82, "2024-03-08: Add: table.inverted_index"),
    (83, "2024-03-14: Add: null_if in user.proto/NDJSONFileFormatParams"),
    (84, "2024-03-21: Rename: background.proto/BackgroundJobIdent to BackgroundTaskCreator"),
    (85, "2024-03-26: Add: table.inverted_index sync_creation"),
    (86, "2024-04-01: Add: table.inverted_index version, options"),
    (87, "2024-04-17: Add: UserOption::disabled"),
    (88, "2024-04-17: Add: SequenceMeta"),
    (89, "2024-04-19: Add: geometry_output_format settings"),
    (90, "2024-05-13: Refactor: After reader_check_msg success, RoleInfo::from_pb should not return err"),
    (91, "2024-05-28: Add: user/role.proto and User/RoleInfo add update/created_on field"),
    (92, "2024-06-03: Add: user.proto/OrcFileFormatParams", ),
    (93, "2024-06-06: Add: null_if in user.proto/ParquetFileFormatParams"),
    (94, "2024-06-21: Remove: catalog in table meta"),
    (95, "2024-07-01: Add: add credential into share endpoint meta"),
    (96, "2024-07-02: Add: add using_share_endpoint field into DatabaseMeta"),
    (97, "2024-07-04: Add: missing_field_as in user.proto/OrcFileFormatParams"),
    (98, "2024-07-04: Add: add iceberg catalog option in catalog option"),
    (99, "2024-07-08: Add: missing_field_as in user.proto/ParquetFileFormatParams"),
    (100, "2024-06-21: Add: tenant.proto/TenantQuota"),
    (101, "2024-07-06: Add: add from_share_db_id field into DatabaseMeta"),
    (102, "2024-07-11: Add: UserOption add must_change_password, AuthInfo.Password add need_change"),
    (103, "2024-07-31: Add: ShareMetaV2"),
    (104, "2024-08-02: Add: add share catalog into Catalog meta"),
    (105, "2024-08-05: Add: add Dictionary meta"),
    (106, "2024-08-08: Add: add QueryTokenInfo"),
    (107, "2024-08-09: Add: datatype.proto/DataType Geography type"),
    (108, "2024-08-29: Add: procedure.proto: ProcedureMeta and ProcedureIdentity"),
    (109, "2024-08-29: Refactor: ProcedureMeta add arg_names"),
    (110, "2024-09-18: Add: database.proto: DatabaseMeta.gc_in_progress"),
    (111, "2024-11-13: Add: Enable AWS Glue as an Apache Iceberg type when creating a catalog."),
    (112, "2024-11-28: Add: virtual_column add data_types field"),
    (113, "2024-12-10: Add: GrantWarehouseObject"),
    (114, "2024-12-12: Add: New DataType Interval."),
    (115, "2024-12-16: Add: udf.proto: add UDAFScript and UDAFServer"),
    (116, "2025-01-09: Add: MarkedDeletedIndexMeta"),
    (117, "2025-01-21: Add: config.proto: add disable_list_batch in WebhdfsConfig"),
    (118, "2025-01-22: Add: config.proto: add user_name in WebhdfsConfig"),
    (119, "2025-01-25: Add: virtual_column add alias_names and auto_generated field"),
    (120, "2025-02-11: Add: Add new UserPrivilege CreateWarehouse and new OwnershipObject::Warehouse"),
    (121, "2025-03-03: Add: Add new FileFormat AvroFileFormatParams"),
    (122, "2025-03-11: Add: table_meta and virtual_data_schema"),
    (123, "2025-03-27: Add: add compression in user.proto/ParquetFileFormatParam"),
    (124, "2025-04-01: Add: add headers in udf.proto/UDFServer"),
    (125, "2025-04-16: Add: add index_type in table.proto/TableIndex"),
    (126, "2025-05-11: Add: add iceberg Storage catalog type and add address field in Glue catalog"),
    (127, "2025-05-18: Add: UserOption::workload_group"),
    (128, "2025-05-22: Add: Storage Network config"),
    (129, "2025-05-30: Add: New DataType Vector"),
    (130, "2025-06-19: Add: New UDF imports and packages in udf definition"),
    (131, "2025-06-24: Add: add use_logic_type in ParquetFileFormatParam and AvroFileFormatParam"),
    (132, "2025-06-25: Remove: SequenceMeta.start"),
    (133, "2025-06-25: Add: Add new StageFileCompression Zip"),
    (134, "2025-06-27: Add: SequenceMeta.storage_version"),
    (135, "2025-07-16: Add: UDFServer.immutable, UDFScript.immutable"),
    (136, "2025-07-17: Add: Task"),
    (137, "2025-07-22: Add: GrantConnectionObject and UserPrivilegeType AccessConnection, AccessConnection"),
    (138, "2025-07-23: Add: TableStatistics add index size"),
    (139, "2025-07-25: Add: Grant/OwnershipSequenceObject and UserPrivilegeType AccessSequence, AccessSequence"),
    (140, "2025-07-24: Add: TaskMessage::Delete add WarehouseOptions"),
    (141, "2025-08-06: Add: row_access.proto"),
    (142, "2025-08-15: Add: table_meta add row_access_policy"),
    (143, "2025-08-18: Add: add UDTF"),
    (144, "2025-08-18: Add: add ScalarUDF"),
    (145, "2025-08-20: Add: Opaque DataType"),
    (146, "2025-09-01: Add: add Constraint on TableMeta"),
    (147, "2025-09-17: Add: Grant/OwnershipProcedureObject and UserPrivilegeType AccessProcedure, AccessProcedure"),
    (148, "2025-09-22: Add: virtual_data_type add Decimal, Binary, Date, Timestamp, Interval"),
    (149, "2025-09-24: Add: add AutoIncrement name and display on TableField"),
    (150, "2025-09-26: Add: RoleInfo::comment"),
    (151, "2025-09-28: Add: TableMeta::RowAccessPolicyColumnMap store policy name and column id"),
    (152, "2025-10-14: Add: TableDataType::StageLocation and UDFServer add arg_names"),
<<<<<<< HEAD
    (153, "2025-10-16: Add: VacuumWatermark"),
=======
    (153, "2025-10-16: Add: RowAccessPolicyColumnMap rename to SecurityColumnMap store mask/row_access policy name and column id"),
>>>>>>> 1b75e7e7
    // Dear developer:
    //      If you're gonna add a new metadata version, you'll have to add a test for it.
    //      You could just copy an existing test file(e.g., `../tests/it/v024_table_meta.rs`)
    //      and replace two of the variable `bytes` and `want`.
];

/// Attribute of both a reader and a message:
/// The version to write into a message and it is also the version of the message reader.
pub const VER: u64 = META_CHANGE_LOG.last().unwrap().0;

/// Attribute of a message:
/// The minimal reader version that can read message of version `VER`, i.e. `message.ver=VER`.
///
/// This is written to every message that needs to be serialized independently.
pub const MIN_READER_VER: u64 = 24;

/// Attribute of a reader:
/// The minimal message version(`message.ver`) that a reader can read.
pub const MIN_MSG_VER: u64 = 1;

pub fn reader_check_msg(msg_ver: u64, msg_min_reader_ver: u64) -> Result<(), Incompatible> {
    // The reader version must be big enough
    if VER < msg_min_reader_ver {
        return Err(Incompatible::new(
            format!(
                "executable ver={} is smaller than the min reader version({}) that can read this message",
                VER, msg_min_reader_ver
            ),
        ));
    }

    // The message version must be big enough
    if msg_ver < MIN_MSG_VER {
        return Err(Incompatible::new(format!(
            "message ver={} is smaller than executable MIN_MSG_VER({}) that this program can read",
            msg_ver, MIN_MSG_VER
        )));
    }
    Ok(())
}

pub fn missing(reason: impl ToString) -> impl FnOnce() -> Incompatible {
    let s = reason.to_string();
    move || Incompatible::new(s)
}<|MERGE_RESOLUTION|>--- conflicted
+++ resolved
@@ -182,11 +182,8 @@
     (150, "2025-09-26: Add: RoleInfo::comment"),
     (151, "2025-09-28: Add: TableMeta::RowAccessPolicyColumnMap store policy name and column id"),
     (152, "2025-10-14: Add: TableDataType::StageLocation and UDFServer add arg_names"),
-<<<<<<< HEAD
+    (153, "2025-10-16: Add: RowAccessPolicyColumnMap rename to SecurityColumnMap store mask/row_access policy name and column id"),
     (153, "2025-10-16: Add: VacuumWatermark"),
-=======
-    (153, "2025-10-16: Add: RowAccessPolicyColumnMap rename to SecurityColumnMap store mask/row_access policy name and column id"),
->>>>>>> 1b75e7e7
     // Dear developer:
     //      If you're gonna add a new metadata version, you'll have to add a test for it.
     //      You could just copy an existing test file(e.g., `../tests/it/v024_table_meta.rs`)
