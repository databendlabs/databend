// Copyright 2021 Datafuse Labs
//
// Licensed under the Apache License, Version 2.0 (the "License");
// you may not use this file except in compliance with the License.
// You may obtain a copy of the License at
//
//     http://www.apache.org/licenses/LICENSE-2.0
//
// Unless required by applicable law or agreed to in writing, software
// distributed under the License is distributed on an "AS IS" BASIS,
// WITHOUT WARRANTIES OR CONDITIONS OF ANY KIND, either express or implied.
// See the License for the specific language governing permissions and
// limitations under the License.

use crate::Incompatible;

/// Describes metadata changes.
///
/// This is a list of every `VER` and the corresponding change it introduces.
///
/// ## For developers
///
/// Every time fields are added/removed into/from data types in this crate:
/// - Add a new line to this list to describe what changed.
/// - Add a test case to ensure protobuf message serialized by this version can be loaded,
///   similar to: test_user_stage_fs_v6() in tests/it/user_stage.rs;
///
/// `VER` is the current metadata version and is automatically set to the last version.
/// `MIN_READER_VER` is the oldest compatible version.
#[rustfmt::skip]
const META_CHANGE_LOG: &[(u64, &str)] = &[
    //
    (1, "----------: Initial", ),
    (2, "2022-07-13: Add: share.proto", ),
    (3, "2022-07-29: Add: user.proto/UserOption::default_role", ),
    (4, "2022-08-22: Add: config.proto/GcsStorageConfig", ),
    (5, "2022-08-25: Add: ShareMeta::share_from_db_ids; DatabaseMeta::from_share", ),
    (6, "2022-09-08: Add: users.proto/CopyOptions::purge", ),
    (7, "2022-09-09: Add: table.proto/{TableCopiedFileInfo,TableCopiedFileLock} type", ),
    (8, "2022-09-16: Add: users.proto/StageFile::entity_tag", ),
    (9, "2022-09-20: Add: config.proto/S3StorageConfig::security_token", ),
    (10, "2022-09-23: Add: table.proto/TableMeta::catalog", ),
    (11, "2022-09-29: Add: users.proto/CopyOptions::single and CopyOptions::max_file_size", ),
    (12, "2022-09-29: Add: table.proto/TableMeta::storage_params", ),
    (13, "2022-10-09: Add: config.proto/OssStorageConfig and user.proto/StageStorage::oss", ),
    (14, "2022-10-11: Add: role_arn and external_id in config.proto/OssStorageConfig, Remove role_arn and oidc_token from config.proto/OssStorageConfig", ),
    (15, "2022-10-12: Remove: precision in TimestampType", ),
    (16, "2022-09-29: Add: CopyOptions::split_size", ),
    (17, "2022-10-28: Add: StageType::LegacyInternal", ),
    (18, "2022-10-28: Add: FILEFormatOptions::escape", ),
    (19, "2022-10-31: Add: StageType::UserStage", ),
    (20, "2022-11-02: Add: users.proto/FileFormatOptions::row_tag", ),
    (21, "2022-11-24: Add: users.proto/FileFormatOptions::nan_display", ),
    (22, "2022-12-13: Add: users.proto/FileFormatOptions::quote", ),
    (23, "2022-12-28: Add: table.proto/TableMeta::part_prefix", ),
    (24, "2023-01-07: Add: new-schema pb::DataType to/from TableDataType", ),
    (25, "2023-01-05: Add: user.proto/OnErrorMode::AbortNum", ),
    (26, "2023-01-16: Add: metadata.proto/DataSchema::next_column_id", ),
    (27, "2023-02-10: Add: metadata.proto/DataType Decimal types", ),
    (28, "2023-02-13: Add: user.proto/UserDefinedFileFormat", ),
    (29, "2023-02-23: Add: metadata.proto/DataType EmptyMap types", ),
    (30, "2023-02-21: Add: config.proto/WebhdfsStorageConfig; Modify: user.proto/UserStageInfo::StageStorage", ),
    (31, "2023-02-21: Add: CopyOptions::max_files", ),
    (32, "2023-04-05: Add: file_format.proto/FileFormatParams", ),
    (33, "2023-04-13: Update: add `shared_by` field into TableMeta", ),
    (34, "2023-04-23: Add: metadata.proto/DataType Bitmap type", ),
    (35, "2023-05-08: Add: CopyOptions::disable_variant_check", ),
    (36, "2023-05-12: Add: metadata.proto/ComputedExpr (reverted)", ),
    (37, "2023-05-05: Add: index.proto", ),
    (38, "2023-05-19: Rename: table.proto/TableCopiedFileLock to EmptyProto", ),
    (39, "2023-05-22: Add: data_mask.proto", ),
    (40, "2023-05-26: Add: TableMeta add column_mask_policy field", ),
    (41, "2023-05-29: Add: virtual_column.proto", ),
    (42, "2023-06-03: Add allow_anonymous in S3 Config", ),
    (43, "2023-06-05: Add fields `number_of_segments` and `number_of_blocks` to TableStatistics", ),
    (44, "2023-06-07: Add: metadata.proto/ComputedExpr", ),
    (45, "2023-06-06: Add: background_tasks.proto and background_jobs.proto", ),
    (46, "2023-06-28: Add: index.proto/IndexMeta::updated_on", ),
    (47, "2023-07-03: Add: catalog.proto/CatalogMeta", ),
    (48, "2023-07-04: Add: ManualTriggerParams on background_job", ),
    (49, "2023-07-14: Add: user.proto/NetworkPolicy", ),
    (50, "2023-07-20: Add: user.proto/UserOption::network_policy", ),
    (51, "2023-08-15: Add: config.proto/ObsStorageConfig add CosStorageConfig", ),
    (52, "2023-08-15: Add: catalog.proto/HiveCatalogConfig add storage params", ),
    (53, "2023-08-17: Add: user.proto/CsvFileFormatParams add field `null_display`", ),
    (54, "2023-08-17: Add: index.proto/IndexMeta::sync_creation", ),
    (55, "2023-07-31: Add: TableMeta and DatabaseMeta add Ownership", ),
    (56, "2023-08-31: (Depressed, see 65 below)Add: Least Visible Time", ),
    (57, "2023-09-05: Add: catalog.proto add hdfs config", ),
    (58, "2023-09-06: Add: udf.proto/UserDefinedFunction", ),
    (59, "2023-08-17: Add: user.proto/CsvFileFormatParams add field `allow_column_count_mismatch`", ),
    (60, "2023-08-17: Add: user.proto/CopyOptions add field `return_failed_only`", ),
    (61, "2023-10-19: Add: config.proto/OssStorageConfig add SSE options", ),
    (62, "2023-10-30: Add: lock.proto"),
    (63, "2023-10-30: Add: connection.proto"),
    (64, "2023-11-16: Add: user.proto/NDJsonFileFormatParams add field `missing_field_as` and `null_field_as`", ),
    (65, "2023-11-16: Retype: use Datetime<Utc> instead of u64 to in lvt.time", ),
    (66, "2023-12-15: Add: stage.proto/StageInfo::created_on", ),
    (67, "2023-12-19: Add: user.proto/PasswordPolicy and UserOption::password_policy", ),
    (68, "2023-12-19: Add: index.proto/IndexMeta add field `original_query` and `user_defined_block_name`"),
    (69, "2023-12-21: Add: user.proto/GrantTableIdObject and GrantDatabaseIdObject", ),
    (70, "2023-12-25: Add: datatype.proto Binary type", ),
    (71, "2024-01-02: Add: user.proto/password options", ),
    (72, "2024-01-09: Add: user.proto/CSVFileFormatParams add field `empty_field_as`", ),
    (73, "2024-01-11: Add: config.proto/StorageConfig add HuggingfaceConfig", ),
    (74, "2024-01-12: Remove: owner in DatabaseMeta and TableMeta", ),
    (75, "2024-01-15: ADD: user.proto/CsvFileFormatParams add field `binary_format` and `output_header`", ),
    (76, "2024-01-18: ADD: ownership.proto and role.proto", ),
    (77, "2024-01-22: Remove: allow_anonymous in S3 Config", ),
    (78, "2024-01-29: Refactor: GrantEntry::UserPrivilegeType and ShareGrantEntry::ShareGrantObjectPrivilege use from_bits_truncate deserialize", ),
    (79, "2024-01-31: Add: udf.proto/UserDefinedFunction add created_on field", ),
    (80, "2024-02-01: Add: datatype.proto/DataType Geometry type"),
    (81, "2024-03-04: Add: udf.udf_script"),
    (82, "2024-03-08: Add: table.inverted_index"),
    (83, "2024-03-14: Add: null_if in user.proto/NDJSONFileFormatParams"),
    (84, "2024-03-21: Rename: background.proto/BackgroundJobIdent to BackgroundTaskCreator"),
    (85, "2024-03-26: Add: table.inverted_index sync_creation"),
    (86, "2024-04-01: Add: table.inverted_index version, options"),
    (87, "2024-04-17: Add: UserOption::disabled"),
    (88, "2024-04-17: Add: SequenceMeta"),
    (89, "2024-04-19: Add: geometry_output_format settings"),
    (90, "2024-05-13: Refactor: After reader_check_msg success, RoleInfo::from_pb should not return err"),
    (91, "2024-05-28: Add: user/role.proto and User/RoleInfo add update/created_on field"),
    (92, "2024-06-03: Add: user.proto/OrcFileFormatParams", ),
    (93, "2024-06-06: Add: null_if in user.proto/ParquetFileFormatParams"),
    (94, "2024-06-21: Remove: catalog in table meta"),
<<<<<<< HEAD
    (95, "2024-06-21: Add: tenant.proto/TenantQuota"),
=======
    (95, "2024-07-01: Add: add credential into share endpoint meta"),
    (96, "2024-07-02: Add: add using_share_endpoint field into DatabaseMeta"),
    (97, "2024-07-04: Add: missing_field_as in user.proto/OrcFileFormatParams"),
    (98, "2024-07-04: Add: add iceberg catalog option in catalog option"),
    (99, "2024-07-08: Add: missing_field_as in user.proto/ParquetFileFormatParams"),
>>>>>>> 4d3c3947
    // Dear developer:
    //      If you're gonna add a new metadata version, you'll have to add a test for it.
    //      You could just copy an existing test file(e.g., `../tests/it/v024_table_meta.rs`)
    //      and replace two of the variable `bytes` and `want`.
];

/// Attribute of both a reader and a message:
/// The version to write into a message and it is also the version of the message reader.
pub const VER: u64 = META_CHANGE_LOG.last().unwrap().0;

/// Attribute of a message:
/// The minimal reader version that can read message of version `VER`, i.e. `message.ver=VER`.
///
/// This is written to every message that needs to be serialized independently.
pub const MIN_READER_VER: u64 = 24;

/// Attribute of a reader:
/// The minimal message version(`message.ver`) that a reader can read.
pub const MIN_MSG_VER: u64 = 1;

pub fn reader_check_msg(msg_ver: u64, msg_min_reader_ver: u64) -> Result<(), Incompatible> {
    // The reader version must be big enough
    if VER < msg_min_reader_ver {
        return Err(Incompatible {
            reason: format!(
                "executable ver={} is smaller than the min reader version({}) that can read this message",
                VER, msg_min_reader_ver
            ),
        });
    }

    // The message version must be big enough
    if msg_ver < MIN_MSG_VER {
        return Err(Incompatible {
            reason: format!(
                "message ver={} is smaller than executable MIN_MSG_VER({}) that this program can read",
                msg_ver, MIN_MSG_VER
            ),
        });
    }
    Ok(())
}

pub fn missing(reason: impl ToString) -> impl FnOnce() -> Incompatible {
    let s = reason.to_string();
    move || Incompatible { reason: s }
}<|MERGE_RESOLUTION|>--- conflicted
+++ resolved
@@ -124,15 +124,12 @@
     (92, "2024-06-03: Add: user.proto/OrcFileFormatParams", ),
     (93, "2024-06-06: Add: null_if in user.proto/ParquetFileFormatParams"),
     (94, "2024-06-21: Remove: catalog in table meta"),
-<<<<<<< HEAD
-    (95, "2024-06-21: Add: tenant.proto/TenantQuota"),
-=======
     (95, "2024-07-01: Add: add credential into share endpoint meta"),
     (96, "2024-07-02: Add: add using_share_endpoint field into DatabaseMeta"),
     (97, "2024-07-04: Add: missing_field_as in user.proto/OrcFileFormatParams"),
     (98, "2024-07-04: Add: add iceberg catalog option in catalog option"),
     (99, "2024-07-08: Add: missing_field_as in user.proto/ParquetFileFormatParams"),
->>>>>>> 4d3c3947
+    (100, "2024-06-21: Add: tenant.proto/TenantQuota"),
     // Dear developer:
     //      If you're gonna add a new metadata version, you'll have to add a test for it.
     //      You could just copy an existing test file(e.g., `../tests/it/v024_table_meta.rs`)
