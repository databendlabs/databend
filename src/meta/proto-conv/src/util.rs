// Copyright 2021 Datafuse Labs
//
// Licensed under the Apache License, Version 2.0 (the "License");
// you may not use this file except in compliance with the License.
// You may obtain a copy of the License at
//
//     http://www.apache.org/licenses/LICENSE-2.0
//
// Unless required by applicable law or agreed to in writing, software
// distributed under the License is distributed on an "AS IS" BASIS,
// WITHOUT WARRANTIES OR CONDITIONS OF ANY KIND, either express or implied.
// See the License for the specific language governing permissions and
// limitations under the License.

use crate::Incompatible;

/// Describes metadata changes.
///
/// This is a list of every `VER` and the corresponding change it introduces.
///
/// ## For developers
///
/// Every time fields are added/removed into/from data types in this crate:
/// - Add a new line to this list to describe what changed.
/// - Add a test case to ensure protobuf message serialized by this version can be loaded,
///   similar to: test_user_stage_fs_v6() in tests/it/user_stage.rs;
///
/// `VER` is the current metadata version and is automatically set to the last version.
/// `MIN_READER_VER` is the oldest compatible version.
#[rustfmt::skip]
const META_CHANGE_LOG: &[(u64, &str)] = &[
    //
    (1, "----------: Initial", ),
    (2, "2022-07-13: Add: share.proto", ),
    (3, "2022-07-29: Add: user.proto/UserOption::default_role", ),
    (4, "2022-08-22: Add: config.proto/GcsStorageConfig", ),
    (5, "2022-08-25: Add: ShareMetaV1::share_from_db_ids; DatabaseMeta::from_share", ),
    (6, "2022-09-08: Add: users.proto/CopyOptions::purge", ),
    (7, "2022-09-09: Add: table.proto/{TableCopiedFileInfo,TableCopiedFileLock} type", ),
    (8, "2022-09-16: Add: users.proto/StageFile::entity_tag", ),
    (9, "2022-09-20: Add: config.proto/S3StorageConfig::security_token", ),
    (10, "2022-09-23: Add: table.proto/TableMeta::catalog", ),
    (11, "2022-09-29: Add: users.proto/CopyOptions::single and CopyOptions::max_file_size", ),
    (12, "2022-09-29: Add: table.proto/TableMeta::storage_params", ),
    (13, "2022-10-09: Add: config.proto/OssStorageConfig and user.proto/StageStorage::oss", ),
    (14, "2022-10-11: Add: role_arn and external_id in config.proto/OssStorageConfig, Remove role_arn and oidc_token from config.proto/OssStorageConfig", ),
    (15, "2022-10-12: Remove: precision in TimestampType", ),
    (16, "2022-09-29: Add: CopyOptions::split_size", ),
    (17, "2022-10-28: Add: StageType::LegacyInternal", ),
    (18, "2022-10-28: Add: FILEFormatOptions::escape", ),
    (19, "2022-10-31: Add: StageType::UserStage", ),
    (20, "2022-11-02: Add: users.proto/FileFormatOptions::row_tag", ),
    (21, "2022-11-24: Add: users.proto/FileFormatOptions::nan_display", ),
    (22, "2022-12-13: Add: users.proto/FileFormatOptions::quote", ),
    (23, "2022-12-28: Add: table.proto/TableMeta::part_prefix", ),
    (24, "2023-01-07: Add: new-schema pb::DataType to/from TableDataType", ),
    (25, "2023-01-05: Add: user.proto/OnErrorMode::AbortNum", ),
    (26, "2023-01-16: Add: metadata.proto/DataSchema::next_column_id", ),
    (27, "2023-02-10: Add: metadata.proto/DataType Decimal types", ),
    (28, "2023-02-13: Add: user.proto/UserDefinedFileFormat", ),
    (29, "2023-02-23: Add: metadata.proto/DataType EmptyMap types", ),
    (30, "2023-02-21: Add: config.proto/WebhdfsStorageConfig; Modify: user.proto/UserStageInfo::StageStorage", ),
    (31, "2023-02-21: Add: CopyOptions::max_files", ),
    (32, "2023-04-05: Add: file_format.proto/FileFormatParams", ),
    (33, "2023-04-13: Update: add `shared_by` field into TableMeta", ),
    (34, "2023-04-23: Add: metadata.proto/DataType Bitmap type", ),
    (35, "2023-05-08: Add: CopyOptions::disable_variant_check", ),
    (36, "2023-05-12: Add: metadata.proto/ComputedExpr (reverted)", ),
    (37, "2023-05-05: Add: index.proto", ),
    (38, "2023-05-19: Rename: table.proto/TableCopiedFileLock to EmptyProto", ),
    (39, "2023-05-22: Add: data_mask.proto", ),
    (40, "2023-05-26: Add: TableMeta add column_mask_policy field", ),
    (41, "2023-05-29: Add: virtual_column.proto", ),
    (42, "2023-06-03: Add allow_anonymous in S3 Config", ),
    (43, "2023-06-05: Add fields `number_of_segments` and `number_of_blocks` to TableStatistics", ),
    (44, "2023-06-07: Add: metadata.proto/ComputedExpr", ),
    (45, "2023-06-06: Add: background_tasks.proto and background_jobs.proto", ),
    (46, "2023-06-28: Add: index.proto/IndexMeta::updated_on", ),
    (47, "2023-07-03: Add: catalog.proto/CatalogMeta", ),
    (48, "2023-07-04: Add: ManualTriggerParams on background_job", ),
    (49, "2023-07-14: Add: user.proto/NetworkPolicy", ),
    (50, "2023-07-20: Add: user.proto/UserOption::network_policy", ),
    (51, "2023-08-15: Add: config.proto/ObsStorageConfig add CosStorageConfig", ),
    (52, "2023-08-15: Add: catalog.proto/HiveCatalogConfig add storage params", ),
    (53, "2023-08-17: Add: user.proto/CsvFileFormatParams add field `null_display`", ),
    (54, "2023-08-17: Add: index.proto/IndexMeta::sync_creation", ),
    (55, "2023-07-31: Add: TableMeta and DatabaseMeta add Ownership", ),
    (56, "2023-08-31: (Depressed, see 65 below)Add: Least Visible Time", ),
    (57, "2023-09-05: Add: catalog.proto add hdfs config", ),
    (58, "2023-09-06: Add: udf.proto/UserDefinedFunction", ),
    (59, "2023-08-17: Add: user.proto/CsvFileFormatParams add field `allow_column_count_mismatch`", ),
    (60, "2023-08-17: Add: user.proto/CopyOptions add field `return_failed_only`", ),
    (61, "2023-10-19: Add: config.proto/OssStorageConfig add SSE options", ),
    (62, "2023-10-30: Add: lock.proto"),
    (63, "2023-10-30: Add: connection.proto"),
    (64, "2023-11-16: Add: user.proto/NDJsonFileFormatParams add field `missing_field_as` and `null_field_as`", ),
    (65, "2023-11-16: Retype: use Datetime<Utc> instead of u64 to in lvt.time", ),
    (66, "2023-12-15: Add: stage.proto/StageInfo::created_on", ),
    (67, "2023-12-19: Add: user.proto/PasswordPolicy and UserOption::password_policy", ),
    (68, "2023-12-19: Add: index.proto/IndexMeta add field `original_query` and `user_defined_block_name`"),
    (69, "2023-12-21: Add: user.proto/GrantTableIdObject and GrantDatabaseIdObject", ),
    (70, "2023-12-25: Add: datatype.proto Binary type", ),
    (71, "2024-01-02: Add: user.proto/password options", ),
    (72, "2024-01-09: Add: user.proto/CSVFileFormatParams add field `empty_field_as`", ),
    (73, "2024-01-11: Add: config.proto/StorageConfig add HuggingfaceConfig", ),
    (74, "2024-01-12: Remove: owner in DatabaseMeta and TableMeta", ),
    (75, "2024-01-15: ADD: user.proto/CsvFileFormatParams add field `binary_format` and `output_header`", ),
    (76, "2024-01-18: ADD: ownership.proto and role.proto", ),
    (77, "2024-01-22: Remove: allow_anonymous in S3 Config", ),
    (78, "2024-01-29: Refactor: GrantEntry::UserPrivilegeType and ShareGrantEntry::ShareGrantObjectPrivilege use from_bits_truncate deserialize", ),
    (79, "2024-01-31: Add: udf.proto/UserDefinedFunction add created_on field", ),
    (80, "2024-02-01: Add: datatype.proto/DataType Geometry type"),
    (81, "2024-03-04: Add: udf.udf_script"),
    (82, "2024-03-08: Add: table.inverted_index"),
    (83, "2024-03-14: Add: null_if in user.proto/NDJSONFileFormatParams"),
    (84, "2024-03-21: Rename: background.proto/BackgroundJobIdent to BackgroundTaskCreator"),
    (85, "2024-03-26: Add: table.inverted_index sync_creation"),
    (86, "2024-04-01: Add: table.inverted_index version, options"),
    (87, "2024-04-17: Add: UserOption::disabled"),
    (88, "2024-04-17: Add: SequenceMeta"),
    (89, "2024-04-19: Add: geometry_output_format settings"),
    (90, "2024-05-13: Refactor: After reader_check_msg success, RoleInfo::from_pb should not return err"),
    (91, "2024-05-28: Add: user/role.proto and User/RoleInfo add update/created_on field"),
    (92, "2024-06-03: Add: user.proto/OrcFileFormatParams", ),
    (93, "2024-06-06: Add: null_if in user.proto/ParquetFileFormatParams"),
    (94, "2024-06-21: Remove: catalog in table meta"),
    (95, "2024-07-01: Add: add credential into share endpoint meta"),
    (96, "2024-07-02: Add: add using_share_endpoint field into DatabaseMeta"),
    (97, "2024-07-04: Add: missing_field_as in user.proto/OrcFileFormatParams"),
    (98, "2024-07-04: Add: add iceberg catalog option in catalog option"),
    (99, "2024-07-08: Add: missing_field_as in user.proto/ParquetFileFormatParams"),
    (100, "2024-06-21: Add: tenant.proto/TenantQuota"),
    (101, "2024-07-06: Add: add from_share_db_id field into DatabaseMeta"),
    (102, "2024-07-11: Add: UserOption add must_change_password, AuthInfo.Password add need_change"),
    (103, "2024-07-31: Add: ShareMetaV2"),
    (104, "2024-08-02: Add: add share catalog into Catalog meta"),
    (105, "2024-08-05: Add: add Dictionary meta"),
    (106, "2024-08-08: Add: add QueryTokenInfo"),
    (107, "2024-08-09: Add: datatype.proto/DataType Geography type"),
    (108, "2024-08-29: Add: procedure.proto: ProcedureMeta and ProcedureIdentity"),
    (109, "2024-08-29: Refactor: ProcedureMeta add arg_names"),
    (110, "2024-09-18: Add: database.proto: DatabaseMeta.gc_in_progress"),
    (111, "2024-11-13: Add: Enable AWS Glue as an Apache Iceberg type when creating a catalog."),
    (112, "2024-11-28: Add: virtual_column add data_types field"),
    (113, "2024-12-10: Add: GrantWarehouseObject"),
    (114, "2024-12-12: Add: New DataType Interval."),
    (115, "2024-12-16: Add: udf.proto: add UDAFScript and UDAFServer"),
    (116, "2025-01-09: Add: MarkedDeletedIndexMeta"),
    (117, "2025-01-21: Add: config.proto: add disable_list_batch in WebhdfsConfig"),
    (118, "2025-01-22: Add: config.proto: add user_name in WebhdfsConfig"),
    (119, "2025-01-25: Add: virtual_column add alias_names and auto_generated field"),
    (120, "2025-02-11: Add: Add new UserPrivilege CreateWarehouse and new OwnershipObject::Warehouse"),
    (121, "2025-03-03: Add: Add new FileFormat AvroFileFormatParams"),
    (122, "2025-03-11: Add: table_meta and virtual_data_schema"),
    (123, "2025-03-27: Add: add compression in user.proto/ParquetFileFormatParam"),
    (124, "2025-04-01: Add: add headers in udf.proto/UDFServer"),
    (125, "2025-04-16: Add: add index_type in table.proto/TableIndex"),
    (126, "2025-05-11: Add: add iceberg Storage catalog type and add address field in Glue catalog"),
    (127, "2025-05-18: Add: UserOption::workload_group"),
    (128, "2025-05-22: Add: Storage Network config"),
    (129, "2025-05-30: Add: New DataType Vector"),
    (130, "2025-06-19: Add: New UDF imports and packages in udf definition"),
    (131, "2025-06-24: Add: add use_logic_type in ParquetFileFormatParam and AvroFileFormatParam"),
    (132, "2025-06-25: Remove: SequenceMeta.start"),
    (133, "2025-06-25: Add: Add new StageFileCompression Zip"),
    (134, "2025-06-27: Add: SequenceMeta.storage_version"),
    (135, "2025-07-16: Add: UDFServer.immutable, UDFScript.immutable"),
    (136, "2025-07-17: Add: Task"),
    (137, "2025-07-22: Add: GrantConnectionObject and UserPrivilegeType AccessConnection, AccessConnection"),
    (138, "2025-07-23: Add: TableStatistics add index size"),
    (139, "2025-07-25: Add: Grant/OwnershipSequenceObject and UserPrivilegeType AccessSequence, AccessSequence"),
    (140, "2025-07-24: Add: TaskMessage::Delete add WarehouseOptions"),
    (141, "2025-08-06: Add: row_access.proto"),
    (142, "2025-08-15: Add: table_meta add row_access_policy"),
    (143, "2025-08-18: Add: add UDTF"),
<<<<<<< HEAD
    (144, "2025-08-20: Add: Opaque DataType"),
=======
    (144, "2025-08-18: Add: add ScalarUDF"),
>>>>>>> 93bbf9d8
    // Dear developer:
    //      If you're gonna add a new metadata version, you'll have to add a test for it.
    //      You could just copy an existing test file(e.g., `../tests/it/v024_table_meta.rs`)
    //      and replace two of the variable `bytes` and `want`.
];

/// Attribute of both a reader and a message:
/// The version to write into a message and it is also the version of the message reader.
pub const VER: u64 = META_CHANGE_LOG.last().unwrap().0;

/// Attribute of a message:
/// The minimal reader version that can read message of version `VER`, i.e. `message.ver=VER`.
///
/// This is written to every message that needs to be serialized independently.
pub const MIN_READER_VER: u64 = 24;

/// Attribute of a reader:
/// The minimal message version(`message.ver`) that a reader can read.
pub const MIN_MSG_VER: u64 = 1;

pub fn reader_check_msg(msg_ver: u64, msg_min_reader_ver: u64) -> Result<(), Incompatible> {
    // The reader version must be big enough
    if VER < msg_min_reader_ver {
        return Err(Incompatible::new(
            format!(
                "executable ver={} is smaller than the min reader version({}) that can read this message",
                VER, msg_min_reader_ver
            ),
        ));
    }

    // The message version must be big enough
    if msg_ver < MIN_MSG_VER {
        return Err(Incompatible::new(format!(
            "message ver={} is smaller than executable MIN_MSG_VER({}) that this program can read",
            msg_ver, MIN_MSG_VER
        )));
    }
    Ok(())
}

pub fn missing(reason: impl ToString) -> impl FnOnce() -> Incompatible {
    let s = reason.to_string();
    move || Incompatible::new(s)
}<|MERGE_RESOLUTION|>--- conflicted
+++ resolved
@@ -173,11 +173,8 @@
     (141, "2025-08-06: Add: row_access.proto"),
     (142, "2025-08-15: Add: table_meta add row_access_policy"),
     (143, "2025-08-18: Add: add UDTF"),
-<<<<<<< HEAD
-    (144, "2025-08-20: Add: Opaque DataType"),
-=======
     (144, "2025-08-18: Add: add ScalarUDF"),
->>>>>>> 93bbf9d8
+    (145, "2025-08-20: Add: Opaque DataType"),
     // Dear developer:
     //      If you're gonna add a new metadata version, you'll have to add a test for it.
     //      You could just copy an existing test file(e.g., `../tests/it/v024_table_meta.rs`)
