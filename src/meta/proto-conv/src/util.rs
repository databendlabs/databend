// Copyright 2021 Datafuse Labs
//
// Licensed under the Apache License, Version 2.0 (the "License");
// you may not use this file except in compliance with the License.
// You may obtain a copy of the License at
//
//     http://www.apache.org/licenses/LICENSE-2.0
//
// Unless required by applicable law or agreed to in writing, software
// distributed under the License is distributed on an "AS IS" BASIS,
// WITHOUT WARRANTIES OR CONDITIONS OF ANY KIND, either express or implied.
// See the License for the specific language governing permissions and
// limitations under the License.

use crate::Incompatible;

/// Describes metadata changes.
///
/// This is a list of every `VER` and the corresponding change it introduces.
///
/// ## For developers
///
/// Every time fields are added/removed into/from data types in this crate:
/// - Add a new line to this list to describe what changed.
/// - Add a test case to ensure protobuf message serialized by this version can be loaded,
///   similar to: test_user_stage_fs_v6() in tests/it/user_stage.rs;
///
/// `VER` is the current metadata version and is automatically set to the last version.
/// `MIN_READER_VER` is the oldest compatible version.
#[rustfmt::skip]
const META_CHANGE_LOG: &[(u64, &str)] = &[
    //
    (1, "----------: Initial", ),
    (2, "2022-07-13: Add: share.proto", ),
    (3, "2022-07-29: Add: user.proto/UserOption::default_role", ),
    (4, "2022-08-22: Add: config.proto/GcsStorageConfig", ),
    (5, "2022-08-25: Add: ShareMetaV1::share_from_db_ids; DatabaseMeta::from_share", ),
    (6, "2022-09-08: Add: users.proto/CopyOptions::purge", ),
    (7, "2022-09-09: Add: table.proto/{TableCopiedFileInfo,TableCopiedFileLock} type", ),
    (8, "2022-09-16: Add: users.proto/StageFile::entity_tag", ),
    (9, "2022-09-20: Add: config.proto/S3StorageConfig::security_token", ),
    (10, "2022-09-23: Add: table.proto/TableMeta::catalog", ),
    (11, "2022-09-29: Add: users.proto/CopyOptions::single and CopyOptions::max_file_size", ),
    (12, "2022-09-29: Add: table.proto/TableMeta::storage_params", ),
    (13, "2022-10-09: Add: config.proto/OssStorageConfig and user.proto/StageStorage::oss", ),
    (14, "2022-10-11: Add: role_arn and external_id in config.proto/OssStorageConfig, Remove role_arn and oidc_token from config.proto/OssStorageConfig", ),
    (15, "2022-10-12: Remove: precision in TimestampType", ),
    (16, "2022-09-29: Add: CopyOptions::split_size", ),
    (17, "2022-10-28: Add: StageType::LegacyInternal", ),
    (18, "2022-10-28: Add: FILEFormatOptions::escape", ),
    (19, "2022-10-31: Add: StageType::UserStage", ),
    (20, "2022-11-02: Add: users.proto/FileFormatOptions::row_tag", ),
    (21, "2022-11-24: Add: users.proto/FileFormatOptions::nan_display", ),
    (22, "2022-12-13: Add: users.proto/FileFormatOptions::quote", ),
    (23, "2022-12-28: Add: table.proto/TableMeta::part_prefix", ),
    (24, "2023-01-07: Add: new-schema pb::DataType to/from TableDataType", ),
    (25, "2023-01-05: Add: user.proto/OnErrorMode::AbortNum", ),
    (26, "2023-01-16: Add: metadata.proto/DataSchema::next_column_id", ),
    (27, "2023-02-10: Add: metadata.proto/DataType Decimal types", ),
    (28, "2023-02-13: Add: user.proto/UserDefinedFileFormat", ),
    (29, "2023-02-23: Add: metadata.proto/DataType EmptyMap types", ),
    (30, "2023-02-21: Add: config.proto/WebhdfsStorageConfig; Modify: user.proto/UserStageInfo::StageStorage", ),
    (31, "2023-02-21: Add: CopyOptions::max_files", ),
    (32, "2023-04-05: Add: file_format.proto/FileFormatParams", ),
    (33, "2023-04-13: Update: add `shared_by` field into TableMeta", ),
    (34, "2023-04-23: Add: metadata.proto/DataType Bitmap type", ),
    (35, "2023-05-08: Add: CopyOptions::disable_variant_check", ),
    (36, "2023-05-12: Add: metadata.proto/ComputedExpr (reverted)", ),
    (37, "2023-05-05: Add: index.proto", ),
    (38, "2023-05-19: Rename: table.proto/TableCopiedFileLock to EmptyProto", ),
    (39, "2023-05-22: Add: data_mask.proto", ),
    (40, "2023-05-26: Add: TableMeta add column_mask_policy field", ),
    (41, "2023-05-29: Add: virtual_column.proto", ),
    (42, "2023-06-03: Add allow_anonymous in S3 Config", ),
    (43, "2023-06-05: Add fields `number_of_segments` and `number_of_blocks` to TableStatistics", ),
    (44, "2023-06-07: Add: metadata.proto/ComputedExpr", ),
    (45, "2023-06-06: Add: background_tasks.proto and background_jobs.proto", ),
    (46, "2023-06-28: Add: index.proto/IndexMeta::updated_on", ),
    (47, "2023-07-03: Add: catalog.proto/CatalogMeta", ),
    (48, "2023-07-04: Add: ManualTriggerParams on background_job", ),
    (49, "2023-07-14: Add: user.proto/NetworkPolicy", ),
    (50, "2023-07-20: Add: user.proto/UserOption::network_policy", ),
    (51, "2023-08-15: Add: config.proto/ObsStorageConfig add CosStorageConfig", ),
    (52, "2023-08-15: Add: catalog.proto/HiveCatalogConfig add storage params", ),
    (53, "2023-08-17: Add: user.proto/CsvFileFormatParams add field `null_display`", ),
    (54, "2023-08-17: Add: index.proto/IndexMeta::sync_creation", ),
    (55, "2023-07-31: Add: TableMeta and DatabaseMeta add Ownership", ),
    (56, "2023-08-31: (Depressed, see 65 below)Add: Least Visible Time", ),
    (57, "2023-09-05: Add: catalog.proto add hdfs config", ),
    (58, "2023-09-06: Add: udf.proto/UserDefinedFunction", ),
    (59, "2023-08-17: Add: user.proto/CsvFileFormatParams add field `allow_column_count_mismatch`", ),
    (60, "2023-08-17: Add: user.proto/CopyOptions add field `return_failed_only`", ),
    (61, "2023-10-19: Add: config.proto/OssStorageConfig add SSE options", ),
    (62, "2023-10-30: Add: lock.proto"),
    (63, "2023-10-30: Add: connection.proto"),
    (64, "2023-11-16: Add: user.proto/NDJsonFileFormatParams add field `missing_field_as` and `null_field_as`", ),
    (65, "2023-11-16: Retype: use Datetime<Utc> instead of u64 to in lvt.time", ),
    (66, "2023-12-15: Add: stage.proto/StageInfo::created_on", ),
    (67, "2023-12-19: Add: user.proto/PasswordPolicy and UserOption::password_policy", ),
    (68, "2023-12-19: Add: index.proto/IndexMeta add field `original_query` and `user_defined_block_name`"),
    (69, "2023-12-21: Add: user.proto/GrantTableIdObject and GrantDatabaseIdObject", ),
    (70, "2023-12-25: Add: datatype.proto Binary type", ),
    (71, "2024-01-02: Add: user.proto/password options", ),
    (72, "2024-01-09: Add: user.proto/CSVFileFormatParams add field `empty_field_as`", ),
    (73, "2024-01-11: Add: config.proto/StorageConfig add HuggingfaceConfig", ),
    (74, "2024-01-12: Remove: owner in DatabaseMeta and TableMeta", ),
    (75, "2024-01-15: ADD: user.proto/CsvFileFormatParams add field `binary_format` and `output_header`", ),
    (76, "2024-01-18: ADD: ownership.proto and role.proto", ),
    (77, "2024-01-22: Remove: allow_anonymous in S3 Config", ),
    (78, "2024-01-29: Refactor: GrantEntry::UserPrivilegeType and ShareGrantEntry::ShareGrantObjectPrivilege use from_bits_truncate deserialize", ),
    (79, "2024-01-31: Add: udf.proto/UserDefinedFunction add created_on field", ),
    (80, "2024-02-01: Add: datatype.proto/DataType Geometry type"),
    (81, "2024-03-04: Add: udf.udf_script"),
    (82, "2024-03-08: Add: table.inverted_index"),
    (83, "2024-03-14: Add: null_if in user.proto/NDJSONFileFormatParams"),
    (84, "2024-03-21: Rename: background.proto/BackgroundJobIdent to BackgroundTaskCreator"),
    (85, "2024-03-26: Add: table.inverted_index sync_creation"),
    (86, "2024-04-01: Add: table.inverted_index version, options"),
    (87, "2024-04-17: Add: UserOption::disabled"),
    (88, "2024-04-17: Add: SequenceMeta"),
    (89, "2024-04-19: Add: geometry_output_format settings"),
    (90, "2024-05-13: Refactor: After reader_check_msg success, RoleInfo::from_pb should not return err"),
    (91, "2024-05-28: Add: user/role.proto and User/RoleInfo add update/created_on field"),
    (92, "2024-06-03: Add: user.proto/OrcFileFormatParams", ),
    (93, "2024-06-06: Add: null_if in user.proto/ParquetFileFormatParams"),
    (94, "2024-06-21: Remove: catalog in table meta"),
    (95, "2024-07-01: Add: add credential into share endpoint meta"),
    (96, "2024-07-02: Add: add using_share_endpoint field into DatabaseMeta"),
    (97, "2024-07-04: Add: missing_field_as in user.proto/OrcFileFormatParams"),
    (98, "2024-07-04: Add: add iceberg catalog option in catalog option"),
    (99, "2024-07-08: Add: missing_field_as in user.proto/ParquetFileFormatParams"),
    (100, "2024-06-21: Add: tenant.proto/TenantQuota"),
    (101, "2024-07-06: Add: add from_share_db_id field into DatabaseMeta"),
    (102, "2024-07-11: Add: UserOption add must_change_password, AuthInfo.Password add need_change"),
<<<<<<< HEAD
    (103, "2024-07-26: Add: datatype.proto/DataType Geography type")
=======
    (103, "2024-07-31: Add: ShareMetaV2"),
    (104, "2024-08-02: Add: add share catalog into Catalog meta"),
>>>>>>> 09530b86
    // Dear developer:
    //      If you're gonna add a new metadata version, you'll have to add a test for it.
    //      You could just copy an existing test file(e.g., `../tests/it/v024_table_meta.rs`)
    //      and replace two of the variable `bytes` and `want`.
];

/// Attribute of both a reader and a message:
/// The version to write into a message and it is also the version of the message reader.
pub const VER: u64 = META_CHANGE_LOG.last().unwrap().0;

/// Attribute of a message:
/// The minimal reader version that can read message of version `VER`, i.e. `message.ver=VER`.
///
/// This is written to every message that needs to be serialized independently.
pub const MIN_READER_VER: u64 = 24;

/// Attribute of a reader:
/// The minimal message version(`message.ver`) that a reader can read.
pub const MIN_MSG_VER: u64 = 1;

pub fn reader_check_msg(msg_ver: u64, msg_min_reader_ver: u64) -> Result<(), Incompatible> {
    // The reader version must be big enough
    if VER < msg_min_reader_ver {
        return Err(Incompatible {
            reason: format!(
                "executable ver={} is smaller than the min reader version({}) that can read this message",
                VER, msg_min_reader_ver
            ),
        });
    }

    // The message version must be big enough
    if msg_ver < MIN_MSG_VER {
        return Err(Incompatible {
            reason: format!(
                "message ver={} is smaller than executable MIN_MSG_VER({}) that this program can read",
                msg_ver, MIN_MSG_VER
            ),
        });
    }
    Ok(())
}

pub fn missing(reason: impl ToString) -> impl FnOnce() -> Incompatible {
    let s = reason.to_string();
    move || Incompatible { reason: s }
}<|MERGE_RESOLUTION|>--- conflicted
+++ resolved
@@ -132,12 +132,9 @@
     (100, "2024-06-21: Add: tenant.proto/TenantQuota"),
     (101, "2024-07-06: Add: add from_share_db_id field into DatabaseMeta"),
     (102, "2024-07-11: Add: UserOption add must_change_password, AuthInfo.Password add need_change"),
-<<<<<<< HEAD
-    (103, "2024-07-26: Add: datatype.proto/DataType Geography type")
-=======
     (103, "2024-07-31: Add: ShareMetaV2"),
     (104, "2024-08-02: Add: add share catalog into Catalog meta"),
->>>>>>> 09530b86
+    (105, "2024-08-09: Add: datatype.proto/DataType Geography type")
     // Dear developer:
     //      If you're gonna add a new metadata version, you'll have to add a test for it.
     //      You could just copy an existing test file(e.g., `../tests/it/v024_table_meta.rs`)
