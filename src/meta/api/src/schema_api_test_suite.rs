--- conflicted
+++ resolved
@@ -50,12 +50,8 @@
 use common_meta_app::schema::IndexNameIdent;
 use common_meta_app::schema::IndexType;
 use common_meta_app::schema::ListDatabaseReq;
-<<<<<<< HEAD
-use common_meta_app::schema::ListIndexByTableIdReq;
+use common_meta_app::schema::ListIndexesReq;
 use common_meta_app::schema::ListTableLockRevReq;
-=======
-use common_meta_app::schema::ListIndexesReq;
->>>>>>> 53485216
 use common_meta_app::schema::ListTableReq;
 use common_meta_app::schema::RenameDatabaseReq;
 use common_meta_app::schema::RenameTableReq;
@@ -274,7 +270,7 @@
             .update_table_with_copied_files(&b.build().await)
             .await?;
         suite.index_create_list_drop(&b.build().await).await?;
-        suite.test_table_lock(&b.build().await).await?;
+        suite.table_lock_revision(&b.build().await).await?;
         Ok(())
     }
 
@@ -3315,7 +3311,7 @@
 
     #[tracing::instrument(level = "debug", skip_all)]
     async fn truncate_table<MT: SchemaApi>(&self, mt: &MT) -> anyhow::Result<()> {
-        let mut util = Util::new(mt, "tenant1", "db1", "tb2");
+        let mut util = Util::new(mt, "tenant1", "db1", "tb2", "JSON");
         let table_id;
 
         info!("--- prepare db and table");
@@ -3681,24 +3677,14 @@
         let created_on = Utc::now();
         let index_id;
 
-        let mut util = Util::new(mt, tenant, "db1", "tb1");
+        let mut util = Util::new(mt, tenant, "db1", "tb1", "eng1");
         let table_id;
 
         info!("--- prepare db and table");
         {
-<<<<<<< HEAD
             util.create_db().await?;
             let (tid, _table_meta) = util.create_table().await?;
             table_id = tid;
-=======
-            info!("--- prepare db and table");
-            // prepare db1
-            let res = self.create_database(mt, tenant, db_name, "eng1").await?;
-            assert_eq!(1, res.db_id);
-
-            let res = mt.create_table(req).await?;
-            table_id = res.table_id;
->>>>>>> 53485216
         }
 
         let index_name_1 = "idx1";
@@ -3888,8 +3874,8 @@
     }
 
     #[tracing::instrument(level = "debug", skip_all)]
-    async fn test_table_lock<MT: SchemaApi>(&self, mt: &MT) -> anyhow::Result<()> {
-        let mut util = Util::new(mt, "tenant1", "db1", "tb1");
+    async fn table_lock_revision<MT: SchemaApi>(&self, mt: &MT) -> anyhow::Result<()> {
+        let mut util = Util::new(mt, "tenant1", "db1", "tb1", "eng1");
         let table_id;
 
         info!("--- prepare db and table");
@@ -4593,6 +4579,7 @@
     tenant: String,
     db_name: String,
     table_name: String,
+    engine: String,
     created_on: DateTime<Utc>,
     table_id: u64,
     mt: &'a MT,
@@ -4607,11 +4594,13 @@
         tenant: impl ToString,
         db_name: impl ToString,
         tbl_name: impl ToString,
+        engine: impl ToString,
     ) -> Self {
         Self {
             tenant: tenant.to_string(),
             db_name: db_name.to_string(),
             table_name: tbl_name.to_string(),
+            engine: engine.to_string(),
             created_on: Utc::now(),
             table_id: 0,
             mt,
@@ -4627,6 +4616,10 @@
 
     fn tbl_name(&self) -> String {
         self.table_name.clone()
+    }
+
+    fn engine(&self) -> String {
+        self.engine.clone()
     }
 
     fn schema(&self) -> Arc<TableSchema> {
@@ -4643,7 +4636,7 @@
     fn table_meta(&self) -> TableMeta {
         TableMeta {
             schema: self.schema(),
-            engine: "JSON".to_string(),
+            engine: self.engine(),
             options: self.options(),
             created_on: self.created_on,
             ..TableMeta::default()
@@ -4658,7 +4651,7 @@
                 db_name: self.db_name(),
             },
             meta: DatabaseMeta {
-                engine: "".to_string(),
+                engine: self.engine(),
                 ..DatabaseMeta::default()
             },
         };
