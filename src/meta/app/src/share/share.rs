--- conflicted
+++ resolved
@@ -157,10 +157,10 @@
 
 #[derive(Clone, Debug, PartialEq, Eq)]
 pub enum ShareGrantObjectSeqAndId {
-    // db_name, db_meta_seq, db_id, DatabaseMeta
-    Database(String, u64, u64, DatabaseMeta),
-    // table_name, db_id, table_meta_seq, table_id, table_meta
-    Table(String, u64, u64, u64, TableMeta),
+    // db_meta_seq, db_id, DatabaseMeta
+    Database(u64, u64, DatabaseMeta),
+    // db_id, table_meta_seq, table_id, table_meta
+    Table(u64, u64, u64, TableMeta),
 }
 
 // share name and shared (table name, table info) map
@@ -516,10 +516,7 @@
 pub struct ShareDatabaseSpec {
     pub name: String,
     pub id: u64,
-<<<<<<< HEAD
-=======
     pub created_on: DateTime<Utc>,
->>>>>>> b5885722
 }
 
 #[derive(serde::Serialize, serde::Deserialize, Clone, Debug, Default, Eq, PartialEq)]
@@ -555,18 +552,12 @@
     pub reference_tables: Vec<ShareTableSpec>,
 }
 
-<<<<<<< HEAD
-#[derive(serde::Serialize, serde::Deserialize, Clone, Debug, PartialEq, Eq)]
-pub enum ShareGrantObject {
-    Database(u64),
-=======
 // meta key of `ObjectSharedByShareIds`
 #[derive(serde::Serialize, serde::Deserialize, Clone, Debug, PartialEq, Eq)]
 pub enum ShareGrantObject {
     // db id
     Database(u64),
     // table id
->>>>>>> b5885722
     Table(u64),
 }
 
