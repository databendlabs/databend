--- conflicted
+++ resolved
@@ -13,11 +13,7 @@
 // limitations under the License.
 
 use std::collections::BTreeMap;
-<<<<<<< HEAD
 use std::collections::HashMap;
-use std::collections::HashSet;
-=======
->>>>>>> a74f88a1
 use std::fmt::Display;
 use std::fmt::Formatter;
 
@@ -30,11 +26,8 @@
 use common_expression::types::DataType;
 use common_expression::types::NumberDataType;
 use common_expression::BlockThresholds;
-<<<<<<< HEAD
 use common_expression::ColumnId;
-=======
 use common_expression::Column;
->>>>>>> a74f88a1
 use common_expression::DataBlock;
 use common_expression::DataField;
 use common_expression::DataSchemaRef;
@@ -1117,7 +1110,7 @@
             PhysicalPlan::ExchangeSink(v) => v.plan_id,
             PhysicalPlan::CteScan(v) => v.plan_id,
             PhysicalPlan::MaterializedCte(v) => v.plan_id,
-<<<<<<< HEAD
+            PhysicalPlan::ConstantTableScan(v) => v.plan_id,
             PhysicalPlan::DeletePartial(_)
             | PhysicalPlan::MutationAggregate(_)
             | PhysicalPlan::CopyIntoTable(_)
@@ -1126,9 +1119,6 @@
             | PhysicalPlan::ReplaceInto(_) => {
                 unreachable!()
             }
-=======
-            PhysicalPlan::ConstantTableScan(v) => v.plan_id,
->>>>>>> a74f88a1
         }
     }
 
@@ -1160,13 +1150,10 @@
             PhysicalPlan::CopyIntoTable(plan) => plan.output_schema(),
             PhysicalPlan::CteScan(plan) => plan.output_schema(),
             PhysicalPlan::MaterializedCte(plan) => plan.output_schema(),
-<<<<<<< HEAD
+            PhysicalPlan::ConstantTableScan(plan) => plan.output_schema(),
             PhysicalPlan::AsyncSourcer(_)
             | PhysicalPlan::Deduplicate(_)
             | PhysicalPlan::ReplaceInto(_) => Ok(DataSchemaRef::default()),
-=======
-            PhysicalPlan::ConstantTableScan(plan) => plan.output_schema(),
->>>>>>> a74f88a1
         }
     }
 
@@ -1279,18 +1266,13 @@
             | PhysicalPlan::AggregateFinal(_)
             | PhysicalPlan::AggregatePartial(_)
             | PhysicalPlan::DeletePartial(_)
-<<<<<<< HEAD
             | PhysicalPlan::MutationAggregate(_)
             | PhysicalPlan::CopyIntoTable(_)
             | PhysicalPlan::AsyncSourcer(_)
             | PhysicalPlan::Deduplicate(_)
             | PhysicalPlan::ReplaceInto(_)
+            | PhysicalPlan::ConstantTableScan(_)
             | PhysicalPlan::CteScan(_) => None,
-=======
-            | PhysicalPlan::DeleteFinal(_)
-            | PhysicalPlan::CteScan(_)
-            | PhysicalPlan::ConstantTableScan(_) => None,
->>>>>>> a74f88a1
         }
     }
 }
