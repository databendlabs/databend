--- conflicted
+++ resolved
@@ -149,11 +149,7 @@
     pub table_info: TableInfo,
     pub table_snapshot: Option<Arc<TableSnapshot>>,
     pub update_stream_meta: Vec<UpdateStreamMetaReq>,
-<<<<<<< HEAD
-    pub partitions: Option<Partitions>,
-    pub table_meta_timestamps: TableMetaTimestamps,
-=======
     pub partitions: Partitions,
     pub statistics: PartStatistics,
->>>>>>> c7ed78d8
+    pub table_meta_timestamps: TableMetaTimestamps,
 }