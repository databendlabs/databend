// Copyright 2021 Datafuse Labs
//
// Licensed under the Apache License, Version 2.0 (the "License");
// you may not use this file except in compliance with the License.
// You may obtain a copy of the License at
//
//     http://www.apache.org/licenses/LICENSE-2.0
//
// Unless required by applicable law or agreed to in writing, software
// distributed under the License is distributed on an "AS IS" BASIS,
// WITHOUT WARRANTIES OR CONDITIONS OF ANY KIND, either express or implied.
// See the License for the specific language governing permissions and
// limitations under the License.

use std::collections::HashSet;

use databend_common_exception::Result;

use crate::binder::JoinPredicate;
use crate::executor::explain::PlanStatsInfo;
use crate::executor::PhysicalPlan;
use crate::executor::PhysicalPlanBuilder;
use crate::optimizer::RelExpr;
use crate::optimizer::RelationalProperty;
use crate::optimizer::SExpr;
use crate::plans::Join;
use crate::plans::JoinType;
use crate::ColumnSet;
use crate::ScalarExpr;

pub enum PhysicalJoinType {
    Hash,
    // The first arg is range conditions, the second arg is other conditions
    RangeJoin(Vec<ScalarExpr>, Vec<ScalarExpr>),
    AsofJoin(Vec<ScalarExpr>, Vec<ScalarExpr>),
}

// Choose physical join type by join conditions
pub fn physical_join(join: &Join, s_expr: &SExpr) -> Result<PhysicalJoinType> {
<<<<<<< HEAD
    if !join.left_conditions.is_empty()
        && !matches!(
            join.join_type,
            JoinType::Asof | JoinType::LeftAsof | JoinType::RightAsof
        )
    {
=======
    if !join.equi_conditions.is_empty() {
>>>>>>> ff95a2f3
        // Contain equi condition, use hash join
        return Ok(PhysicalJoinType::Hash);
    }

    if join.build_side_cache_info.is_some() {
        // There is a build side cache, use hash join.
        return Ok(PhysicalJoinType::Hash);
    }

    let left_prop = RelExpr::with_s_expr(s_expr.child(1)?).derive_relational_prop()?;
    let right_prop = RelExpr::with_s_expr(s_expr.child(0)?).derive_relational_prop()?;
    let mut range_conditions = vec![];
    let mut other_conditions = vec![];
    for condition in join.non_equi_conditions.iter() {
        check_condition(
            condition,
            &left_prop,
            &right_prop,
            &mut range_conditions,
            &mut other_conditions,
        )
    }
    if !range_conditions.is_empty() && matches!(join.join_type, JoinType::Inner | JoinType::Cross) {
        return Ok(PhysicalJoinType::RangeJoin(
            range_conditions,
            other_conditions,
        ));
    }
    if matches!(
        join.join_type,
        JoinType::Asof | JoinType::LeftAsof | JoinType::RightAsof
    ) {
        return Ok(PhysicalJoinType::AsofJoin(
            range_conditions,
            other_conditions,
        ));
    }
    // Leverage hash join to execute nested loop join
    Ok(PhysicalJoinType::Hash)
}

fn check_condition(
    expr: &ScalarExpr,
    left_prop: &RelationalProperty,
    right_prop: &RelationalProperty,
    range_conditions: &mut Vec<ScalarExpr>,
    other_conditions: &mut Vec<ScalarExpr>,
) {
    if let ScalarExpr::FunctionCall(func) = expr {
        if func.arguments.len() != 2
            || !matches!(func.func_name.as_str(), "gt" | "lt" | "gte" | "lte")
        {
            other_conditions.push(expr.clone());
            return;
        }
        let mut left = false;
        let mut right = false;
        for arg in func.arguments.iter() {
            let join_predicate = JoinPredicate::new(arg, left_prop, right_prop);
            match join_predicate {
                JoinPredicate::Left(_) => left = true,
                JoinPredicate::Right(_) => right = true,
                JoinPredicate::Both { .. } | JoinPredicate::Other(_) | JoinPredicate::ALL(_) => {
                    return;
                }
            }
        }
        if left && right {
            range_conditions.push(expr.clone());
            return;
        }
    }
    other_conditions.push(expr.clone());
}

impl PhysicalPlanBuilder {
    pub(crate) async fn build_join(
        &mut self,
        s_expr: &SExpr,
        join: &crate::plans::Join,
        required: ColumnSet,
        stat_info: PlanStatsInfo,
    ) -> Result<PhysicalPlan> {
        // 1. Prune unused Columns.
        let column_projections = required.clone().into_iter().collect::<Vec<_>>();
        let mut others_required = join
            .non_equi_conditions
            .iter()
            .fold(required.clone(), |acc, v| {
                acc.union(&v.used_columns()).cloned().collect()
            });
        if let Some(cache_info) = &join.build_side_cache_info {
            for column in &cache_info.columns {
                others_required.insert(*column);
            }
        }
        let pre_column_projections = others_required.clone().into_iter().collect::<Vec<_>>();
        // Include columns referenced in left conditions and right conditions.
        let left_required: HashSet<usize> = join
            .equi_conditions
            .iter()
            .fold(required.clone(), |acc, v| {
                acc.union(&v.left.used_columns()).cloned().collect()
            })
            .union(&others_required)
            .cloned()
            .collect();
        let right_required: HashSet<usize> = join
            .equi_conditions
            .iter()
            .fold(required, |acc, v| {
                acc.union(&v.right.used_columns()).cloned().collect()
            })
            .union(&others_required)
            .cloned()
            .collect();
        let left_required = left_required.union(&others_required).cloned().collect();
        let right_required = right_required.union(&others_required).cloned().collect();

        // 2. Build physical plan.
        // Choose physical join type by join conditions
        let physical_join = physical_join(join, s_expr)?;
        match physical_join {
            PhysicalJoinType::Hash => {
                self.build_hash_join(
                    join,
                    s_expr,
                    left_required,
                    right_required,
                    pre_column_projections,
                    column_projections,
                    stat_info,
                )
                .await
            }
            PhysicalJoinType::AsofJoin(range, other) => {
                self.build_asof_join(join, s_expr, (left_required, right_required), range, other)
                    .await
            }
            PhysicalJoinType::RangeJoin(range, other) => {
                self.build_range_join(
                    join.join_type.clone(),
                    s_expr,
                    left_required,
                    right_required,
                    range,
                    other,
                )
                .await
            }
        }
    }
}<|MERGE_RESOLUTION|>--- conflicted
+++ resolved
@@ -37,16 +37,12 @@
 
 // Choose physical join type by join conditions
 pub fn physical_join(join: &Join, s_expr: &SExpr) -> Result<PhysicalJoinType> {
-<<<<<<< HEAD
     if !join.left_conditions.is_empty()
         && !matches!(
             join.join_type,
             JoinType::Asof | JoinType::LeftAsof | JoinType::RightAsof
         )
     {
-=======
-    if !join.equi_conditions.is_empty() {
->>>>>>> ff95a2f3
         // Contain equi condition, use hash join
         return Ok(PhysicalJoinType::Hash);
     }
