// Copyright 2021 Datafuse Labs
//
// Licensed under the Apache License, Version 2.0 (the "License");
// you may not use this file except in compliance with the License.
// You may obtain a copy of the License at
//
//     http://www.apache.org/licenses/LICENSE-2.0
//
// Unless required by applicable law or agreed to in writing, software
// distributed under the License is distributed on an "AS IS" BASIS,
// WITHOUT WARRANTIES OR CONDITIONS OF ANY KIND, either express or implied.
// See the License for the specific language governing permissions and
// limitations under the License.

use std::collections::HashSet;

use databend_common_catalog::plan::PartInfoType;
use databend_common_catalog::plan::Partitions;
use databend_common_catalog::table::TableExt;
use databend_common_exception::ErrorCode;
use databend_common_exception::Result;
use databend_common_expression::ColumnId;
use databend_common_meta_app::schema::TableInfo;

use crate::executor::physical_plans::CommitSink;
use crate::executor::physical_plans::Exchange;
use crate::executor::physical_plans::FragmentKind;
use crate::executor::physical_plans::MutationKind;
use crate::executor::PhysicalPlan;
use crate::executor::PhysicalPlanBuilder;

#[derive(Clone, Debug, serde::Serialize, serde::Deserialize)]
pub struct CompactSource {
    pub plan_id: u32,
    pub parts: Partitions,
    pub table_info: TableInfo,
    pub column_ids: HashSet<ColumnId>,
<<<<<<< HEAD
    pub base_snapshot_timestamp: Option<chrono::DateTime<chrono::Utc>>,
=======
}

impl PhysicalPlanBuilder {
    pub async fn build_compact_block(
        &mut self,
        compact_block: &crate::plans::OptimizeCompactBlock,
    ) -> Result<PhysicalPlan> {
        let crate::plans::OptimizeCompactBlock {
            catalog,
            database,
            table,
            limit,
        } = compact_block;

        let tenant = self.ctx.get_tenant();
        let catalog = self.ctx.get_catalog(catalog).await?;
        let tbl = catalog.get_table(&tenant, database, table).await?;
        // check mutability
        tbl.check_mutable()?;

        let table_info = tbl.get_table_info().clone();

        let Some((parts, snapshot)) = tbl.compact_blocks(self.ctx.clone(), limit.clone()).await?
        else {
            return Err(ErrorCode::NoNeedToCompact(format!(
                "No need to do compact for '{database}'.'{table}'"
            )));
        };

        let merge_meta = parts.partitions_type() == PartInfoType::LazyLevel;
        let mut root = PhysicalPlan::CompactSource(Box::new(CompactSource {
            parts,
            table_info: table_info.clone(),
            column_ids: snapshot.schema.to_leaf_column_id_set(),
            plan_id: u32::MAX,
        }));

        let is_distributed = (!self.ctx.get_cluster().is_empty())
            && self.ctx.get_settings().get_enable_distributed_compact()?;
        if is_distributed {
            root = PhysicalPlan::Exchange(Exchange {
                plan_id: 0,
                input: Box::new(root),
                kind: FragmentKind::Merge,
                keys: vec![],
                allow_adjust_parallelism: true,
                ignore_exchange: false,
            });
        }

        root = PhysicalPlan::CommitSink(Box::new(CommitSink {
            input: Box::new(root),
            table_info,
            snapshot: Some(snapshot),
            mutation_kind: MutationKind::Compact,
            update_stream_meta: vec![],
            merge_meta,
            deduplicated_label: None,
            plan_id: u32::MAX,
            recluster_info: None,
        }));

        root.adjust_plan_id(&mut 0);
        Ok(root)
    }
>>>>>>> ccca4864
}<|MERGE_RESOLUTION|>--- conflicted
+++ resolved
@@ -35,9 +35,7 @@
     pub parts: Partitions,
     pub table_info: TableInfo,
     pub column_ids: HashSet<ColumnId>,
-<<<<<<< HEAD
     pub base_snapshot_timestamp: Option<chrono::DateTime<chrono::Utc>>,
-=======
 }
 
 impl PhysicalPlanBuilder {
@@ -103,5 +101,4 @@
         root.adjust_plan_id(&mut 0);
         Ok(root)
     }
->>>>>>> ccca4864
 }