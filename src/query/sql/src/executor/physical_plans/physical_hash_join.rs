// Copyright 2021 Datafuse Labs
//
// Licensed under the Apache License, Version 2.0 (the "License");
// you may not use this file except in compliance with the License.
// You may obtain a copy of the License at
//
//     http://www.apache.org/licenses/LICENSE-2.0
//
// Unless required by applicable law or agreed to in writing, software
// distributed under the License is distributed on an "AS IS" BASIS,
// WITHOUT WARRANTIES OR CONDITIONS OF ANY KIND, either express or implied.
// See the License for the specific language governing permissions and
// limitations under the License.

use std::collections::HashMap;
use std::collections::HashSet;

use databend_common_exception::ErrorCode;
use databend_common_exception::Result;
use databend_common_expression::type_check::check_cast;
use databend_common_expression::type_check::common_super_type;
use databend_common_expression::types::DataType;
use databend_common_expression::ConstantFolder;
use databend_common_expression::DataField;
use databend_common_expression::DataSchemaRef;
use databend_common_expression::DataSchemaRefExt;
use databend_common_expression::RemoteExpr;
use databend_common_functions::BUILTIN_FUNCTIONS;

<<<<<<< HEAD
use super::RuntimeFilterSink;
use super::RuntimeFilterSource;
=======
use super::JoinRuntimeFilter;
use super::PhysicalRuntimeFilters;
>>>>>>> f502c4b7
use crate::executor::explain::PlanStatsInfo;
use crate::executor::physical_plans::Exchange;
use crate::executor::physical_plans::FragmentKind;
use crate::executor::PhysicalPlan;
use crate::executor::PhysicalPlanBuilder;
use crate::optimizer::ir::SExpr;
use crate::plans::Join;
use crate::plans::JoinType;
use crate::ColumnEntry;
use crate::ColumnSet;
use crate::IndexType;
use crate::ScalarExpr;
use crate::TypeCheck;

// Type aliases to simplify complex return types
type JoinConditionsResult = (
    Vec<RemoteExpr>,
    Vec<RemoteExpr>,
    Vec<bool>,
    Vec<Option<(RemoteExpr<String>, usize, usize)>>,
    Vec<((usize, bool), usize)>,
);

type ProjectionsResult = (
    ColumnSet,
    ColumnSet,
    Option<(usize, HashMap<IndexType, usize>)>,
);

type MergedFieldsResult = (
    Vec<DataField>,
    Vec<DataField>,
    Vec<DataField>,
    Vec<(usize, (bool, bool))>,
);

#[derive(Clone, Debug, serde::Serialize, serde::Deserialize)]
pub struct HashJoin {
    // A unique id of operator in a `PhysicalPlan` tree, only used for display.
    pub plan_id: u32,
    // After building the probe key and build key, we apply probe_projections to probe_datablock
    // and build_projections to build_datablock, which can help us reduce memory usage and calls
    // of expensive functions (take_compacted_indices and gather), after processing other_conditions,
    // we will use projections for final column elimination.
    pub projections: ColumnSet,
    pub probe_projections: ColumnSet,
    pub build_projections: ColumnSet,

    pub build: Box<PhysicalPlan>,
    pub probe: Box<PhysicalPlan>,
    pub build_keys: Vec<RemoteExpr>,
    pub probe_keys: Vec<RemoteExpr>,
    pub is_null_equal: Vec<bool>,
    pub non_equi_conditions: Vec<RemoteExpr>,
    pub join_type: JoinType,
    pub marker_index: Option<IndexType>,
    pub from_correlated_subquery: bool,
    // Use the column of probe side to construct build side column.
    // (probe index, (is probe column nullable, is build column nullable))
    pub probe_to_build: Vec<(usize, (bool, bool))>,
    pub output_schema: DataSchemaRef,
    // if we execute distributed merge into, we need to hold the
    // hash table to get not match data from source.
    pub need_hold_hash_table: bool,

    // Only used for explain
    pub stat_info: Option<PlanStatsInfo>,

    // Under cluster, mark if the join is broadcast join.
    pub broadcast: bool,
    // When left/right single join converted to inner join, record the original join type
    // and do some special processing during runtime.
    pub single_to_inner: Option<JoinType>,

    // Hash join build side cache information for ExpressionScan, which includes the cache index and
    // a HashMap for mapping the column indexes to the BlockEntry indexes in DataBlock.
    pub build_side_cache_info: Option<(usize, HashMap<IndexType, usize>)>,

    pub runtime_filter_desc: RemoteRuntimeFiltersDesc,
    pub runtime_filter_plan: Option<Box<PhysicalPlan>>,
    pub join_id: u32,
}

<<<<<<< HEAD
/// Runtime filter description with `RemoteExpr`
#[derive(Clone, Debug, serde::Serialize, serde::Deserialize, Default)]
pub struct RemoteRuntimeFiltersDesc {
    pub filters: Vec<RemoteRuntimeFilterDesc>,
}

#[derive(Clone, Debug, serde::Serialize, serde::Deserialize)]
pub struct RemoteRuntimeFilterDesc {
    pub id: usize,
    pub build_key: RemoteExpr,
    pub probe_key: RemoteExpr<String>,
    pub scan_id: usize,
    pub enable_bloom_runtime_filter: bool,
    pub enable_inlist_runtime_filter: bool,
    pub enable_min_max_runtime_filter: bool,
}

=======
>>>>>>> f502c4b7
impl HashJoin {
    pub fn output_schema(&self) -> Result<DataSchemaRef> {
        Ok(self.output_schema.clone())
    }
}

impl PhysicalPlanBuilder {
    /// Builds the physical plans for both sides of the join
    async fn build_join_sides(
        &mut self,
        s_expr: &SExpr,
        left_required: ColumnSet,
        right_required: ColumnSet,
    ) -> Result<(Box<PhysicalPlan>, Box<PhysicalPlan>)> {
        let probe_side = Box::new(self.build(s_expr.child(0)?, left_required).await?);
        let build_side = Box::new(self.build(s_expr.child(1)?, right_required).await?);

        Ok((probe_side, build_side))
    }

    /// Prepare column projections with retained columns
    fn prepare_column_projections(
        &self,
        required: &mut ColumnSet,
        others_required: &mut ColumnSet,
    ) -> (Vec<IndexType>, Vec<IndexType>) {
        let retained_columns = self.metadata.read().get_retained_column().clone();
        *required = required.union(&retained_columns).cloned().collect();
        let column_projections = required.clone().into_iter().collect::<Vec<_>>();

        *others_required = others_required.union(&retained_columns).cloned().collect();
        let pre_column_projections = others_required.clone().into_iter().collect::<Vec<_>>();

        (column_projections, pre_column_projections)
    }

    /// Prepares the schema for the build side of the join based on join type
    ///
    /// For LEFT, LEFT_SINGLE, and FULL joins, all columns from the build side
    /// need to be wrapped as nullable types since these join types may produce
    /// unmatched rows that require NULL values for build side columns.
    ///
    /// # Returns
    /// * `Result<DataSchemaRef>` - The prepared schema for the build side
    fn prepare_build_schema(
        &self,
        join_type: &JoinType,
        build_side: &PhysicalPlan,
    ) -> Result<DataSchemaRef> {
        match join_type {
            JoinType::Left | JoinType::LeftSingle | JoinType::Full => {
                let build_schema = build_side.output_schema()?;
                // Wrap nullable type for columns in build side
                let build_schema = DataSchemaRefExt::create(
                    build_schema
                        .fields()
                        .iter()
                        .map(|field| {
                            DataField::new(field.name(), field.data_type().wrap_nullable())
                        })
                        .collect::<Vec<_>>(),
                );
                Ok(build_schema)
            }
            _ => build_side.output_schema(),
        }
    }

    /// Prepares the schema for the probe side of the join based on join type
    ///
    /// For RIGHT, RIGHT_SINGLE, and FULL joins, all columns from the probe side
    /// need to be wrapped as nullable types since these join types may produce
    /// unmatched rows that require NULL values for probe side columns.
    ///
    /// # Arguments
    /// * `join_type` - The type of join operation
    /// * `probe_side` - The physical plan for the probe side
    ///
    /// # Returns
    /// * `Result<DataSchemaRef>` - The prepared schema for the probe side
    fn prepare_probe_schema(
        &self,
        join_type: &JoinType,
        probe_side: &PhysicalPlan,
    ) -> Result<DataSchemaRef> {
        match join_type {
            JoinType::Right | JoinType::RightSingle | JoinType::Full => {
                let probe_schema = probe_side.output_schema()?;
                // Wrap nullable type for columns in probe side
                let probe_schema = DataSchemaRefExt::create(
                    probe_schema
                        .fields()
                        .iter()
                        .map(|field| {
                            DataField::new(field.name(), field.data_type().wrap_nullable())
                        })
                        .collect::<Vec<_>>(),
                );
                Ok(probe_schema)
            }
            _ => probe_side.output_schema(),
        }
    }

    /// Checks if the build side is a broadcast join and unifies exchange key types
    ///
    /// # Arguments
    /// * `probe_side` - The probe side physical plan
    /// * `build_side` - The build side physical plan
    ///
    /// # Returns
    /// * `Result<bool>` - Whether this is a broadcast join
    fn check_broadcast_and_unify_keys(
        &self,
        probe_side: &mut Box<PhysicalPlan>,
        build_side: &mut Box<PhysicalPlan>,
    ) -> Result<bool> {
        // Check if join is broadcast join
        let mut is_broadcast = false;
        if let PhysicalPlan::Exchange(Exchange {
            kind: FragmentKind::Expansive,
            ..
        }) = build_side.as_ref()
        {
            is_broadcast = true;
        }

        // Unify the data types of the left and right exchange keys
        if let (
            PhysicalPlan::Exchange(Exchange {
                keys: probe_keys, ..
            }),
            PhysicalPlan::Exchange(Exchange {
                keys: build_keys, ..
            }),
        ) = (probe_side.as_mut(), build_side.as_mut())
        {
            for (probe_key, build_key) in probe_keys.iter_mut().zip(build_keys.iter_mut()) {
                let probe_expr = probe_key.as_expr(&BUILTIN_FUNCTIONS);
                let build_expr = build_key.as_expr(&BUILTIN_FUNCTIONS);
                let common_ty = common_super_type(
                    probe_expr.data_type().clone(),
                    build_expr.data_type().clone(),
                    &BUILTIN_FUNCTIONS.default_cast_rules,
                )
                .ok_or_else(|| {
                    ErrorCode::IllegalDataType(format!(
                        "Cannot find common type for probe key {:?} and build key {:?}",
                        &probe_expr, &build_expr
                    ))
                })?;
                *probe_key = check_cast(
                    probe_expr.span(),
                    false,
                    probe_expr,
                    &common_ty,
                    &BUILTIN_FUNCTIONS,
                )?
                .as_remote_expr();
                *build_key = check_cast(
                    build_expr.span(),
                    false,
                    build_expr,
                    &common_ty,
                    &BUILTIN_FUNCTIONS,
                )?
                .as_remote_expr();
            }
        }

        Ok(is_broadcast)
    }

    /// Prepares runtime filter expression for join conditions
    ///
    /// # Arguments
    /// * `left_condition` - The left side condition
    ///
    /// # Returns
    /// * `Result<Option<(databend_common_expression::Expr<String>, usize, usize)>>` - Runtime filter expression, scan ID, and table index
    fn prepare_runtime_filter_expr(
        &self,
        left_condition: &ScalarExpr,
    ) -> Result<Option<(databend_common_expression::Expr<String>, usize, usize)>> {
        // Runtime filter only supports columns in base tables
        if left_condition.used_columns().iter().all(|idx| {
            matches!(
                self.metadata.read().column(*idx),
                ColumnEntry::BaseTableColumn(_)
            )
        }) {
            if let Some(column_idx) = left_condition.used_columns().iter().next() {
                // Safe to unwrap because we have checked the column is a base table column
                let table_index = self
                    .metadata
                    .read()
                    .column(*column_idx)
                    .table_index()
                    .unwrap();
                let scan_id = self
                    .metadata
                    .read()
                    .base_column_scan_id(*column_idx)
                    .unwrap();

                return Ok(Some((
                    left_condition
                        .as_raw_expr()
                        .type_check(&*self.metadata.read())?
                        .project_column_ref(|col| col.column_name.clone()),
                    scan_id,
                    table_index,
                )));
            }
        }

        Ok(None)
    }

    /// Handles inner join column optimization
    ///
    /// # Arguments
    /// * `left_condition` - Left join condition
    /// * `right_condition` - Right join condition
    /// * `probe_schema` - Probe schema
    /// * `build_schema` - Build schema
    /// * `column_projections` - Column projections
    /// * `probe_to_build_index` - Probe to build index mapping
    /// * `pre_column_projections` - Pre-column projections
    ///
    /// # Returns
    /// * `Result<()>` - Success or error
    fn handle_inner_join_column_optimization(
        &self,
        left_condition: &ScalarExpr,
        right_condition: &ScalarExpr,
        probe_schema: &DataSchemaRef,
        build_schema: &DataSchemaRef,
        column_projections: &[IndexType],
        probe_to_build_index: &mut Vec<((usize, bool), usize)>,
        pre_column_projections: &mut Vec<IndexType>,
    ) -> Result<()> {
        if let (ScalarExpr::BoundColumnRef(left), ScalarExpr::BoundColumnRef(right)) =
            (left_condition, right_condition)
        {
            if column_projections.contains(&right.column.index) {
                if let (Ok(probe_index), Ok(build_index)) = (
                    probe_schema.index_of(&left.column.index.to_string()),
                    build_schema.index_of(&right.column.index.to_string()),
                ) {
                    if probe_schema
                        .field(probe_index)
                        .data_type()
                        .remove_nullable()
                        == build_schema
                            .field(build_index)
                            .data_type()
                            .remove_nullable()
                    {
                        probe_to_build_index.push(((probe_index, false), build_index));
                        if !pre_column_projections.contains(&left.column.index) {
                            pre_column_projections.push(left.column.index);
                        }
                    }
                }
            }
        }

        Ok(())
    }

    /// Processes join equi-conditions
    ///
    /// # Arguments
    /// * `join` - Join operation
    /// * `probe_schema` - Probe schema
    /// * `build_schema` - Build schema
    /// * `column_projections` - Column projections
    /// * `pre_column_projections` - Pre-column projections
    ///
    /// # Returns
    /// * Tuple containing processed join conditions and related data
    fn process_equi_conditions(
        &self,
        join: &Join,
        probe_schema: &DataSchemaRef,
        build_schema: &DataSchemaRef,
        column_projections: &[IndexType],
        pre_column_projections: &mut Vec<IndexType>,
    ) -> Result<JoinConditionsResult> {
        let mut left_join_conditions = Vec::new();
        let mut right_join_conditions = Vec::new();
        let mut is_null_equal = Vec::new();
        let mut left_join_conditions_rt = Vec::new();
        let mut probe_to_build_index = Vec::new();

        for condition in join.equi_conditions.iter() {
            let left_condition = &condition.left;
            let right_condition = &condition.right;

            // Type check expressions
            let right_expr = right_condition
                .type_check(build_schema.as_ref())?
                .project_column_ref(|index| build_schema.index_of(&index.to_string()).unwrap());
            let left_expr = left_condition
                .type_check(probe_schema.as_ref())?
                .project_column_ref(|index| probe_schema.index_of(&index.to_string()).unwrap());

            // Prepare runtime filter expression
            let left_expr_for_runtime_filter = self.prepare_runtime_filter_expr(left_condition)?;

            // Handle inner join column optimization
            if join.join_type == JoinType::Inner {
                self.handle_inner_join_column_optimization(
                    left_condition,
                    right_condition,
                    probe_schema,
                    build_schema,
                    column_projections,
                    &mut probe_to_build_index,
                    pre_column_projections,
                )?;
            }

            // Unify the data types of the left and right expressions
            let left_type = left_expr.data_type();
            let right_type = right_expr.data_type();
            let common_ty = common_super_type(
                left_type.clone(),
                right_type.clone(),
                &BUILTIN_FUNCTIONS.default_cast_rules,
            )
            .ok_or_else(|| {
                ErrorCode::IllegalDataType(format!(
                    "Cannot find common type for {:?} and {:?}",
                    left_type, right_type
                ))
            })?;

            let left_expr = check_cast(
                left_expr.span(),
                false,
                left_expr,
                &common_ty,
                &BUILTIN_FUNCTIONS,
            )?;

            let right_expr = check_cast(
                right_expr.span(),
                false,
                right_expr,
                &common_ty,
                &BUILTIN_FUNCTIONS,
            )?;

            // Process runtime filter expressions
            let left_expr_for_runtime_filter = left_expr_for_runtime_filter
                .map(|(expr, scan_id, table_index)| {
                    check_cast(expr.span(), false, expr, &common_ty, &BUILTIN_FUNCTIONS)
                        .map(|casted_expr| (casted_expr, scan_id, table_index))
                })
                .transpose()?;

            // Fold constants
            let (left_expr, _) =
                ConstantFolder::fold(&left_expr, &self.func_ctx, &BUILTIN_FUNCTIONS);
            let (right_expr, _) =
                ConstantFolder::fold(&right_expr, &self.func_ctx, &BUILTIN_FUNCTIONS);

            let left_expr_for_runtime_filter =
                left_expr_for_runtime_filter.map(|(expr, scan_id, table_index)| {
                    (
                        ConstantFolder::fold(&expr, &self.func_ctx, &BUILTIN_FUNCTIONS).0,
                        scan_id,
                        table_index,
                    )
                });

            // Add to result collections
            left_join_conditions.push(left_expr.as_remote_expr());
            right_join_conditions.push(right_expr.as_remote_expr());
            is_null_equal.push(condition.is_null_equal);
            left_join_conditions_rt.push(
                left_expr_for_runtime_filter.map(|(expr, scan_id, table_index)| {
                    (expr.as_remote_expr(), scan_id, table_index)
                }),
            );
        }

        Ok((
            left_join_conditions,
            right_join_conditions,
            is_null_equal,
            left_join_conditions_rt,
            probe_to_build_index,
        ))
    }

    /// Prepares cache columns and projections
    ///
    /// # Arguments
    /// * `join` - Join operation
    /// * `probe_schema` - Probe schema
    /// * `build_schema` - Build schema
    /// * `pre_column_projections` - Pre-column projections
    /// * `probe_to_build_index` - Probe to build index mapping
    ///
    /// # Returns
    /// * Tuple containing projections and cache info
    fn prepare_projections_and_cache(
        &self,
        join: &Join,
        probe_schema: &DataSchemaRef,
        build_schema: &DataSchemaRef,
        pre_column_projections: &[IndexType],
        probe_to_build_index: &mut Vec<((usize, bool), usize)>,
    ) -> Result<ProjectionsResult> {
        // Handle cache columns
        let mut cache_column_map = HashMap::new();
        let cached_column = if let Some(cache_info) = &join.build_side_cache_info {
            cache_info.columns.clone().into_iter().collect()
        } else {
            HashSet::new()
        };

        // Prepare projections
        let mut probe_projections = ColumnSet::new();
        let mut build_projections = ColumnSet::new();

        for column in pre_column_projections.iter() {
            if let Some((index, _)) = probe_schema.column_with_name(&column.to_string()) {
                probe_projections.insert(index);
            }
            if let Some((index, _)) = build_schema.column_with_name(&column.to_string()) {
                if cached_column.contains(column) {
                    cache_column_map.insert(*column, index);
                }
                build_projections.insert(index);
            }
        }

        // Prepare cache info
        let build_side_cache_info = if let Some(cache_info) = &join.build_side_cache_info {
            probe_to_build_index.clear();
            Some((cache_info.cache_idx, cache_column_map))
        } else {
            None
        };

        Ok((probe_projections, build_projections, build_side_cache_info))
    }

    /// Creates merged fields and handles field mapping
    ///
    /// # Arguments
    /// * `probe_schema` - Probe schema
    /// * `build_schema` - Build schema
    /// * `probe_projections` - Probe projections
    /// * `build_projections` - Build projections
    /// * `probe_to_build_index` - Probe to build index mapping
    ///
    /// # Returns
    /// * Tuple containing merged fields, probe fields, build fields, and probe to build mapping
    fn create_merged_fields(
        &self,
        probe_schema: &DataSchemaRef,
        build_schema: &DataSchemaRef,
        probe_projections: &ColumnSet,
        build_projections: &mut ColumnSet,
        probe_to_build_index: &mut [((usize, bool), usize)],
    ) -> Result<MergedFieldsResult> {
        let mut merged_fields =
            Vec::with_capacity(probe_projections.len() + build_projections.len());
        let mut probe_fields = Vec::with_capacity(probe_projections.len());
        let mut build_fields = Vec::with_capacity(build_projections.len());
        let mut probe_to_build = Vec::new();
        let mut tail_fields = Vec::new();

        // Process probe fields
        for (i, field) in probe_schema.fields().iter().enumerate() {
            if probe_projections.contains(&i) {
                for ((probe_index, updated), _) in probe_to_build_index.iter_mut() {
                    if probe_index == &i && !*updated {
                        *probe_index = probe_fields.len();
                        *updated = true;
                    }
                }
                probe_fields.push(field.clone());
                merged_fields.push(field.clone());
            }
        }

        // Process build fields
        for (i, field) in build_schema.fields().iter().enumerate() {
            if build_projections.contains(&i) {
                let mut is_tail = false;
                for ((probe_index, _), build_index) in probe_to_build_index.iter() {
                    if build_index == &i {
                        tail_fields.push(field.clone());
                        probe_to_build.push((
                            *probe_index,
                            (
                                probe_fields[*probe_index].data_type().is_nullable(),
                                field.data_type().is_nullable(),
                            ),
                        ));
                        build_projections.remove(&i);
                        is_tail = true;
                    }
                }
                if !is_tail {
                    build_fields.push(field.clone());
                    merged_fields.push(field.clone());
                }
            }
        }

        // Add tail fields
        build_fields.extend(tail_fields.clone());
        merged_fields.extend(tail_fields);

        Ok((merged_fields, probe_fields, build_fields, probe_to_build))
    }

    /// Creates output schema based on join type
    ///
    /// # Arguments
    /// * `join` - Join operation
    /// * `probe_fields` - Probe fields
    /// * `build_fields` - Build fields
    /// * `column_projections` - Column projections
    ///
    /// # Returns
    /// * Tuple containing merged fields, output schema, and projections
    fn create_output_schema(
        &self,
        join: &Join,
        probe_fields: Vec<DataField>,
        build_fields: Vec<DataField>,
        column_projections: &[IndexType],
    ) -> Result<(Vec<DataField>, DataSchemaRef, ColumnSet)> {
        // Create merged fields based on join type
        let merged_fields = match join.join_type {
            JoinType::Cross
            | JoinType::Inner
            | JoinType::Left
            | JoinType::LeftSingle
            | JoinType::Right
            | JoinType::RightSingle
            | JoinType::Full => {
                let mut result = probe_fields.clone();
                result.extend(build_fields);
                result
            }
            JoinType::LeftSemi | JoinType::LeftAnti | JoinType::RightSemi | JoinType::RightAnti => {
                let (result_fields, dropped_fields) = if join.join_type == JoinType::LeftSemi
                    || join.join_type == JoinType::LeftAnti
                {
                    (probe_fields, build_fields)
                } else {
                    (build_fields, probe_fields)
                };

                // Check for invalid column access in ANTI or SEMI joins
                for field in dropped_fields.iter() {
                    if result_fields.iter().all(|x| x.name() != field.name())
                        && let Ok(index) = field.name().parse::<usize>()
                        && column_projections.contains(&index)
                    {
                        let metadata = self.metadata.read();
                        let unexpected_column = metadata.column(index);
                        let unexpected_column_info =
                            if let Some(table_index) = unexpected_column.table_index() {
                                format!(
                                    "{:?}.{:?}",
                                    metadata.table(table_index).name(),
                                    unexpected_column.name()
                                )
                            } else {
                                unexpected_column.name().to_string()
                            };
                        return Err(ErrorCode::SemanticError(format!(
                            "cannot access the {} in ANTI or SEMI join",
                            unexpected_column_info
                        )));
                    }
                }
                result_fields
            }
            JoinType::LeftMark => {
                let name = if let Some(idx) = join.marker_index {
                    idx.to_string()
                } else {
                    "marker".to_string()
                };
                let mut result = build_fields;
                result.push(DataField::new(
                    name.as_str(),
                    DataType::Nullable(Box::new(DataType::Boolean)),
                ));
                result
            }
            JoinType::RightMark => {
                let name = if let Some(idx) = join.marker_index {
                    idx.to_string()
                } else {
                    "marker".to_string()
                };
                let mut result = probe_fields;
                result.push(DataField::new(
                    name.as_str(),
                    DataType::Nullable(Box::new(DataType::Boolean)),
                ));
                result
            }
        };

        // Create projections and output schema
        let mut projections = ColumnSet::new();
        let projected_schema = DataSchemaRefExt::create(merged_fields.clone());

        for column in column_projections.iter() {
            if let Some((index, _)) = projected_schema.column_with_name(&column.to_string()) {
                projections.insert(index);
            }
        }

        let mut output_fields = Vec::with_capacity(column_projections.len());
        for (i, field) in merged_fields.iter().enumerate() {
            if projections.contains(&i) {
                output_fields.push(field.clone());
            }
        }

        let output_schema = DataSchemaRefExt::create(output_fields);

<<<<<<< HEAD
        let runtime_filter = self
            .build_runtime_filter_desc(
                join,
                s_expr,
                is_broadcast,
                &right_join_conditions,
                left_join_conditions_rt,
            )
            .await?;

        let join_id = self.next_hash_join_id;
        self.next_hash_join_id += 1;

        let runtime_filter_plan = if !runtime_filter.filters.is_empty()
            && !self.ctx.get_cluster().is_empty()
            && !is_broadcast
        {
            Some(Self::build_runtime_filter_plan(join_id)?)
        } else {
            None
        };

=======
        Ok((merged_fields, output_schema, projections))
    }

    /// Processes non-equi conditions
    ///
    /// # Arguments
    /// * `join` - Join operation
    /// * `merged_schema` - Merged schema
    ///
    /// # Returns
    /// * `Result<Vec<RemoteExpr>>` - Processed non-equi conditions
    fn process_non_equi_conditions(
        &self,
        join: &Join,
        merged_schema: &DataSchemaRef,
    ) -> Result<Vec<RemoteExpr>> {
        join.non_equi_conditions
            .iter()
            .map(|scalar| {
                let expr = scalar
                    .type_check(merged_schema.as_ref())?
                    .project_column_ref(|index| {
                        merged_schema.index_of(&index.to_string()).unwrap()
                    });
                let (expr, _) = ConstantFolder::fold(&expr, &self.func_ctx, &BUILTIN_FUNCTIONS);
                Ok(expr.as_remote_expr())
            })
            .collect::<Result<_>>()
    }

    /// Creates a HashJoin physical plan
    ///
    /// # Arguments
    /// * `join` - Join operation
    /// * `probe_side` - Probe side physical plan
    /// * `build_side` - Build side physical plan
    /// * `is_broadcast` - Whether this is a broadcast join
    /// * `projections` - Column projections
    /// * `probe_projections` - Probe side projections
    /// * `build_projections` - Build side projections
    /// * `left_join_conditions` - Left join conditions
    /// * `right_join_conditions` - Right join conditions
    /// * `is_null_equal` - Null equality flags
    /// * `non_equi_conditions` - Non-equi conditions
    /// * `probe_to_build` - Probe to build mapping
    /// * `output_schema` - Output schema
    /// * `build_side_cache_info` - Build side cache info
    /// * `runtime_filter` - Runtime filter
    /// * `stat_info` - Statistics info
    ///
    /// # Returns
    /// * `Result<PhysicalPlan>` - The HashJoin physical plan
    #[allow(clippy::too_many_arguments)]
    fn create_hash_join(
        &self,
        join: &Join,
        probe_side: Box<PhysicalPlan>,
        build_side: Box<PhysicalPlan>,
        is_broadcast: bool,
        projections: ColumnSet,
        probe_projections: ColumnSet,
        build_projections: ColumnSet,
        left_join_conditions: Vec<RemoteExpr>,
        right_join_conditions: Vec<RemoteExpr>,
        is_null_equal: Vec<bool>,
        non_equi_conditions: Vec<RemoteExpr>,
        probe_to_build: Vec<(usize, (bool, bool))>,
        output_schema: DataSchemaRef,
        build_side_cache_info: Option<(usize, HashMap<IndexType, usize>)>,
        runtime_filter: PhysicalRuntimeFilters,
        stat_info: PlanStatsInfo,
    ) -> Result<PhysicalPlan> {
>>>>>>> f502c4b7
        Ok(PhysicalPlan::HashJoin(HashJoin {
            plan_id: 0,
            projections,
            build_projections,
            probe_projections,
            build: build_side,
            probe: probe_side,
            join_type: join.join_type.clone(),
            build_keys: right_join_conditions,
            probe_keys: left_join_conditions,
            is_null_equal,
            non_equi_conditions,
            marker_index: join.marker_index,
            from_correlated_subquery: join.from_correlated_subquery,
            probe_to_build,
            output_schema,
            need_hold_hash_table: join.need_hold_hash_table,
            stat_info: Some(stat_info),
            broadcast: is_broadcast,
            single_to_inner: join.single_to_inner.clone(),
            build_side_cache_info,
            runtime_filter_desc: runtime_filter,
            runtime_filter_plan,
            join_id,
        }))
    }

<<<<<<< HEAD
    fn build_runtime_filter_plan(join_id: u32) -> Result<Box<PhysicalPlan>> {
        let runtime_filter_source =
            Box::new(PhysicalPlan::RuntimeFilterSource(RuntimeFilterSource {
                plan_id: 0,
                join_id,
            }));
        let exchange = Box::new(PhysicalPlan::Exchange(Exchange {
            plan_id: 0,
            input: runtime_filter_source,
            kind: FragmentKind::Expansive,
            keys: vec![],
            allow_adjust_parallelism: true,
            ignore_exchange: false,
        }));
        let runtime_filter_sink = Box::new(PhysicalPlan::RuntimeFilterSink(RuntimeFilterSink {
            plan_id: 0,
            input: exchange,
            join_id,
        }));
        Ok(runtime_filter_sink)
    }

    async fn build_runtime_filter_desc(
        &self,
        join: &Join,
        s_expr: &SExpr,
        is_broadcast: bool,
        build_keys: &[RemoteExpr],
        probe_keys: Vec<Option<(RemoteExpr<String>, usize, usize)>>,
    ) -> Result<RemoteRuntimeFiltersDesc> {
        if !supported_join_type_for_runtime_filter(&join.join_type) {
            return Ok(Default::default());
        }

        let mut filters = Vec::new();
        for (build_key, probe_key, scan_id, table_index) in build_keys
            .iter()
            .zip(probe_keys.into_iter())
            .filter_map(|(b, p)| p.map(|(p, scan_id, table_index)| (b, p, scan_id, table_index)))
        {
            if probe_key.as_column_ref().is_none() {
                continue;
            }

            let data_type = build_key
                .as_expr(&BUILTIN_FUNCTIONS)
                .data_type()
                .remove_nullable();
            let id = self.metadata.write().next_runtime_filter_id();

            let enable_bloom_runtime_filter = {
                // shuffle join does not support bloom runtime filter for now
                let is_shuffle = !self.ctx.get_cluster().is_empty() && !is_broadcast;
                let is_supported_type = data_type.is_number() || data_type.is_string();
                let enable_bloom_runtime_filter_based_on_stats = adjust_bloom_runtime_filter(
                    self.ctx.clone(),
                    &self.metadata,
                    Some(table_index),
                    s_expr,
                )
                .await?;
                !is_shuffle && is_supported_type && enable_bloom_runtime_filter_based_on_stats
            };
            let enable_min_max_runtime_filter =
                data_type.is_number() || data_type.is_date() || data_type.is_string();
            let runtime_filter = RemoteRuntimeFilterDesc {
                id,
                build_key: build_key.clone(),
                probe_key,
                scan_id,
                enable_bloom_runtime_filter,
                enable_inlist_runtime_filter: true,
                enable_min_max_runtime_filter,
            };
            filters.push(runtime_filter);
        }
        Ok(RemoteRuntimeFiltersDesc { filters })
    }
}
=======
    pub async fn build_hash_join(
        &mut self,
        join: &Join,
        s_expr: &SExpr,
        mut required: ColumnSet,
        mut others_required: ColumnSet,
        left_required: ColumnSet,
        right_required: ColumnSet,
        stat_info: PlanStatsInfo,
    ) -> Result<PhysicalPlan> {
        // Step 1: Build probe and build sides
        let (mut probe_side, mut build_side) = self
            .build_join_sides(s_expr, left_required, right_required)
            .await?;

        // Step 2: Prepare column projections
        let (column_projections, mut pre_column_projections) =
            self.prepare_column_projections(&mut required, &mut others_required);

        // Step 3: Check if broadcast join and unify exchange keys
        let is_broadcast = self.check_broadcast_and_unify_keys(&mut probe_side, &mut build_side)?;

        // Step 4: Prepare schemas for both sides
        let build_schema = self.prepare_build_schema(&join.join_type, &build_side)?;
        let probe_schema = self.prepare_probe_schema(&join.join_type, &probe_side)?;
>>>>>>> f502c4b7

        // Step 5: Process join conditions
        let (
            left_join_conditions,
            right_join_conditions,
            is_null_equal,
            left_join_conditions_rt,
            mut probe_to_build_index,
        ) = self.process_equi_conditions(
            join,
            &probe_schema,
            &build_schema,
            &column_projections,
            &mut pre_column_projections,
        )?;

        // Step 6: Prepare projections and cache info
        let (probe_projections, mut build_projections, build_side_cache_info) = self
            .prepare_projections_and_cache(
                join,
                &probe_schema,
                &build_schema,
                &pre_column_projections,
                &mut probe_to_build_index,
            )?;

        // Step 7: Create merged fields
        let (merged_fields, probe_fields, build_fields, probe_to_build) = self
            .create_merged_fields(
                &probe_schema,
                &build_schema,
                &probe_projections,
                &mut build_projections,
                &mut probe_to_build_index,
            )?;

        // Step 8: Create merged schema for non-equi conditions
        let merged_schema = DataSchemaRefExt::create(merged_fields);

        // Step 9: Create output schema
        let (_merged_fields_unused, output_schema, projections) =
            self.create_output_schema(join, probe_fields, build_fields, &column_projections)?;

        // Step 10: Process non-equi conditions
        let non_equi_conditions = self.process_non_equi_conditions(join, &merged_schema)?;

        // Step 11: Build runtime filter
        let runtime_filter = self
            .build_runtime_filter(
                join,
                s_expr,
                is_broadcast,
                &right_join_conditions,
                left_join_conditions_rt,
            )
            .await?;

        // Step 12: Create and return the HashJoin
        self.create_hash_join(
            join,
            probe_side,
            build_side,
            is_broadcast,
            projections,
            probe_projections,
            build_projections,
            left_join_conditions,
            right_join_conditions,
            is_null_equal,
            non_equi_conditions,
            probe_to_build,
            output_schema,
            build_side_cache_info,
            runtime_filter,
            stat_info,
        )
    }

    async fn build_runtime_filter(
        &self,
        join: &Join,
        s_expr: &SExpr,
        is_broadcast: bool,
        build_keys: &[RemoteExpr],
        probe_keys: Vec<Option<(RemoteExpr<String>, usize, usize)>>,
    ) -> Result<PhysicalRuntimeFilters> {
        JoinRuntimeFilter::build_runtime_filter(
            self.ctx.clone(),
            &self.metadata,
            join,
            s_expr,
            is_broadcast,
            build_keys,
            probe_keys,
        )
        .await
    }
}<|MERGE_RESOLUTION|>--- conflicted
+++ resolved
@@ -27,13 +27,8 @@
 use databend_common_expression::RemoteExpr;
 use databend_common_functions::BUILTIN_FUNCTIONS;
 
-<<<<<<< HEAD
-use super::RuntimeFilterSink;
-use super::RuntimeFilterSource;
-=======
 use super::JoinRuntimeFilter;
 use super::PhysicalRuntimeFilters;
->>>>>>> f502c4b7
 use crate::executor::explain::PlanStatsInfo;
 use crate::executor::physical_plans::Exchange;
 use crate::executor::physical_plans::FragmentKind;
@@ -112,31 +107,9 @@
     // a HashMap for mapping the column indexes to the BlockEntry indexes in DataBlock.
     pub build_side_cache_info: Option<(usize, HashMap<IndexType, usize>)>,
 
-    pub runtime_filter_desc: RemoteRuntimeFiltersDesc,
-    pub runtime_filter_plan: Option<Box<PhysicalPlan>>,
-    pub join_id: u32,
+    pub runtime_filter: PhysicalRuntimeFilters,
 }
 
-<<<<<<< HEAD
-/// Runtime filter description with `RemoteExpr`
-#[derive(Clone, Debug, serde::Serialize, serde::Deserialize, Default)]
-pub struct RemoteRuntimeFiltersDesc {
-    pub filters: Vec<RemoteRuntimeFilterDesc>,
-}
-
-#[derive(Clone, Debug, serde::Serialize, serde::Deserialize)]
-pub struct RemoteRuntimeFilterDesc {
-    pub id: usize,
-    pub build_key: RemoteExpr,
-    pub probe_key: RemoteExpr<String>,
-    pub scan_id: usize,
-    pub enable_bloom_runtime_filter: bool,
-    pub enable_inlist_runtime_filter: bool,
-    pub enable_min_max_runtime_filter: bool,
-}
-
-=======
->>>>>>> f502c4b7
 impl HashJoin {
     pub fn output_schema(&self) -> Result<DataSchemaRef> {
         Ok(self.output_schema.clone())
@@ -773,30 +746,6 @@
 
         let output_schema = DataSchemaRefExt::create(output_fields);
 
-<<<<<<< HEAD
-        let runtime_filter = self
-            .build_runtime_filter_desc(
-                join,
-                s_expr,
-                is_broadcast,
-                &right_join_conditions,
-                left_join_conditions_rt,
-            )
-            .await?;
-
-        let join_id = self.next_hash_join_id;
-        self.next_hash_join_id += 1;
-
-        let runtime_filter_plan = if !runtime_filter.filters.is_empty()
-            && !self.ctx.get_cluster().is_empty()
-            && !is_broadcast
-        {
-            Some(Self::build_runtime_filter_plan(join_id)?)
-        } else {
-            None
-        };
-
-=======
         Ok((merged_fields, output_schema, projections))
     }
 
@@ -869,7 +818,6 @@
         runtime_filter: PhysicalRuntimeFilters,
         stat_info: PlanStatsInfo,
     ) -> Result<PhysicalPlan> {
->>>>>>> f502c4b7
         Ok(PhysicalPlan::HashJoin(HashJoin {
             plan_id: 0,
             projections,
@@ -891,93 +839,10 @@
             broadcast: is_broadcast,
             single_to_inner: join.single_to_inner.clone(),
             build_side_cache_info,
-            runtime_filter_desc: runtime_filter,
-            runtime_filter_plan,
-            join_id,
+            runtime_filter,
         }))
     }
 
-<<<<<<< HEAD
-    fn build_runtime_filter_plan(join_id: u32) -> Result<Box<PhysicalPlan>> {
-        let runtime_filter_source =
-            Box::new(PhysicalPlan::RuntimeFilterSource(RuntimeFilterSource {
-                plan_id: 0,
-                join_id,
-            }));
-        let exchange = Box::new(PhysicalPlan::Exchange(Exchange {
-            plan_id: 0,
-            input: runtime_filter_source,
-            kind: FragmentKind::Expansive,
-            keys: vec![],
-            allow_adjust_parallelism: true,
-            ignore_exchange: false,
-        }));
-        let runtime_filter_sink = Box::new(PhysicalPlan::RuntimeFilterSink(RuntimeFilterSink {
-            plan_id: 0,
-            input: exchange,
-            join_id,
-        }));
-        Ok(runtime_filter_sink)
-    }
-
-    async fn build_runtime_filter_desc(
-        &self,
-        join: &Join,
-        s_expr: &SExpr,
-        is_broadcast: bool,
-        build_keys: &[RemoteExpr],
-        probe_keys: Vec<Option<(RemoteExpr<String>, usize, usize)>>,
-    ) -> Result<RemoteRuntimeFiltersDesc> {
-        if !supported_join_type_for_runtime_filter(&join.join_type) {
-            return Ok(Default::default());
-        }
-
-        let mut filters = Vec::new();
-        for (build_key, probe_key, scan_id, table_index) in build_keys
-            .iter()
-            .zip(probe_keys.into_iter())
-            .filter_map(|(b, p)| p.map(|(p, scan_id, table_index)| (b, p, scan_id, table_index)))
-        {
-            if probe_key.as_column_ref().is_none() {
-                continue;
-            }
-
-            let data_type = build_key
-                .as_expr(&BUILTIN_FUNCTIONS)
-                .data_type()
-                .remove_nullable();
-            let id = self.metadata.write().next_runtime_filter_id();
-
-            let enable_bloom_runtime_filter = {
-                // shuffle join does not support bloom runtime filter for now
-                let is_shuffle = !self.ctx.get_cluster().is_empty() && !is_broadcast;
-                let is_supported_type = data_type.is_number() || data_type.is_string();
-                let enable_bloom_runtime_filter_based_on_stats = adjust_bloom_runtime_filter(
-                    self.ctx.clone(),
-                    &self.metadata,
-                    Some(table_index),
-                    s_expr,
-                )
-                .await?;
-                !is_shuffle && is_supported_type && enable_bloom_runtime_filter_based_on_stats
-            };
-            let enable_min_max_runtime_filter =
-                data_type.is_number() || data_type.is_date() || data_type.is_string();
-            let runtime_filter = RemoteRuntimeFilterDesc {
-                id,
-                build_key: build_key.clone(),
-                probe_key,
-                scan_id,
-                enable_bloom_runtime_filter,
-                enable_inlist_runtime_filter: true,
-                enable_min_max_runtime_filter,
-            };
-            filters.push(runtime_filter);
-        }
-        Ok(RemoteRuntimeFiltersDesc { filters })
-    }
-}
-=======
     pub async fn build_hash_join(
         &mut self,
         join: &Join,
@@ -1003,7 +868,6 @@
         // Step 4: Prepare schemas for both sides
         let build_schema = self.prepare_build_schema(&join.join_type, &build_side)?;
         let probe_schema = self.prepare_probe_schema(&join.join_type, &probe_side)?;
->>>>>>> f502c4b7
 
         // Step 5: Process join conditions
         let (
