// Copyright 2021 Datafuse Labs
//
// Licensed under the Apache License, Version 2.0 (the "License");
// you may not use this file except in compliance with the License.
// You may obtain a copy of the License at
//
//     http://www.apache.org/licenses/LICENSE-2.0
//
// Unless required by applicable law or agreed to in writing, software
// distributed under the License is distributed on an "AS IS" BASIS,
// WITHOUT WARRANTIES OR CONDITIONS OF ANY KIND, either express or implied.
// See the License for the specific language governing permissions and
// limitations under the License.

use std::sync::Arc;

use common_catalog::plan::AggIndexMeta;
use common_exception::Result;
<<<<<<< HEAD
use common_expression::build_range_selection;
use common_expression::build_select_expr;
use common_expression::filter::SelectStrategy;
use common_expression::types::DataType;
=======
>>>>>>> 8323496f
use common_expression::BlockEntry;
use common_expression::BlockMetaInfoDowncast;
use common_expression::DataBlock;
use common_expression::Evaluator;
use common_expression::Expr;
use common_expression::FieldIndex;
use common_expression::FunctionContext;
use common_functions::BUILTIN_FUNCTIONS;
use common_pipeline_core::processors::InputPort;
use common_pipeline_core::processors::OutputPort;
use common_pipeline_core::processors::Processor;
use common_pipeline_transforms::processors::Transform;
use common_pipeline_transforms::processors::Transformer;

use crate::optimizer::ColumnSet;

/// `BlockOperator` takes a `DataBlock` as input and produces a `DataBlock` as output.
#[derive(Clone)]
pub enum BlockOperator {
    /// Batch mode of map which merges map operators into one.
    Map {
        exprs: Vec<Expr>,
        /// The index of the output columns, based on the exprs.
        projections: Option<ColumnSet>,
    },

    /// Reorganize the input [`DataBlock`] with `projection`.
    Project { projection: Vec<FieldIndex> },
}

impl BlockOperator {
    pub fn execute(&self, func_ctx: &FunctionContext, mut input: DataBlock) -> Result<DataBlock> {
        if input.is_empty() {
            return Ok(input);
        }
        match self {
            BlockOperator::Map { exprs, projections } => {
                let num_evals = input
                    .get_meta()
                    .and_then(AggIndexMeta::downcast_ref_from)
                    .map(|a| a.num_evals);

                if let Some(num_evals) = num_evals {
                    // It's from aggregating index.
                    match projections {
                        Some(projections) => {
                            Ok(input.project_with_agg_index(projections, num_evals))
                        }
                        None => Ok(input),
                    }
                } else {
                    for expr in exprs {
                        let evaluator = Evaluator::new(&input, func_ctx, &BUILTIN_FUNCTIONS);
                        let result = evaluator.run(expr)?;
                        let col = BlockEntry::new(expr.data_type().clone(), result);
                        input.add_column(col);
                    }
                    match projections {
                        Some(projections) => Ok(input.project(projections)),
                        None => Ok(input),
                    }
                }
            }

<<<<<<< HEAD
            BlockOperator::Filter { projections, expr } => {
                assert_eq!(expr.data_type(), &DataType::Boolean);

                let num_evals = input
                    .get_meta()
                    .and_then(AggIndexMeta::downcast_ref_from)
                    .map(|a| a.num_evals);

                if let Some(num_evals) = num_evals {
                    // It's from aggregating index.
                    Ok(input.project_with_agg_index(projections, num_evals))
                } else {
                    let evaluator = Evaluator::new(&input, func_ctx, &BUILTIN_FUNCTIONS);
                    let (select_expr, has_or) = build_select_expr(expr);
                    // TODO(Dousir9): reuse the selection buffer
                    let mut true_selection = vec![0; input.num_rows()];
                    let mut false_selection = if has_or {
                        vec![0; input.num_rows()]
                    } else {
                        vec![]
                    };
                    let mut true_idx = 0;
                    let mut false_idx = 0;
                    let count = evaluator.process_selection(
                        &select_expr,
                        None,
                        &mut true_selection,
                        (&mut false_selection, false),
                        &mut true_idx,
                        &mut false_idx,
                        SelectStrategy::ALL,
                        input.num_rows(),
                    )?;

                    let data_block = input.project(projections);
                    if count == data_block.num_rows() {
                        Ok(data_block)
                    } else if count as f64 > data_block.num_rows() as f64 * 0.8
                        && data_block.num_columns() > 1
                    {
                        let selection_ranges = build_range_selection(&true_selection, count);
                        data_block.take_ranges(&selection_ranges, count)
                    } else {
                        data_block.take(&true_selection[0..count], &mut None)
                    }
                }
            }

=======
>>>>>>> 8323496f
            BlockOperator::Project { projection } => {
                let mut result = DataBlock::new(vec![], input.num_rows());
                for index in projection {
                    result.add_column(input.get_by_offset(*index).clone());
                }
                Ok(result)
            }
        }
    }
}

/// `CompoundBlockOperator` is a pipeline of `BlockOperator`s
pub struct CompoundBlockOperator {
    pub operators: Vec<BlockOperator>,
    pub ctx: FunctionContext,
}

impl CompoundBlockOperator {
    pub fn new(
        operators: Vec<BlockOperator>,
        ctx: FunctionContext,
        input_num_columns: usize,
    ) -> Self {
        let operators = Self::compact_map(operators, input_num_columns);
        Self { operators, ctx }
    }

    pub fn create(
        input_port: Arc<InputPort>,
        output_port: Arc<OutputPort>,
        input_num_columns: usize,
        ctx: FunctionContext,
        operators: Vec<BlockOperator>,
    ) -> Box<dyn Processor> {
        let operators = Self::compact_map(operators, input_num_columns);
        Transformer::<Self>::create(input_port, output_port, Self { operators, ctx })
    }

    pub fn compact_map(
        operators: Vec<BlockOperator>,
        input_num_columns: usize,
    ) -> Vec<BlockOperator> {
        let mut results = Vec::with_capacity(operators.len());

        for op in operators {
            match op {
                BlockOperator::Map { exprs, projections } => {
                    if let Some(BlockOperator::Map {
                        exprs: pre_exprs,
                        projections: pre_projections,
                    }) = results.last_mut()
                    {
                        if pre_projections.is_none() && projections.is_none() {
                            pre_exprs.extend(exprs);
                        } else {
                            results.push(BlockOperator::Map { exprs, projections });
                        }
                    } else {
                        results.push(BlockOperator::Map { exprs, projections });
                    }
                }
                _ => results.push(op),
            }
        }

        crate::evaluator::cse::apply_cse(results, input_num_columns)
    }
}

impl Transform for CompoundBlockOperator {
    const NAME: &'static str = "CompoundBlockOperator";

    const SKIP_EMPTY_DATA_BLOCK: bool = true;

    fn transform(&mut self, data_block: DataBlock) -> Result<DataBlock> {
        self.operators
            .iter()
            .try_fold(data_block, |input, op| op.execute(&self.ctx, input))
    }

    fn name(&self) -> String {
        format!(
            "{}({})",
            Self::NAME,
            self.operators
                .iter()
                .map(|op| {
                    match op {
                        BlockOperator::Map { .. } => "Map",
                        BlockOperator::Project { .. } => "Project",
                    }
                    .to_string()
                })
                .collect::<Vec<String>>()
                .join("->")
        )
    }
}<|MERGE_RESOLUTION|>--- conflicted
+++ resolved
@@ -16,13 +16,6 @@
 
 use common_catalog::plan::AggIndexMeta;
 use common_exception::Result;
-<<<<<<< HEAD
-use common_expression::build_range_selection;
-use common_expression::build_select_expr;
-use common_expression::filter::SelectStrategy;
-use common_expression::types::DataType;
-=======
->>>>>>> 8323496f
 use common_expression::BlockEntry;
 use common_expression::BlockMetaInfoDowncast;
 use common_expression::DataBlock;
@@ -87,57 +80,6 @@
                 }
             }
 
-<<<<<<< HEAD
-            BlockOperator::Filter { projections, expr } => {
-                assert_eq!(expr.data_type(), &DataType::Boolean);
-
-                let num_evals = input
-                    .get_meta()
-                    .and_then(AggIndexMeta::downcast_ref_from)
-                    .map(|a| a.num_evals);
-
-                if let Some(num_evals) = num_evals {
-                    // It's from aggregating index.
-                    Ok(input.project_with_agg_index(projections, num_evals))
-                } else {
-                    let evaluator = Evaluator::new(&input, func_ctx, &BUILTIN_FUNCTIONS);
-                    let (select_expr, has_or) = build_select_expr(expr);
-                    // TODO(Dousir9): reuse the selection buffer
-                    let mut true_selection = vec![0; input.num_rows()];
-                    let mut false_selection = if has_or {
-                        vec![0; input.num_rows()]
-                    } else {
-                        vec![]
-                    };
-                    let mut true_idx = 0;
-                    let mut false_idx = 0;
-                    let count = evaluator.process_selection(
-                        &select_expr,
-                        None,
-                        &mut true_selection,
-                        (&mut false_selection, false),
-                        &mut true_idx,
-                        &mut false_idx,
-                        SelectStrategy::ALL,
-                        input.num_rows(),
-                    )?;
-
-                    let data_block = input.project(projections);
-                    if count == data_block.num_rows() {
-                        Ok(data_block)
-                    } else if count as f64 > data_block.num_rows() as f64 * 0.8
-                        && data_block.num_columns() > 1
-                    {
-                        let selection_ranges = build_range_selection(&true_selection, count);
-                        data_block.take_ranges(&selection_ranges, count)
-                    } else {
-                        data_block.take(&true_selection[0..count], &mut None)
-                    }
-                }
-            }
-
-=======
->>>>>>> 8323496f
             BlockOperator::Project { projection } => {
                 let mut result = DataBlock::new(vec![], input.num_rows());
                 for index in projection {
