// Copyright 2021 Datafuse Labs
//
// Licensed under the Apache License, Version 2.0 (the "License");
// you may not use this file except in compliance with the License.
// You may obtain a copy of the License at
//
//     http://www.apache.org/licenses/LICENSE-2.0
//
// Unless required by applicable law or agreed to in writing, software
// distributed under the License is distributed on an "AS IS" BASIS,
// WITHOUT WARRANTIES OR CONDITIONS OF ANY KIND, either express or implied.
// See the License for the specific language governing permissions and
// limitations under the License.

use std::hash::Hash;
use std::sync::Arc;

use databend_common_catalog::table_context::TableContext;
use databend_common_exception::Result;

use crate::optimizer::ir::PhysicalProperty;
use crate::optimizer::ir::RelExpr;
use crate::optimizer::ir::RelationalProperty;
use crate::optimizer::ir::RequiredProperty;
use crate::optimizer::ir::StatInfo;
use crate::plans::Operator;
use crate::plans::RelOp;
use crate::ColumnBinding;

#[derive(Clone, Debug, PartialEq, Eq, Hash)]
pub struct MaterializedCTE {
    pub cte_name: String,
    pub cte_output_columns: Option<Vec<ColumnBinding>>,
    pub ref_count: usize,
    pub channel_size: Option<usize>,
}

impl MaterializedCTE {
<<<<<<< HEAD
    pub fn new(cte_name: impl Into<String>, output_columns: Option<Vec<ColumnBinding>>) -> Self {
=======
    pub fn new(
        cte_name: String,
        output_columns: Option<Vec<ColumnBinding>>,
        channel_size: Option<usize>,
    ) -> Self {
>>>>>>> 8ff39443
        Self {
            cte_name: cte_name.into(),
            cte_output_columns: output_columns,
            // ref_count is set to 0 by default, will be updated by CleanupUnusedCTEOptimizer
            ref_count: 0,
            channel_size,
        }
    }
}

impl Operator for MaterializedCTE {
    fn rel_op(&self) -> RelOp {
        RelOp::MaterializedCTE
    }

    /// Get arity of this operator
    fn arity(&self) -> usize {
        1
    }

    /// Derive relational property
    fn derive_relational_prop(&self, rel_expr: &RelExpr) -> Result<Arc<RelationalProperty>> {
        rel_expr.derive_relational_prop_child(0)
    }

    /// Derive physical property
    fn derive_physical_prop(&self, rel_expr: &RelExpr) -> Result<PhysicalProperty> {
        rel_expr.derive_physical_prop_child(0)
    }

    /// Derive statistics information
    fn derive_stats(&self, rel_expr: &RelExpr) -> Result<Arc<StatInfo>> {
        rel_expr.derive_cardinality_child(0)
    }

    /// Compute required property for child with index `child_index`
    fn compute_required_prop_child(
        &self,
        _ctx: Arc<dyn TableContext>,
        _rel_expr: &RelExpr,
        _child_index: usize,
        required: &RequiredProperty,
    ) -> Result<RequiredProperty> {
        Ok(required.clone())
    }

    /// Enumerate all possible combinations of required property for children
    fn compute_required_prop_children(
        &self,
        _ctx: Arc<dyn TableContext>,
        _rel_expr: &RelExpr,
        _required: &RequiredProperty,
    ) -> Result<Vec<Vec<RequiredProperty>>> {
        Ok(vec![vec![RequiredProperty::default(); self.arity()]])
    }
}<|MERGE_RESOLUTION|>--- conflicted
+++ resolved
@@ -36,15 +36,11 @@
 }
 
 impl MaterializedCTE {
-<<<<<<< HEAD
-    pub fn new(cte_name: impl Into<String>, output_columns: Option<Vec<ColumnBinding>>) -> Self {
-=======
     pub fn new(
         cte_name: String,
         output_columns: Option<Vec<ColumnBinding>>,
         channel_size: Option<usize>,
     ) -> Self {
->>>>>>> 8ff39443
         Self {
             cte_name: cte_name.into(),
             cte_output_columns: output_columns,
