--- conflicted
+++ resolved
@@ -25,12 +25,9 @@
 use super::data_mask::CreateDatamaskPolicyPlan;
 use super::CreateIndexPlan;
 use super::CreateShareEndpointPlan;
-<<<<<<< HEAD
-use super::CreateVectorIndexPlan;
-=======
 use super::DescDatamaskPolicyPlan;
 use super::DropDatamaskPolicyPlan;
->>>>>>> 529d1848
+use super::CreateVectorIndexPlan;
 use super::DropIndexPlan;
 use super::DropShareEndpointPlan;
 use super::VacuumTablePlan;
@@ -355,9 +352,6 @@
             Plan::ExplainAst { .. } => write!(f, "ExplainAst"),
             Plan::ExplainSyntax { .. } => write!(f, "ExplainSyntax"),
             Plan::RevertTable(..) => write!(f, "RevertTable"),
-<<<<<<< HEAD
-            Plan::CreateVectorIndex(_) => write!(f, "CreateVectorIndex"),
-=======
             Plan::CreateDatamaskPolicy(..) => {
                 write!(f, "Create Data Mask Policy")
             }
@@ -367,7 +361,7 @@
             Plan::DescDatamaskPolicy(..) => {
                 write!(f, "Desc Data Mask Policy")
             }
->>>>>>> 529d1848
+            Plan::CreateVectorIndex(_) => write!(f, "CreateVectorIndex"),
         }
     }
 }
@@ -408,14 +402,11 @@
             Plan::DescShare(plan) => plan.schema(),
             Plan::ShowShares(plan) => plan.schema(),
             Plan::ShowGrantTenantsOfShare(plan) => plan.schema(),
-<<<<<<< HEAD
-            Plan::CreateIndex(_) => Arc::new(DataSchema::empty()),
-
-=======
             Plan::CreateDatamaskPolicy(plan) => plan.schema(),
             Plan::DropDatamaskPolicy(plan) => plan.schema(),
             Plan::DescDatamaskPolicy(plan) => plan.schema(),
->>>>>>> 529d1848
+            Plan::CreateIndex(_) => Arc::new(DataSchema::empty()),
+
             other => {
                 debug_assert!(!other.has_result_set());
                 Arc::new(DataSchema::empty())
