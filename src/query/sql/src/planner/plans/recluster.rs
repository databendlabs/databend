--- conflicted
+++ resolved
@@ -86,17 +86,10 @@
     let plan = binder.bind(&stmt).await?;
 
     let opt_ctx = OptimizerContext::new(ctx.clone(), metadata)
-<<<<<<< HEAD
         .with_settings(&settings)?
-        .set_enable_distributed_optimization(!ctx.get_cluster().is_empty())
-=======
         .set_enable_distributed_optimization(
             !ctx.get_cluster().is_empty() && !settings.get_enforce_local()?,
         )
-        .set_enable_join_reorder(unsafe { !settings.get_disable_join_reorder()? })
-        .set_enable_dphyp(settings.get_enable_dphyp()?)
-        .set_max_push_down_limit(settings.get_max_push_down_limit()?)
->>>>>>> 005469a9
         .clone();
     optimize(opt_ctx, plan).await
 }
