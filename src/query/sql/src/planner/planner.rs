// Copyright 2021 Datafuse Labs
//
// Licensed under the Apache License, Version 2.0 (the "License");
// you may not use this file except in compliance with the License.
// You may obtain a copy of the License at
//
//     http://www.apache.org/licenses/LICENSE-2.0
//
// Unless required by applicable law or agreed to in writing, software
// distributed under the License is distributed on an "AS IS" BASIS,
// WITHOUT WARRANTIES OR CONDITIONS OF ANY KIND, either express or implied.
// See the License for the specific language governing permissions and
// limitations under the License.

use std::sync::Arc;
use std::time::Instant;

use databend_common_ast::ast::Expr;
use databend_common_ast::ast::InsertSource;
use databend_common_ast::ast::InsertStmt;
use databend_common_ast::ast::Literal;
use databend_common_ast::ast::ReplaceStmt;
use databend_common_ast::ast::Statement;
use databend_common_ast::parser::parse_raw_insert_stmt;
use databend_common_ast::parser::parse_raw_replace_stmt;
use databend_common_ast::parser::parse_sql;
use databend_common_ast::parser::token::Token;
use databend_common_ast::parser::token::TokenKind;
use databend_common_ast::parser::token::Tokenizer;
use databend_common_ast::parser::Dialect;
use databend_common_catalog::catalog::CatalogManager;
use databend_common_catalog::query_kind::QueryKind;
use databend_common_catalog::session_type::SessionType;
use databend_common_catalog::table_context::TableContext;
use databend_common_exception::ErrorCode;
use databend_common_exception::Result;
use derive_visitor::DriveMut;
use log::info;
use log::warn;
use parking_lot::RwLock;

use super::semantic::AggregateRewriter;
use super::semantic::DistinctToGroupBy;
use crate::optimizer::optimize;
use crate::optimizer::OptimizerContext;
use crate::planner::QueryExecutor;
use crate::plans::Plan;
use crate::Binder;
use crate::CountSetOps;
use crate::Metadata;
use crate::NameResolutionContext;
use crate::VariableNormalizer;

const PROBE_INSERT_INITIAL_TOKENS: usize = 128;

pub struct Planner {
    pub(crate) ctx: Arc<dyn TableContext>,
    pub(crate) query_executor: Option<Arc<dyn QueryExecutor>>,
}

#[derive(Debug, Clone)]
pub struct PlanExtras {
    pub format: Option<String>,
    pub statement: Statement,
}

impl Planner {
    pub fn new(ctx: Arc<dyn TableContext>) -> Self {
        Planner {
            ctx,
            query_executor: None,
        }
    }

    pub fn new_with_query_executor(
        ctx: Arc<dyn TableContext>,
        query_executor: Arc<dyn QueryExecutor>,
    ) -> Self {
        Planner {
            ctx,
            query_executor: Some(query_executor),
        }
    }

    #[async_backtrace::framed]
    #[fastrace::trace]
    pub async fn plan_sql(&mut self, sql: &str) -> Result<(Plan, PlanExtras)> {
        let extras = self.parse_sql(sql)?;
        let plan = self.plan_stmt(&extras.statement, false).await?;
        Ok((plan, extras))
    }

    #[fastrace::trace]
    pub fn parse_sql(&self, sql: &str) -> Result<PlanExtras> {
        let settings = self.ctx.get_settings();
        let sql_dialect = settings.get_sql_dialect()?;
        // compile prql to sql for prql dialect
        let mut prql_converted = false;
        let final_sql: String = match sql_dialect == Dialect::PRQL {
            true => {
                let options = prqlc::Options::default();
                match prqlc::compile(sql, &options) {
                    Ok(res) => {
                        info!("[SQL-PLANNER] PRQL to SQL conversion successful: {}", &res);
                        prql_converted = true;
                        res
                    }
                    Err(e) => {
                        warn!(
                            "[SQL-PLANNER] PRQL to SQL conversion failed, fallback to raw SQL parsing: {e}"
                        );
                        sql.to_string()
                    }
                }
            }
            false => sql.to_string(),
        };

        // Step 1: Tokenize the SQL.
        let mut tokenizer = Tokenizer::new(&final_sql).peekable();

        let first_token = tokenizer
            .peek()
            .and_then(|token| Some(token.as_ref().ok()?.kind));
        let is_insert_stmt = matches!(first_token, Some(TokenKind::INSERT)) && {
            let mut tokenizer = Tokenizer::new(&final_sql);
            tokenizer.next_chunk::<3>().is_ok_and(|first_three_tokens| {
                matches!(first_token, Some(TokenKind::INSERT))
                    && !first_three_tokens.iter().any(|token| {
                        matches!(
                            token.as_ref().map(|t| t.kind),
                            Ok(TokenKind::ALL) | Ok(TokenKind::FIRST)
                        )
                    })
            })
        };
        let is_replace_stmt = matches!(first_token, Some(TokenKind::REPLACE));
        let is_insert_or_replace_stmt = is_insert_stmt || is_replace_stmt;
        let mut tokens: Vec<Token> = if is_insert_or_replace_stmt {
            (&mut tokenizer)
                .take(PROBE_INSERT_INITIAL_TOKENS)
                .take_while(|token| token.is_ok())
                // Make sure the tokens stream is always ended with EOI.
                .chain(std::iter::once(Ok(Token::new_eoi(&final_sql))))
                .collect::<databend_common_ast::Result<_>>()
                .unwrap()
        } else {
            (&mut tokenizer).collect::<databend_common_ast::Result<_>>()?
        };
        let session_type = self.ctx.get_session_type();
        let in_streaming_load = session_type == SessionType::HTTPStreamingLoad;

        loop {
            let res = try {
                // Step 2: Parse the SQL.
                let (mut stmt, format) = if is_insert_stmt {
                    (
                        parse_raw_insert_stmt(&tokens, sql_dialect, in_streaming_load)?,
                        None,
                    )
                } else if is_replace_stmt {
                    (parse_raw_replace_stmt(&tokens, sql_dialect)?, None)
                } else {
                    parse_sql(&tokens, sql_dialect)?
                };
                if !matches!(stmt, Statement::SetStmt { .. })
                    && sql_dialect == Dialect::PRQL
                    && !prql_converted
                {
                    return Err(ErrorCode::SyntaxException(
                        "[SQL-PLANNER] PRQL to SQL conversion failed",
                    ));
                }

                self.replace_stmt(&mut stmt)?;

                PlanExtras {
                    format,
                    statement: stmt,
                }
            };

            let mut maybe_partial_insert = false;

            if is_insert_or_replace_stmt && matches!(tokenizer.peek(), Some(Ok(_))) {
                match res {
                    Ok(PlanExtras {
                        statement:
                            Statement::Insert(InsertStmt {
                                source: InsertSource::Select { .. },
                                ..
                            }),
                        ..
                    })
                    | Ok(PlanExtras {
                        statement:
                            Statement::Replace(ReplaceStmt {
                                source: InsertSource::Select { .. },
                                ..
                            }),
                        ..
                    }) => {
                        maybe_partial_insert = true;
                    }
                    _ => {}
                }
            }

            if (maybe_partial_insert || res.is_err()) && matches!(tokenizer.peek(), Some(Ok(_))) {
                // Remove the EOI.
                tokens.pop();
                // Take the whole tokenizer
                let iter = (&mut tokenizer)
                    .take_while(|token| token.is_ok())
                    .map(|token| token.unwrap())
                    // Make sure the tokens stream is always ended with EOI.
                    .chain(std::iter::once(Token::new_eoi(&final_sql)));
                tokens.extend(iter);
            } else {
                return res;
            }
        }
    }

    #[async_backtrace::framed]
    #[fastrace::trace]
    pub async fn plan_stmt(
        &mut self,
        stmt: &Statement,
        force_disable_distributed_optimization: bool,
    ) -> Result<Plan> {
        let start = Instant::now();
        let query_kind = get_query_kind(stmt);
        let settings = self.ctx.get_settings();
        // Step 3: Bind AST with catalog, and generate a pure logical SExpr
        let name_resolution_ctx = NameResolutionContext::try_from(settings.as_ref())?;
        let mut enable_planner_cache = self.ctx.get_settings().get_enable_planner_cache()?;
        let planner_cache_key = if enable_planner_cache {
            Some(Self::planner_cache_key(&stmt.to_string()))
        } else {
            None
        };

        if enable_planner_cache {
            let (c, plan) = self.get_cache(
                name_resolution_ctx.clone(),
                planner_cache_key.as_ref().unwrap(),
                stmt,
            );
            if let Some(plan) = plan {
                info!(
                    "[SQL-PLANNER] Logical plan retrieved from cache, elapsed: {:?}",
                    start.elapsed()
                );
                // update for clickhouse handler
                self.ctx.attach_query_str(query_kind, stmt.to_mask_sql());
                return Ok(plan.plan);
            }
            enable_planner_cache = c;
        }

        let metadata = Arc::new(RwLock::new(Metadata::default()));
        let binder = Binder::new(
            self.ctx.clone(),
            CatalogManager::instance(),
            name_resolution_ctx,
            metadata.clone(),
        )
        .with_subquery_executor(self.query_executor.clone());

        // must attach before bind, because ParquetRSTable::create used it.
        self.ctx.attach_query_str(query_kind, stmt.to_mask_sql());
        let plan = binder.bind(stmt).await?;
        // attach again to avoid the query kind is overwritten by the subquery
        self.ctx.attach_query_str(query_kind, stmt.to_mask_sql());

        // Step 4: Optimize the SExpr with optimizers, and generate optimized physical SExpr
        let opt_ctx = OptimizerContext::new(self.ctx.clone(), metadata.clone())
<<<<<<< HEAD
            .with_settings(&settings)?
            .set_enable_distributed_optimization(
                !force_disable_distributed_optimization && !self.ctx.get_cluster().is_empty(),
            )
=======
            .set_enable_distributed_optimization(
                !self.ctx.get_cluster().is_empty() && !settings.get_enforce_local()?,
            )
            .set_enable_join_reorder(unsafe { !settings.get_disable_join_reorder()? })
            .set_enable_dphyp(settings.get_enable_dphyp()?)
            .set_max_push_down_limit(settings.get_max_push_down_limit()?)
>>>>>>> 005469a9
            .set_sample_executor(self.query_executor.clone())
            .clone();

        let optimized_plan = optimize(opt_ctx, plan).await?;

        if enable_planner_cache {
            self.set_cache(planner_cache_key.clone().unwrap(), optimized_plan.clone());
        }

        info!(
            "[SQL-PLANNER] Logical plan construction completed, elapsed: {:?}",
            start.elapsed()
        );
        Ok(optimized_plan)
    }

    fn add_max_rows_limit(&self, statement: &mut Statement) {
        let max_rows = self.ctx.get_settings().get_max_result_rows().unwrap();
        if max_rows == 0 {
            return;
        }

        if let Statement::Query(query) = statement {
            if query.limit.is_empty() {
                query.limit = vec![Expr::Literal {
                    span: None,
                    value: Literal::UInt64(max_rows),
                }];
            }
        }
    }

    fn replace_stmt(&self, stmt: &mut Statement) -> Result<()> {
        let name_resolution_ctx =
            NameResolutionContext::try_from(self.ctx.get_settings().as_ref())?;

        let mut variable_normalizer =
            VariableNormalizer::new(&name_resolution_ctx, self.ctx.clone());

        stmt.drive_mut(&mut variable_normalizer);
        variable_normalizer.render_error()?;

        stmt.drive_mut(&mut DistinctToGroupBy::default());
        stmt.drive_mut(&mut AggregateRewriter::default());
        let mut set_ops_counter = CountSetOps::default();
        stmt.drive_mut(&mut set_ops_counter);
        let max_set_ops = self.ctx.get_settings().get_max_set_operator_count()?;
        if max_set_ops < set_ops_counter.count as u64 {
            return Err(ErrorCode::SyntaxException(format!(
                "[SQL-PLANNER] Set operations count {} exceeds maximum limit {}",
                set_ops_counter.count, max_set_ops
            )));
        }

        self.add_max_rows_limit(stmt);
        Ok(())
    }
}

pub fn get_query_kind(stmt: &Statement) -> QueryKind {
    match stmt {
        Statement::Query { .. } => QueryKind::Query,
        Statement::StatementWithSettings { stmt, .. } => get_query_kind(stmt),
        Statement::CopyIntoTable(_) => QueryKind::CopyIntoTable,
        Statement::CopyIntoLocation(_) => QueryKind::CopyIntoLocation,
        Statement::Explain { .. } => QueryKind::Explain,
        Statement::Insert(_) => QueryKind::Insert,
        Statement::Replace(_)
        | Statement::Delete(_)
        | Statement::MergeInto(_)
        | Statement::OptimizeTable(_)
        | Statement::Update(_) => QueryKind::Update,
        _ => QueryKind::Other,
    }
}<|MERGE_RESOLUTION|>--- conflicted
+++ resolved
@@ -276,19 +276,12 @@
 
         // Step 4: Optimize the SExpr with optimizers, and generate optimized physical SExpr
         let opt_ctx = OptimizerContext::new(self.ctx.clone(), metadata.clone())
-<<<<<<< HEAD
             .with_settings(&settings)?
             .set_enable_distributed_optimization(
-                !force_disable_distributed_optimization && !self.ctx.get_cluster().is_empty(),
+                !force_disable_distributed_optimization
+                    && !self.ctx.get_cluster().is_empty()
+                    && !settings.get_enforce_local()?,
             )
-=======
-            .set_enable_distributed_optimization(
-                !self.ctx.get_cluster().is_empty() && !settings.get_enforce_local()?,
-            )
-            .set_enable_join_reorder(unsafe { !settings.get_disable_join_reorder()? })
-            .set_enable_dphyp(settings.get_enable_dphyp()?)
-            .set_max_push_down_limit(settings.get_max_push_down_limit()?)
->>>>>>> 005469a9
             .set_sample_executor(self.query_executor.clone())
             .clone();
 
