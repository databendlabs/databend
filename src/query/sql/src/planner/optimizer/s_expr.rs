// Copyright 2021 Datafuse Labs
//
// Licensed under the Apache License, Version 2.0 (the "License");
// you may not use this file except in compliance with the License.
// You may obtain a copy of the License at
//
//     http://www.apache.org/licenses/LICENSE-2.0
//
// Unless required by applicable law or agreed to in writing, software
// distributed under the License is distributed on an "AS IS" BASIS,
// WITHOUT WARRANTIES OR CONDITIONS OF ANY KIND, either express or implied.
// See the License for the specific language governing permissions and
// limitations under the License.

use std::collections::HashSet;
use std::sync::Arc;
use std::sync::Mutex;

use databend_common_catalog::plan::InvertedIndexInfo;
use databend_common_exception::ErrorCode;
use databend_common_exception::Result;
use educe::Educe;

use super::RelationalProperty;
use crate::optimizer::rule::AppliedRules;
use crate::optimizer::rule::RuleID;
use crate::optimizer::StatInfo;
use crate::plans::Exchange;
use crate::plans::RelOperator;
use crate::plans::Scan;
use crate::plans::SubqueryExpr;
use crate::plans::UDFCall;
use crate::plans::UDFLambdaCall;
use crate::plans::Visitor;
use crate::plans::WindowFuncType;
use crate::IndexType;
use crate::ScalarExpr;

/// `SExpr` is abbreviation of single expression, which is a tree of relational operators.
#[derive(Clone, Debug, Educe)]
#[educe(PartialEq, Eq, Hash)]
pub struct SExpr {
    pub(crate) plan: Arc<RelOperator>,
    pub(crate) children: Vec<Arc<SExpr>>,

    pub(crate) original_group: Option<IndexType>,

    /// A cache of relational property of current `SExpr`, will
    /// be lazily computed as soon as `RelExpr::derive_relational_prop`
    /// is invoked on current `SExpr`.
    ///
    /// Since `SExpr` is `Send + Sync`, we use `Mutex` to protect
    /// the cache.
    #[educe(Hash(ignore), PartialEq(ignore), Eq(ignore))]
    pub(crate) rel_prop: Arc<Mutex<Option<Arc<RelationalProperty>>>>,

    #[educe(Hash(ignore), PartialEq(ignore), Eq(ignore))]
    pub(crate) stat_info: Arc<Mutex<Option<Arc<StatInfo>>>>,

    /// A bitmap to record applied rules on current SExpr, to prevent
    /// redundant transformations.
    pub(crate) applied_rules: AppliedRules,
}

impl SExpr {
    pub fn create(
        plan: Arc<RelOperator>,
        children: impl IntoIterator<Item = Arc<SExpr>>,
        original_group: Option<IndexType>,
        rel_prop: Option<Arc<RelationalProperty>>,
        stat_info: Option<Arc<StatInfo>>,
    ) -> Self {
        SExpr {
            plan,
            children: children.into_iter().collect(),
            original_group,
            rel_prop: Arc::new(Mutex::new(rel_prop)),
            stat_info: Arc::new(Mutex::new(stat_info)),
            applied_rules: AppliedRules::default(),
        }
    }

    pub fn create_unary(plan: Arc<RelOperator>, child: Arc<SExpr>) -> Self {
        Self::create(plan, vec![child], None, None, None)
    }

    pub fn create_binary(
        plan: Arc<RelOperator>,
        left_child: Arc<SExpr>,
        right_child: Arc<SExpr>,
    ) -> Self {
        Self::create(plan, vec![left_child, right_child], None, None, None)
    }

    pub fn create_leaf(plan: Arc<RelOperator>) -> Self {
        Self::create(plan, vec![], None, None, None)
    }

    pub fn plan(&self) -> &RelOperator {
        &self.plan
    }

    pub fn children(&self) -> impl Iterator<Item = &SExpr> {
        self.children.iter().map(|v| v.as_ref())
    }

    pub fn child(&self, n: usize) -> Result<&SExpr> {
        self.children
            .get(n)
            .map(|v| v.as_ref())
            .ok_or_else(|| ErrorCode::Internal(format!("Invalid children index: {}", n)))
    }

    pub fn arity(&self) -> usize {
        self.children.len()
    }

    pub fn original_group(&self) -> Option<IndexType> {
        self.original_group
    }

    /// Replace children with given new `children`.
    /// Note that this method will keep the `applied_rules` of
    /// current `SExpr` unchanged.
    pub fn replace_children(&self, children: impl IntoIterator<Item = Arc<SExpr>>) -> Self {
        Self {
            plan: self.plan.clone(),
            original_group: None,
            rel_prop: Arc::new(Mutex::new(None)),
            stat_info: Arc::new(Mutex::new(None)),
            applied_rules: self.applied_rules.clone(),
            children: children.into_iter().collect(),
        }
    }

    pub fn replace_plan(&self, plan: Arc<RelOperator>) -> Self {
        Self {
            plan,
            original_group: None,
            rel_prop: Arc::new(Mutex::new(None)),
            stat_info: Arc::new(Mutex::new(None)),
            applied_rules: self.applied_rules.clone(),
            children: self.children.clone(),
        }
    }

    /// Record the applied rule id in current SExpr
    pub(crate) fn set_applied_rule(&mut self, rule_id: &RuleID) {
        self.applied_rules.set(rule_id, true);
    }

    /// Check if a rule is applied for current SExpr
    pub(crate) fn applied_rule(&self, rule_id: &RuleID) -> bool {
        self.applied_rules.get(rule_id)
    }

    /// Check if contain subquery
    pub(crate) fn contain_subquery(&self) -> bool {
        if !find_subquery(&self.plan) {
            return self.children.iter().any(|child| child.contain_subquery());
        }
        true
    }

    pub fn get_udfs(&self) -> Result<HashSet<&String>> {
        let mut udfs = HashSet::new();

        match self.plan.as_ref() {
            RelOperator::Scan(scan) => {
                let Scan {
                    push_down_predicates,
                    prewhere,
                    agg_index,
                    ..
                } = scan;

                if let Some(push_down_predicates) = push_down_predicates {
                    for push_down_predicate in push_down_predicates {
                        get_udf_names(push_down_predicate)?.iter().for_each(|udf| {
                            udfs.insert(*udf);
                        });
                    }
                }
                if let Some(prewhere) = prewhere {
                    for predicate in &prewhere.predicates {
                        get_udf_names(predicate)?.iter().for_each(|udf| {
                            udfs.insert(*udf);
                        });
                    }
                }
                if let Some(agg_index) = agg_index {
                    for predicate in &agg_index.predicates {
                        for udf in get_udf_names(predicate)? {
                            udfs.insert(udf);
                        }
                    }
                    for selection in &agg_index.selection {
                        get_udf_names(&selection.scalar)?.iter().for_each(|udf| {
                            udfs.insert(*udf);
                        });
                    }
                }
            }
            RelOperator::Exchange(exchange) => {
                if let Exchange::Hash(hash) = exchange {
                    for hash in hash {
                        for udf in get_udf_names(hash)? {
                            udfs.insert(udf);
                        }
                    }
                }
            }
            RelOperator::Join(op) => {
                for left in &op.left_conditions {
                    get_udf_names(left)?.iter().for_each(|udf| {
                        udfs.insert(*udf);
                    });
                }
                for right in &op.right_conditions {
                    get_udf_names(right)?.iter().for_each(|udf| {
                        udfs.insert(*udf);
                    });
                }
                for non in &op.non_equi_conditions {
                    get_udf_names(non)?.iter().for_each(|udf| {
                        udfs.insert(*udf);
                    });
                }
            }
            RelOperator::EvalScalar(op) => {
                for item in &op.items {
                    get_udf_names(&item.scalar)?.iter().for_each(|udf| {
                        udfs.insert(*udf);
                    });
                }
            }
            RelOperator::Filter(op) => {
                for predicate in &op.predicates {
                    get_udf_names(predicate)?.iter().for_each(|udf| {
                        udfs.insert(*udf);
                    });
                }
            }
            RelOperator::Aggregate(op) => {
                for group_items in &op.group_items {
                    get_udf_names(&group_items.scalar)?.iter().for_each(|udf| {
                        udfs.insert(*udf);
                    });
                }
                for agg_func in &op.aggregate_functions {
                    get_udf_names(&agg_func.scalar)?.iter().for_each(|udf| {
                        udfs.insert(*udf);
                    });
                }
            }
            RelOperator::Window(op) => {
                match &op.function {
                    WindowFuncType::Aggregate(agg) => {
                        for arg in &agg.args {
                            get_udf_names(arg)?.iter().for_each(|udf| {
                                udfs.insert(*udf);
                            });
                        }
                    }
                    WindowFuncType::LagLead(lag_lead) => {
                        // udfs_pad(&mut udfs, f, &lag_lead.arg)?;
                        get_udf_names(&lag_lead.arg)?.iter().for_each(|udf| {
                            udfs.insert(*udf);
                        });
                        if let Some(default) = &lag_lead.default {
                            get_udf_names(default)?.iter().for_each(|udf| {
                                udfs.insert(*udf);
                            });
                        }
                    }
                    WindowFuncType::NthValue(nth) => {
                        get_udf_names(&nth.arg)?.iter().for_each(|udf| {
                            udfs.insert(*udf);
                        });
                    }
                    _ => {}
                }
                for arg in &op.arguments {
                    get_udf_names(&arg.scalar)?.iter().for_each(|udf| {
                        udfs.insert(*udf);
                    });
                }
                for order_by in &op.order_by {
                    get_udf_names(&order_by.order_by_item.scalar)?
                        .iter()
                        .for_each(|udf| {
                            udfs.insert(*udf);
                        });
                }
                for partition_by in &op.partition_by {
                    get_udf_names(&partition_by.scalar)?.iter().for_each(|udf| {
                        udfs.insert(*udf);
                    });
                }
            }
            RelOperator::ProjectSet(op) => {
                for srf in &op.srfs {
                    get_udf_names(&srf.scalar)?.iter().for_each(|udf| {
                        udfs.insert(*udf);
                    });
                }
            }
            RelOperator::Udf(udf) => {
                for item in &udf.items {
                    get_udf_names(&item.scalar)?.iter().for_each(|udf| {
                        udfs.insert(*udf);
                    });
                }
            }
            RelOperator::Limit(_)
            | RelOperator::UnionAll(_)
            | RelOperator::Sort(_)
            | RelOperator::DummyTableScan(_)
            | RelOperator::CteScan(_)
            | RelOperator::AddRowNumber(_)
            | RelOperator::MaterializedCte(_)
<<<<<<< HEAD
            | RelOperator::ConstantTableScan(_)
            | RelOperator::ExpressionScan(_)
            | RelOperator::CacheScan(_) => {}
=======
            | RelOperator::AsyncFunction(_)
            | RelOperator::ConstantTableScan(_) => {}
>>>>>>> 6e4afed2
        };
        for child in &self.children {
            let udf = child.get_udfs()?;
            udf.iter().for_each(|udf| {
                udfs.insert(*udf);
            })
        }
        Ok(udfs)
    }

    // Add (table_index, column_index) into `Scan` node recursively.
    pub fn add_internal_column_index(
        expr: &SExpr,
        table_index: IndexType,
        column_index: IndexType,
        inverted_index: &Option<InvertedIndexInfo>,
    ) -> SExpr {
        fn add_internal_column_index_into_child(
            s_expr: &SExpr,
            column_index: IndexType,
            table_index: IndexType,
            inverted_index: &Option<InvertedIndexInfo>,
        ) -> SExpr {
            let mut s_expr = s_expr.clone();
            s_expr.plan = if let RelOperator::Scan(mut p) = (*s_expr.plan).clone() {
                if p.table_index == table_index {
                    p.columns.insert(column_index);
                    if inverted_index.is_some() {
                        p.inverted_index = inverted_index.clone();
                    }
                }
                Arc::new(p.into())
            } else {
                s_expr.plan
            };

            if s_expr.children.is_empty() {
                s_expr
            } else {
                let mut children = Vec::with_capacity(s_expr.children.len());
                for child in s_expr.children.iter() {
                    children.push(Arc::new(add_internal_column_index_into_child(
                        child,
                        column_index,
                        table_index,
                        inverted_index,
                    )));
                }

                s_expr.children = children;

                s_expr
            }
        }

        add_internal_column_index_into_child(expr, column_index, table_index, inverted_index)
    }

    // The method will clear the applied rules of current SExpr and its children.
    pub fn clear_applied_rules(&mut self) {
        self.applied_rules.clear();
        let children = self
            .children()
            .map(|child| {
                let mut child = child.clone();
                child.clear_applied_rules();
                Arc::new(child)
            })
            .collect::<Vec<_>>();
        self.children = children;
    }
}

fn find_subquery(rel_op: &RelOperator) -> bool {
    match rel_op {
        RelOperator::Scan(_)
        | RelOperator::Limit(_)
        | RelOperator::Exchange(_)
        | RelOperator::UnionAll(_)
        | RelOperator::Sort(_)
        | RelOperator::DummyTableScan(_)
        | RelOperator::CteScan(_)
        | RelOperator::AddRowNumber(_)
        | RelOperator::MaterializedCte(_)
<<<<<<< HEAD
        | RelOperator::ConstantTableScan(_)
        | RelOperator::ExpressionScan(_)
        | RelOperator::CacheScan(_) => false,
=======
        | RelOperator::AsyncFunction(_)
        | RelOperator::ConstantTableScan(_) => false,
>>>>>>> 6e4afed2
        RelOperator::Join(op) => {
            op.left_conditions.iter().any(find_subquery_in_expr)
                || op.right_conditions.iter().any(find_subquery_in_expr)
                || op.non_equi_conditions.iter().any(find_subquery_in_expr)
        }
        RelOperator::EvalScalar(op) => op
            .items
            .iter()
            .any(|expr| find_subquery_in_expr(&expr.scalar)),
        RelOperator::Filter(op) => op.predicates.iter().any(find_subquery_in_expr),
        RelOperator::Aggregate(op) => {
            op.group_items
                .iter()
                .any(|expr| find_subquery_in_expr(&expr.scalar))
                || op
                    .aggregate_functions
                    .iter()
                    .any(|expr| find_subquery_in_expr(&expr.scalar))
        }
        RelOperator::Window(op) => {
            op.order_by
                .iter()
                .any(|o| find_subquery_in_expr(&o.order_by_item.scalar))
                || op
                    .partition_by
                    .iter()
                    .any(|expr| find_subquery_in_expr(&expr.scalar))
                || match &op.function {
                    WindowFuncType::Aggregate(agg) => agg.args.iter().any(find_subquery_in_expr),
                    _ => false,
                }
        }
        RelOperator::ProjectSet(op) => op
            .srfs
            .iter()
            .any(|expr| find_subquery_in_expr(&expr.scalar)),
        RelOperator::Udf(op) => op
            .items
            .iter()
            .any(|expr| find_subquery_in_expr(&expr.scalar)),
    }
}

fn find_subquery_in_expr(expr: &ScalarExpr) -> bool {
    struct HasSubqueryVisitor {
        has_subquery: bool,
    }

    impl<'a> Visitor<'a> for HasSubqueryVisitor {
        fn visit_subquery(&mut self, _: &'a SubqueryExpr) -> Result<()> {
            self.has_subquery = true;
            Ok(())
        }
    }

    let mut has_subquery = HasSubqueryVisitor {
        has_subquery: false,
    };
    has_subquery.visit(expr).unwrap();
    has_subquery.has_subquery
}

pub fn get_udf_names(scalar: &ScalarExpr) -> Result<HashSet<&String>> {
    struct FindUdfNamesVisitor<'a> {
        udfs: HashSet<&'a String>,
    }

    impl<'a> Visitor<'a> for FindUdfNamesVisitor<'a> {
        fn visit_udf_call(&mut self, udf: &'a UDFCall) -> Result<()> {
            for expr in &udf.arguments {
                self.visit(expr)?;
            }

            self.udfs.insert(&udf.name);
            Ok(())
        }

        fn visit_udf_lambda_call(&mut self, udf: &'a UDFLambdaCall) -> Result<()> {
            self.visit(&udf.scalar)?;
            self.udfs.insert(&udf.func_name);
            Ok(())
        }
    }

    let mut find_udfs = FindUdfNamesVisitor {
        udfs: HashSet::new(),
    };
    find_udfs.visit(scalar)?;
    Ok(find_udfs.udfs)
}<|MERGE_RESOLUTION|>--- conflicted
+++ resolved
@@ -319,14 +319,10 @@
             | RelOperator::CteScan(_)
             | RelOperator::AddRowNumber(_)
             | RelOperator::MaterializedCte(_)
-<<<<<<< HEAD
             | RelOperator::ConstantTableScan(_)
             | RelOperator::ExpressionScan(_)
-            | RelOperator::CacheScan(_) => {}
-=======
-            | RelOperator::AsyncFunction(_)
-            | RelOperator::ConstantTableScan(_) => {}
->>>>>>> 6e4afed2
+            | RelOperator::CacheScan(_)
+            | RelOperator::AsyncFunction(_) => {}
         };
         for child in &self.children {
             let udf = child.get_udfs()?;
@@ -411,14 +407,10 @@
         | RelOperator::CteScan(_)
         | RelOperator::AddRowNumber(_)
         | RelOperator::MaterializedCte(_)
-<<<<<<< HEAD
         | RelOperator::ConstantTableScan(_)
         | RelOperator::ExpressionScan(_)
-        | RelOperator::CacheScan(_) => false,
-=======
-        | RelOperator::AsyncFunction(_)
-        | RelOperator::ConstantTableScan(_) => false,
->>>>>>> 6e4afed2
+        | RelOperator::CacheScan(_) 
+        | RelOperator::AsyncFunction(_) => false,
         RelOperator::Join(op) => {
             op.left_conditions.iter().any(find_subquery_in_expr)
                 || op.right_conditions.iter().any(find_subquery_in_expr)
