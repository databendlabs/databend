--- conflicted
+++ resolved
@@ -18,12 +18,8 @@
 mod distributed;
 mod format;
 mod group;
-<<<<<<< HEAD
-// mod heuristic;
 mod decorrelate;
 mod filter;
-=======
->>>>>>> 4e1eb323
 mod hyper_dp;
 mod m_expr;
 mod memo;
