--- conflicted
+++ resolved
@@ -176,11 +176,7 @@
     if enable_distributed_query {
         result = optimize_distributed_query(ctx.clone(), &result)?;
     }
-<<<<<<< HEAD
     result = heuristic.optimize_expression(&result, &RESIDUAL_RULES)?;
-    // result = heuristic.post_optimize(result)?;
-=======
->>>>>>> c72f8e63
     Ok(result)
 }
 
