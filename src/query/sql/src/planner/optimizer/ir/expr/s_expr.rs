// Copyright 2021 Datafuse Labs
//
// Licensed under the Apache License, Version 2.0 (the "License");
// you may not use this file except in compliance with the License.
// You may obtain a copy of the License at
//
//     http://www.apache.org/licenses/LICENSE-2.0
//
// Unless required by applicable law or agreed to in writing, software
// distributed under the License is distributed on an "AS IS" BASIS,
// WITHOUT WARRANTIES OR CONDITIONS OF ANY KIND, either express or implied.
// See the License for the specific language governing permissions and
// limitations under the License.

use std::collections::HashSet;
use std::sync::Arc;
use std::sync::Mutex;

use databend_common_catalog::plan::InvertedIndexInfo;
use databend_common_catalog::plan::VectorIndexInfo;
use databend_common_exception::ErrorCode;
use databend_common_exception::Result;
use educe::Educe;

use crate::optimizer::ir::property::RelExpr;
use crate::optimizer::ir::property::RelationalProperty;
use crate::optimizer::ir::SExprVisitor;
use crate::optimizer::ir::StatInfo;
use crate::optimizer::ir::VisitAction;
use crate::optimizer::optimizers::rule::AppliedRules;
use crate::optimizer::optimizers::rule::RuleID;
use crate::plans::Exchange;
use crate::plans::Operator;
use crate::plans::RelOperator;
use crate::IndexType;

/// `SExpr` is abbreviation of single expression, which is a tree of relational operators.
#[derive(Educe)]
#[educe(
    PartialEq(bound = false, attrs = "#[recursive::recursive]"),
    Eq,
    Hash(bound = false, attrs = "#[recursive::recursive]"),
    Clone(bound = false, attrs = "#[recursive::recursive]"),
    Debug(bound = false, attrs = "#[recursive::recursive]")
)]
pub struct SExpr {
    pub plan: Arc<RelOperator>,
    pub(crate) children: Vec<Arc<SExpr>>,

    pub(crate) original_group: Option<IndexType>,

    /// A cache of relational property of current `SExpr`, will
    /// be lazily computed as soon as `RelExpr::derive_relational_prop`
    /// is invoked on current `SExpr`.
    ///
    /// Since `SExpr` is `Send + Sync`, we use `Mutex` to protect
    /// the cache.
    #[educe(Hash(ignore), PartialEq(ignore))]
    pub(crate) rel_prop: Arc<Mutex<Option<Arc<RelationalProperty>>>>,

    #[educe(Hash(ignore), PartialEq(ignore))]
    pub(crate) stat_info: Arc<Mutex<Option<Arc<StatInfo>>>>,

    /// A bitmap to record applied rules on current SExpr, to prevent
    /// redundant transformations.
    pub(crate) applied_rules: AppliedRules,
}

impl SExpr {
    pub fn create(
        plan: impl Into<Arc<RelOperator>>,
        children: impl Into<Vec<Arc<SExpr>>>,
        original_group: Option<IndexType>,
        rel_prop: Option<Arc<RelationalProperty>>,
        stat_info: Option<Arc<StatInfo>>,
    ) -> Self {
        let plan = plan.into();
        let children = children.into();
        SExpr {
            plan,
            children,
            original_group,
            rel_prop: Arc::new(Mutex::new(rel_prop)),
            stat_info: Arc::new(Mutex::new(stat_info)),
            applied_rules: AppliedRules::default(),
        }
    }

    pub fn create_unary(plan: impl Into<Arc<RelOperator>>, child: impl Into<Arc<SExpr>>) -> Self {
        Self::create(plan.into(), [child.into()], None, None, None)
    }

    pub fn create_binary(
        plan: impl Into<Arc<RelOperator>>,
        left_child: impl Into<Arc<SExpr>>,
        right_child: impl Into<Arc<SExpr>>,
    ) -> Self {
        Self::create(
            plan,
            [left_child.into(), right_child.into()],
            None,
            None,
            None,
        )
    }

    pub fn create_leaf(plan: impl Into<Arc<RelOperator>>) -> Self {
        Self::create(plan, [], None, None, None)
    }

    pub fn build_unary(self, plan: impl Into<Arc<RelOperator>>) -> Self {
        Self::create(plan, [self.into()], None, None, None)
    }

    pub fn ref_build_unary(self: &Arc<SExpr>, plan: impl Into<Arc<RelOperator>>) -> Self {
        Self::create(plan, [self.clone()], None, None, None)
    }

    pub fn plan(&self) -> &RelOperator {
        &self.plan
    }

    pub fn children(&self) -> impl Iterator<Item = &SExpr> {
        self.children.iter().map(|v| v.as_ref())
    }

    pub fn child(&self, n: usize) -> Result<&SExpr> {
        self.children
            .get(n)
            .map(|v| v.as_ref())
            .ok_or_else(|| ErrorCode::Internal(format!("Invalid children index: {}", n)))
    }

    pub fn unary_child(&self) -> &SExpr {
        debug_assert_eq!(self.children.len(), 1);
        &self.children[0]
    }

    pub fn left_child(&self) -> &SExpr {
        debug_assert_eq!(self.children.len(), 2);
        &self.children[0]
    }

    pub fn right_child(&self) -> &SExpr {
        debug_assert_eq!(self.children.len(), 2);
        &self.children[1]
    }

    pub fn build_side_child(&self) -> &SExpr {
        debug_assert_eq!(self.plan.rel_op(), crate::plans::RelOp::Join);
        &self.children[1]
    }

    pub fn probe_side_child(&self) -> &SExpr {
        debug_assert_eq!(self.plan.rel_op(), crate::plans::RelOp::Join);
        &self.children[0]
    }

    pub fn arity(&self) -> usize {
        self.children.len()
    }

    pub fn original_group(&self) -> Option<IndexType> {
        self.original_group
    }

    /// Replace children with given new `children`.
    /// Note that this method will keep the `applied_rules` of
    /// current `SExpr` unchanged.
    pub fn replace_children(&self, children: impl IntoIterator<Item = Arc<SExpr>>) -> Self {
        Self {
            plan: self.plan.clone(),
            original_group: None,
            rel_prop: Arc::new(Mutex::new(None)),
            stat_info: Arc::new(Mutex::new(None)),
            applied_rules: self.applied_rules.clone(),
            children: children.into_iter().collect(),
        }
    }

    pub fn replace_plan(&self, plan: impl Into<Arc<RelOperator>>) -> Self {
        Self {
            plan: plan.into(),
            original_group: None,
            rel_prop: Arc::new(Mutex::new(None)),
            stat_info: Arc::new(Mutex::new(None)),
            applied_rules: self.applied_rules.clone(),
            children: self.children.clone(),
        }
    }

    /// Record the applied rule id in current SExpr
    pub(crate) fn set_applied_rule(&mut self, rule_id: &RuleID) {
        self.applied_rules.set(rule_id, true);
    }

    /// Check if a rule is applied for current SExpr
    pub(crate) fn applied_rule(&self, rule_id: &RuleID) -> bool {
        self.applied_rules.get(rule_id)
    }

    /// Check if contain subquery
    #[recursive::recursive]
    pub(crate) fn has_subquery(&self) -> bool {
        self.plan.has_subquery() || self.children.iter().any(|child| child.has_subquery())
    }

    #[recursive::recursive]
    pub fn get_udfs(&self) -> Result<HashSet<&String>> {
        let mut udfs = HashSet::new();
        let iter = self.plan.scalar_expr_iter();
        for scalar in iter {
            for udf in scalar.get_udf_names()? {
                udfs.insert(udf);
            }
        }

        for child in &self.children {
            let udf = child.get_udfs()?;
            udf.iter().for_each(|udf| {
                udfs.insert(*udf);
            })
        }
        Ok(udfs)
    }

    // Add column index to Scan nodes that match the given table index
    pub fn add_column_index_to_scans(
        &self,
        table_index: IndexType,
        column_index: IndexType,
        inverted_index: &Option<InvertedIndexInfo>,
        vector_index: &Option<VectorIndexInfo>,
    ) -> SExpr {
        struct Visitor<'a> {
            table_index: IndexType,
<<<<<<< HEAD
            inverted_index: &Option<InvertedIndexInfo>,
            vector_index: &Option<VectorIndexInfo>,
        ) -> SExpr {
            let mut s_expr = s_expr.clone();
            s_expr.plan = if let RelOperator::Scan(mut p) = (*s_expr.plan).clone() {
                if p.table_index == table_index {
                    p.columns.insert(column_index);
                    if inverted_index.is_some() {
                        p.inverted_index = inverted_index.clone();
=======
            column_index: IndexType,
            inverted_index: &'a Option<InvertedIndexInfo>,
        }

        impl<'a> SExprVisitor for Visitor<'a> {
            fn visit(&mut self, expr: &SExpr) -> Result<VisitAction> {
                if let Some(p) = expr.plan.as_ref().as_scan() {
                    if p.table_index == self.table_index {
                        let mut p = p.clone();
                        p.columns.insert(self.column_index);
                        if self.inverted_index.is_some() {
                            p.inverted_index = self.inverted_index.clone();
                        }
                        let expr = expr.replace_plan(p);
                        return Ok(VisitAction::Replace(expr));
                    } else {
                        return Ok(VisitAction::SkipChildren);
>>>>>>> 38dd74dd
                    }
                    if vector_index.is_some() {
                        p.vector_index = vector_index.clone();
                    }
                }
<<<<<<< HEAD
                Arc::new(p.into())
            } else {
                s_expr.plan
            };

            if s_expr.children.is_empty() {
                s_expr
            } else {
                let mut children = Vec::with_capacity(s_expr.children.len());
                for child in s_expr.children.iter() {
                    children.push(Arc::new(add_column_index_to_scans_recursive(
                        child,
                        column_index,
                        table_index,
                        inverted_index,
                        vector_index,
                    )));
                }

                s_expr.children = children;

                s_expr
            }
        }

        add_column_index_to_scans_recursive(
            self,
            column_index,
            table_index,
            inverted_index,
            vector_index,
        )
=======
                Ok(VisitAction::Continue)
            }
        }

        let mut visitor = Visitor {
            table_index,
            column_index,
            inverted_index,
        };
        let expr = self.accept(&mut visitor);
        if let Ok(Some(expr)) = expr {
            return expr;
        }
        self.clone()
>>>>>>> 38dd74dd
    }

    // The method will clear the applied rules of current SExpr and its children.
    #[recursive::recursive]
    pub fn clear_applied_rules(&mut self) {
        self.applied_rules.clear();
        let children = self
            .children()
            .map(|child| {
                let mut child = child.clone();
                child.clear_applied_rules();
                Arc::new(child)
            })
            .collect::<Vec<_>>();
        self.children = children;
    }

    #[recursive::recursive]
    pub fn has_merge_exchange(&self) -> bool {
        if let RelOperator::Exchange(Exchange::Merge) = self.plan.as_ref() {
            return true;
        }
        self.children.iter().any(|child| child.has_merge_exchange())
    }

    pub fn derive_relational_prop(&self) -> Result<Arc<RelationalProperty>> {
        if let Some(rel_prop) = self.rel_prop.lock().unwrap().as_ref() {
            return Ok(rel_prop.clone());
        }
        let rel_prop = self
            .plan
            .derive_relational_prop(&RelExpr::SExpr { expr: self })?;
        *self.rel_prop.lock().unwrap() = Some(rel_prop.clone());
        Ok(rel_prop)
    }

    pub fn get_data_distribution(&self) -> Result<Option<Exchange>> {
        struct DataDistributionVisitor {
            result: Option<Exchange>,
        }
        impl SExprVisitor for DataDistributionVisitor {
            fn visit(&mut self, expr: &SExpr) -> Result<VisitAction> {
                match expr.plan.as_ref() {
                    RelOperator::Exchange(exchange) => {
                        self.result = Some(exchange.clone());
                        Ok(VisitAction::Stop)
                    }

                    RelOperator::Join(_) => {
                        let child = expr.probe_side_child();
                        self.result = child.get_data_distribution()?;
                        Ok(VisitAction::Stop)
                    }
                    _ => {
                        if expr.arity() > 0 {
                            Ok(VisitAction::Continue)
                        } else {
                            Ok(VisitAction::Stop)
                        }
                    }
                }
            }
        }

        let mut visitor = DataDistributionVisitor { result: None };
        let _ = self.accept(&mut visitor);
        Ok(visitor.result)
    }
}<|MERGE_RESOLUTION|>--- conflicted
+++ resolved
@@ -234,19 +234,9 @@
     ) -> SExpr {
         struct Visitor<'a> {
             table_index: IndexType,
-<<<<<<< HEAD
-            inverted_index: &Option<InvertedIndexInfo>,
-            vector_index: &Option<VectorIndexInfo>,
-        ) -> SExpr {
-            let mut s_expr = s_expr.clone();
-            s_expr.plan = if let RelOperator::Scan(mut p) = (*s_expr.plan).clone() {
-                if p.table_index == table_index {
-                    p.columns.insert(column_index);
-                    if inverted_index.is_some() {
-                        p.inverted_index = inverted_index.clone();
-=======
             column_index: IndexType,
             inverted_index: &'a Option<InvertedIndexInfo>,
+            vector_index: &'a Option<VectorIndexInfo>,
         }
 
         impl<'a> SExprVisitor for Visitor<'a> {
@@ -258,50 +248,15 @@
                         if self.inverted_index.is_some() {
                             p.inverted_index = self.inverted_index.clone();
                         }
+                        if self.vector_index.is_some() {
+                            p.vector_index = self.vector_index.clone();
+                        }
                         let expr = expr.replace_plan(p);
                         return Ok(VisitAction::Replace(expr));
                     } else {
                         return Ok(VisitAction::SkipChildren);
->>>>>>> 38dd74dd
-                    }
-                    if vector_index.is_some() {
-                        p.vector_index = vector_index.clone();
                     }
                 }
-<<<<<<< HEAD
-                Arc::new(p.into())
-            } else {
-                s_expr.plan
-            };
-
-            if s_expr.children.is_empty() {
-                s_expr
-            } else {
-                let mut children = Vec::with_capacity(s_expr.children.len());
-                for child in s_expr.children.iter() {
-                    children.push(Arc::new(add_column_index_to_scans_recursive(
-                        child,
-                        column_index,
-                        table_index,
-                        inverted_index,
-                        vector_index,
-                    )));
-                }
-
-                s_expr.children = children;
-
-                s_expr
-            }
-        }
-
-        add_column_index_to_scans_recursive(
-            self,
-            column_index,
-            table_index,
-            inverted_index,
-            vector_index,
-        )
-=======
                 Ok(VisitAction::Continue)
             }
         }
@@ -310,13 +265,13 @@
             table_index,
             column_index,
             inverted_index,
+            vector_index,
         };
         let expr = self.accept(&mut visitor);
         if let Ok(Some(expr)) = expr {
             return expr;
         }
         self.clone()
->>>>>>> 38dd74dd
     }
 
     // The method will clear the applied rules of current SExpr and its children.
