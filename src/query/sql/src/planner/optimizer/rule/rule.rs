--- conflicted
+++ resolved
@@ -64,11 +64,8 @@
     SplitAggregate,
     FoldCountAggregate,
     PushDownPrewhere,
-<<<<<<< HEAD
     UseVectorIndex,
-=======
     TryApplyAggIndex,
->>>>>>> ece4437a
 
     // Exploration rules
     CommuteJoin,
