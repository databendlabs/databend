// Copyright 2021 Datafuse Labs
//
// Licensed under the Apache License, Version 2.0 (the "License");
// you may not use this file except in compliance with the License.
// You may obtain a copy of the License at
//
//     http://www.apache.org/licenses/LICENSE-2.0
//
// Unless required by applicable law or agreed to in writing, software
// distributed under the License is distributed on an "AS IS" BASIS,
// WITHOUT WARRANTIES OR CONDITIONS OF ANY KIND, either express or implied.
// See the License for the specific language governing permissions and
// limitations under the License.

use std::collections::HashSet;
use std::sync::Arc;

use databend_common_exception::Result;

use crate::optimizer::extract::Matcher;
use crate::optimizer::rule::Rule;
use crate::optimizer::rule::TransformResult;
use crate::optimizer::RuleID;
use crate::optimizer::SExpr;
use crate::plans::Join;
use crate::plans::JoinType;
use crate::plans::RelOp;
use crate::plans::RelOperator;
use crate::IndexType;
use crate::ScalarExpr;

pub struct RuleSemiToInnerJoin {
    id: RuleID,
    matchers: Vec<Matcher>,
}

impl RuleSemiToInnerJoin {
    pub fn new() -> Self {
        Self {
            id: RuleID::SemiToInnerJoin,
            // Join
            // |  \
            // *   *
            matchers: vec![Matcher::MatchOp {
                op_type: RelOp::Join,
                children: vec![Matcher::Leaf, Matcher::Leaf],
            }],
        }
    }
}

impl Rule for RuleSemiToInnerJoin {
    fn id(&self) -> RuleID {
        self.id
    }

    fn apply(&self, s_expr: &SExpr, state: &mut TransformResult) -> Result<()> {
        let mut join: Join = s_expr.plan().clone().try_into()?;
        if !matches!(join.join_type, JoinType::LeftSemi | JoinType::RightSemi) {
            return Ok(());
        }

        let conditions = if join.join_type == JoinType::LeftSemi {
            join.equi_conditions
                .iter()
                .map(|condition| condition.right.clone())
                .collect::<Vec<_>>()
        } else {
            join.equi_conditions
                .iter()
                .map(|condition| condition.left.clone())
                .collect::<Vec<_>>()
        };

        if conditions.is_empty() {
            return Ok(());
        }

        let mut condition_cols = HashSet::with_capacity(conditions.len());
        for condition in conditions.iter() {
            add_column_idx(condition, &mut condition_cols);
        }

        let child = if join.join_type == JoinType::LeftSemi {
            s_expr.child(1)?
        } else {
            s_expr.child(0)?
        };

        // Traverse child to find join keys in group by keys
        let mut group_by_keys = HashSet::new();
        find_group_by_keys(child, &mut group_by_keys)?;
        if condition_cols
            .iter()
            .all(|condition| group_by_keys.contains(condition))
        {
            join.join_type = JoinType::Inner;
            let mut join_expr = SExpr::create_binary(
                Arc::new(join.into()),
                Arc::new(s_expr.child(0)?.clone()),
                Arc::new(s_expr.child(1)?.clone()),
            );
            join_expr.set_applied_rule(&self.id);
            state.add_result(join_expr);
        }
        Ok(())
    }

    fn matchers(&self) -> &[Matcher] {
        &self.matchers
    }
}

fn find_group_by_keys(child: &SExpr, group_by_keys: &mut HashSet<IndexType>) -> Result<()> {
    match child.plan() {
        RelOperator::EvalScalar(_) | RelOperator::Filter(_) | RelOperator::Window(_) => {
            find_group_by_keys(child.child(0)?, group_by_keys)?;
        }
        RelOperator::Aggregate(agg) => {
            for item in agg.group_items.iter() {
                if let ScalarExpr::BoundColumnRef(c) = &item.scalar {
                    group_by_keys.insert(c.column.index);
                }
            }
        }
        RelOperator::Sort(_)
        | RelOperator::Limit(_)
        | RelOperator::Exchange(_)
        | RelOperator::UnionAll(_)
        | RelOperator::DummyTableScan(_)
        | RelOperator::ProjectSet(_)
        | RelOperator::MaterializedCte(_)
        | RelOperator::ConstantTableScan(_)
        | RelOperator::ExpressionScan(_)
        | RelOperator::CacheScan(_)
        | RelOperator::Udf(_)
        | RelOperator::Scan(_)
        | RelOperator::CteScan(_)
        | RelOperator::AsyncFunction(_)
        | RelOperator::Join(_)
        | RelOperator::RecursiveCteScan(_)
<<<<<<< HEAD
        | RelOperator::DataMutation(_)
        | RelOperator::MutationSource(_)
        | RelOperator::Recluster(_) => {}
=======
        | RelOperator::MergeInto(_)
        | RelOperator::Recluster(_)
        | RelOperator::CompactBlock(_) => {}
>>>>>>> 0b712711
    }
    Ok(())
}

fn add_column_idx(condition: &ScalarExpr, condition_cols: &mut HashSet<IndexType>) {
    match condition {
        ScalarExpr::BoundColumnRef(c) => {
            condition_cols.insert(c.column.index);
        }
        ScalarExpr::CastExpr(expr) => {
            add_column_idx(&expr.argument, condition_cols);
        }
        _ => {}
    }
}<|MERGE_RESOLUTION|>--- conflicted
+++ resolved
@@ -139,15 +139,10 @@
         | RelOperator::AsyncFunction(_)
         | RelOperator::Join(_)
         | RelOperator::RecursiveCteScan(_)
-<<<<<<< HEAD
         | RelOperator::DataMutation(_)
         | RelOperator::MutationSource(_)
-        | RelOperator::Recluster(_) => {}
-=======
-        | RelOperator::MergeInto(_)
         | RelOperator::Recluster(_)
         | RelOperator::CompactBlock(_) => {}
->>>>>>> 0b712711
     }
     Ok(())
 }
