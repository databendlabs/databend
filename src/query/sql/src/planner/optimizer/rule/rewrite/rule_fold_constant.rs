// Copyright 2021 Datafuse Labs
//
// Licensed under the Apache License, Version 2.0 (the "License");
// you may not use this file except in compliance with the License.
// You may obtain a copy of the License at
//
//     http://www.apache.org/licenses/LICENSE-2.0
//
// Unless required by applicable law or agreed to in writing, software
// distributed under the License is distributed on an "AS IS" BASIS,
// WITHOUT WARRANTIES OR CONDITIONS OF ANY KIND, either express or implied.
// See the License for the specific language governing permissions and
// limitations under the License.

<<<<<<< HEAD
use std::collections::HashMap;
=======
use std::sync::Arc;
>>>>>>> 141c7c16

use common_exception::Result;
use common_expression::ConstantFolder;
use common_expression::Expr;
use common_expression::FunctionContext;
use common_functions::BUILTIN_FUNCTIONS;

use crate::optimizer::rule::Rule;
use crate::optimizer::RuleID;
use crate::optimizer::SExpr;
use crate::plans::ConstantExpr;
use crate::plans::Exchange;
use crate::plans::PatternPlan;
use crate::plans::RelOp;
use crate::plans::RelOperator;
use crate::plans::ScalarExpr;
use crate::TypeCheck;

pub struct RuleFoldConstant {
    id: RuleID,
    patterns: Vec<SExpr>,
    func_ctx: FunctionContext,
}

impl RuleFoldConstant {
    pub fn new(func_ctx: FunctionContext) -> Self {
        Self {
            id: RuleID::FoldConstant,
            patterns: vec![
                // Filter
                //  \
                //   *
                SExpr::create_unary(
                    Arc::new(
                        PatternPlan {
                            plan_type: RelOp::Filter,
                        }
                        .into(),
                    ),
                    Arc::new(SExpr::create_leaf(Arc::new(
                        PatternPlan {
                            plan_type: RelOp::Pattern,
                        }
                        .into(),
                    ))),
                ),
                // EvalScalar
                //  \
                //   *
                SExpr::create_unary(
                    Arc::new(
                        PatternPlan {
                            plan_type: RelOp::EvalScalar,
                        }
                        .into(),
                    ),
                    Arc::new(SExpr::create_leaf(Arc::new(
                        PatternPlan {
                            plan_type: RelOp::Pattern,
                        }
                        .into(),
                    ))),
                ),
                // ProjectSet
                //  \
                //   *
                SExpr::create_unary(
                    Arc::new(
                        PatternPlan {
                            plan_type: RelOp::ProjectSet,
                        }
                        .into(),
                    ),
                    Arc::new(SExpr::create_leaf(Arc::new(
                        PatternPlan {
                            plan_type: RelOp::Pattern,
                        }
                        .into(),
                    ))),
                ),
                // Exchange
                //  \
                //   *
                SExpr::create_unary(
                    Arc::new(
                        PatternPlan {
                            plan_type: RelOp::Exchange,
                        }
                        .into(),
                    ),
                    Arc::new(SExpr::create_leaf(Arc::new(
                        PatternPlan {
                            plan_type: RelOp::Pattern,
                        }
                        .into(),
                    ))),
                ),
                // Join
                //  \
                //   *
                SExpr::create_unary(
                    Arc::new(
                        PatternPlan {
                            plan_type: RelOp::Join,
                        }
                        .into(),
                    ),
                    Arc::new(SExpr::create_leaf(Arc::new(
                        PatternPlan {
                            plan_type: RelOp::Pattern,
                        }
                        .into(),
                    ))),
                ),
            ],
            func_ctx,
        }
    }

    fn fold_constant(&self, scalar: &mut ScalarExpr) -> Result<()> {
        if scalar.used_columns().is_empty() {
            let expr = scalar.resolve_and_check(&HashMap::new())?;
            let (new_expr, _) = ConstantFolder::fold(&expr, &self.func_ctx, &BUILTIN_FUNCTIONS);
            if let Expr::Constant {
                span,
                scalar: value,
                ..
            } = new_expr
            {
                *scalar = ScalarExpr::ConstantExpr(ConstantExpr { span, value });
                return Ok(());
            };
        }

        match scalar {
            ScalarExpr::FunctionCall(func) => {
                for arg in func.arguments.iter_mut() {
                    self.fold_constant(arg)?
                }
            }
            ScalarExpr::CastExpr(cast) => self.fold_constant(&mut cast.argument)?,
            _ => (),
        }

        Ok(())
    }
}

impl Rule for RuleFoldConstant {
    fn id(&self) -> RuleID {
        self.id
    }

    fn apply(
        &self,
        s_expr: &SExpr,
        state: &mut crate::optimizer::rule::TransformResult,
    ) -> Result<()> {
        let mut new_plan = s_expr.plan().clone();
        match &mut new_plan {
            RelOperator::EvalScalar(eval_scalar) => {
                for scalar in eval_scalar.items.iter_mut() {
                    self.fold_constant(&mut scalar.scalar)?;
                }
            }
            RelOperator::Filter(filter) => {
                for predicate in filter.predicates.iter_mut() {
                    self.fold_constant(predicate)?;
                }
            }
            RelOperator::ProjectSet(project_set) => {
                for srf in project_set.srfs.iter_mut() {
                    self.fold_constant(&mut srf.scalar)?;
                }
            }
            RelOperator::Exchange(Exchange::Hash(scalars)) => {
                for scalar in scalars.iter_mut() {
                    self.fold_constant(scalar)?;
                }
            }
            RelOperator::Join(join) => {
                for cond in join.left_conditions.iter_mut() {
                    self.fold_constant(cond)?;
                }
                for cond in join.right_conditions.iter_mut() {
                    self.fold_constant(cond)?;
                }
                for cond in join.non_equi_conditions.iter_mut() {
                    self.fold_constant(cond)?;
                }
            }
            _ => unreachable!(),
        }
        if &new_plan != s_expr.plan() {
            state.add_result(s_expr.replace_plan(new_plan));
        }
        Ok(())
    }

    fn patterns(&self) -> &Vec<SExpr> {
        &self.patterns
    }
}<|MERGE_RESOLUTION|>--- conflicted
+++ resolved
@@ -12,11 +12,8 @@
 // See the License for the specific language governing permissions and
 // limitations under the License.
 
-<<<<<<< HEAD
 use std::collections::HashMap;
-=======
 use std::sync::Arc;
->>>>>>> 141c7c16
 
 use common_exception::Result;
 use common_expression::ConstantFolder;
