--- conflicted
+++ resolved
@@ -85,16 +85,10 @@
     }
 
     fn post_optimize(&mut self, s_expr: SExpr) -> Result<SExpr> {
-<<<<<<< HEAD
-        // let prewhere_optimizer = PrewhereOptimizer::new(self.metadata.clone());
-        // let s_expr = prewhere_optimizer.prewhere_optimize(s_expr)?;
-=======
         let extract_or = ExtractOrPredicate::new(self.metadata.clone());
         let mut s_expr = extract_or.optimize(s_expr)?;
-        let prewhere_optimizer = PrewhereOptimizer::new(self.metadata.clone());
-        s_expr = prewhere_optimizer.prewhere_optimize(s_expr)?;
-
->>>>>>> d19ab612
+        // let prewhere_optimizer = PrewhereOptimizer::new(self.metadata.clone());
+        // s_expr = prewhere_optimizer.prewhere_optimize(s_expr)?;
         let pruner = UnusedColumnPruner::new(self.metadata.clone());
         let require_columns: ColumnSet =
             self.bind_context.columns.iter().map(|c| c.index).collect();
