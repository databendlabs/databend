--- conflicted
+++ resolved
@@ -65,16 +65,8 @@
         }
     }
 
-<<<<<<< HEAD
-    #[async_backtrace::framed]
-    pub(crate) async fn rewrite(&mut self, s_expr: &SExpr) -> Result<SExpr> {
+    pub(crate) fn rewrite(&mut self, s_expr: &SExpr) -> Result<SExpr> {
         if LicenseManagerSwitch::instance()
-=======
-    pub(crate) fn rewrite(&mut self, s_expr: &SExpr) -> Result<SExpr> {
-        let license_manager = get_license_manager();
-        if license_manager
-            .manager
->>>>>>> 54958db3
             .check_enterprise_enabled(self.ctx.get_license_key(), VirtualColumn)
             .is_err()
         {
