// Copyright 2021 Datafuse Labs
//
// Licensed under the Apache License, Version 2.0 (the "License");
// you may not use this file except in compliance with the License.
// You may obtain a copy of the License at
//
//     http://www.apache.org/licenses/LICENSE-2.0
//
// Unless required by applicable law or agreed to in writing, software
// distributed under the License is distributed on an "AS IS" BASIS,
// WITHOUT WARRANTIES OR CONDITIONS OF ANY KIND, either express or implied.
// See the License for the specific language governing permissions and
// limitations under the License.

use std::collections::HashMap;
use std::collections::VecDeque;
use std::str::FromStr;
use std::sync::Arc;
use std::vec;

use databend_common_ast::ast::BinaryOperator;
use databend_common_ast::ast::ColumnID;
use databend_common_ast::ast::ColumnRef;
use databend_common_ast::ast::Expr;
use databend_common_ast::ast::FunctionCall as ASTFunctionCall;
use databend_common_ast::ast::Identifier;
use databend_common_ast::ast::IntervalKind as ASTIntervalKind;
use databend_common_ast::ast::Lambda;
use databend_common_ast::ast::Literal;
use databend_common_ast::ast::MapAccessor;
use databend_common_ast::ast::Query;
use databend_common_ast::ast::SelectTarget;
use databend_common_ast::ast::SetExpr;
use databend_common_ast::ast::SubqueryModifier;
use databend_common_ast::ast::TrimWhere;
use databend_common_ast::ast::TypeName;
use databend_common_ast::ast::UnaryOperator;
use databend_common_ast::ast::Window;
use databend_common_ast::ast::WindowFrame;
use databend_common_ast::ast::WindowFrameBound;
use databend_common_ast::ast::WindowFrameUnits;
use databend_common_ast::parser::parse_expr;
use databend_common_ast::parser::tokenize_sql;
use databend_common_ast::parser::Dialect;
use databend_common_catalog::catalog::CatalogManager;
use databend_common_catalog::plan::InternalColumn;
use databend_common_catalog::plan::InternalColumnType;
use databend_common_catalog::plan::InvertedIndexInfo;
use databend_common_catalog::table_context::TableContext;
use databend_common_config::GlobalConfig;
use databend_common_exception::ErrorCode;
use databend_common_exception::Result;
use databend_common_exception::Span;
use databend_common_expression::infer_schema_type;
use databend_common_expression::shrink_scalar;
use databend_common_expression::type_check;
use databend_common_expression::type_check::check_number;
use databend_common_expression::types::decimal::DecimalDataType;
use databend_common_expression::types::decimal::DecimalScalar;
use databend_common_expression::types::decimal::DecimalSize;
use databend_common_expression::types::decimal::MAX_DECIMAL128_PRECISION;
use databend_common_expression::types::decimal::MAX_DECIMAL256_PRECISION;
use databend_common_expression::types::DataType;
use databend_common_expression::types::NumberDataType;
use databend_common_expression::types::NumberScalar;
use databend_common_expression::types::F32;
use databend_common_expression::ColumnIndex;
use databend_common_expression::ConstantFolder;
use databend_common_expression::DataField;
use databend_common_expression::DataSchema;
use databend_common_expression::Expr as EExpr;
use databend_common_expression::FunctionContext;
use databend_common_expression::FunctionKind;
use databend_common_expression::RawExpr;
use databend_common_expression::Scalar;
use databend_common_expression::TableDataType;
use databend_common_expression::SEARCH_MATCHED_COL_NAME;
use databend_common_expression::SEARCH_SCORE_COL_NAME;
use databend_common_functions::aggregates::AggregateFunctionFactory;
use databend_common_functions::is_builtin_function;
use databend_common_functions::BUILTIN_FUNCTIONS;
use databend_common_functions::GENERAL_LAMBDA_FUNCTIONS;
use databend_common_functions::GENERAL_SEARCH_FUNCTIONS;
use databend_common_functions::GENERAL_WINDOW_FUNCTIONS;
use databend_common_meta_app::principal::LambdaUDF;
use databend_common_meta_app::principal::UDFDefinition;
use databend_common_meta_app::principal::UDFScript;
use databend_common_meta_app::principal::UDFServer;
use databend_common_users::UserApiProvider;
use derive_visitor::Drive;
use derive_visitor::Visitor;
use indexmap::IndexMap;
use itertools::Itertools;
use jsonb::keypath::KeyPath;
use jsonb::keypath::KeyPaths;
use simsearch::SimSearch;

use super::name_resolution::NameResolutionContext;
use super::normalize_identifier;
use crate::binder::bind_values;
use crate::binder::wrap_cast;
use crate::binder::Binder;
use crate::binder::CteInfo;
use crate::binder::ExprContext;
use crate::binder::InternalColumnBinding;
use crate::binder::NameResolutionResult;
use crate::optimizer::RelExpr;
use crate::optimizer::SExpr;
use crate::parse_lambda_expr;
use crate::planner::metadata::optimize_remove_count_args;
use crate::planner::semantic::lowering::TypeCheck;
use crate::plans::Aggregate;
use crate::plans::AggregateFunction;
use crate::plans::AggregateMode;
use crate::plans::BoundColumnRef;
use crate::plans::CastExpr;
use crate::plans::ComparisonOp;
use crate::plans::ConstantExpr;
use crate::plans::FunctionCall;
use crate::plans::LagLeadFunction;
use crate::plans::LambdaFunc;
use crate::plans::NthValueFunction;
use crate::plans::NtileFunction;
use crate::plans::ScalarExpr;
use crate::plans::ScalarItem;
use crate::plans::SubqueryExpr;
use crate::plans::SubqueryType;
use crate::plans::UDFCall;
use crate::plans::UDFLambdaCall;
use crate::plans::UDFType;
use crate::plans::WindowFunc;
use crate::plans::WindowFuncFrame;
use crate::plans::WindowFuncFrameBound;
use crate::plans::WindowFuncFrameUnits;
use crate::plans::WindowFuncType;
use crate::plans::WindowOrderBy;
use crate::BaseTableColumn;
use crate::BindContext;
use crate::ColumnBinding;
use crate::ColumnEntry;
use crate::IndexType;
use crate::MetadataRef;

/// A helper for type checking.
///
/// `TypeChecker::resolve` will resolve types of `Expr` and transform `Expr` into
/// a typed expression `Scalar`. At the same time, name resolution will be performed,
/// which check validity of unbound `ColumnRef` and try to replace it with qualified
/// `BoundColumnRef`.
///
/// If failed, a `SemanticError` will be raised. This may caused by incompatible
/// argument types of expressions, or unresolvable columns.
pub struct TypeChecker<'a> {
    bind_context: &'a mut BindContext,
    ctx: Arc<dyn TableContext>,
    dialect: Dialect,
    func_ctx: FunctionContext,
    name_resolution_ctx: &'a NameResolutionContext,
    metadata: MetadataRef,
    ctes_map: Box<IndexMap<String, CteInfo>>,
    m_cte_bound_ctx: HashMap<IndexType, BindContext>,

    aliases: &'a [(String, ScalarExpr)],

    // true if current expr is inside an aggregate function.
    // This is used to check if there is nested aggregate function.
    in_aggregate_function: bool,

    // true if current expr is inside an window function.
    // This is used to allow aggregation function in window's aggregate function.
    in_window_function: bool,
    forbid_udf: bool,
}

impl<'a> TypeChecker<'a> {
    pub fn try_create(
        bind_context: &'a mut BindContext,
        ctx: Arc<dyn TableContext>,
        name_resolution_ctx: &'a NameResolutionContext,
        metadata: MetadataRef,
        aliases: &'a [(String, ScalarExpr)],
        forbid_udf: bool,
    ) -> Result<Self> {
        let func_ctx = ctx.get_function_context()?;
        let dialect = ctx.get_settings().get_sql_dialect()?;
        Ok(Self {
            bind_context,
            ctx,
            dialect,
            func_ctx,
            name_resolution_ctx,
            metadata,
            ctes_map: Box::default(),
            m_cte_bound_ctx: Default::default(),
            aliases,
            in_aggregate_function: false,
            in_window_function: false,
            forbid_udf,
        })
    }

    pub fn set_m_cte_bound_ctx(&mut self, m_cte_bound_ctx: HashMap<IndexType, BindContext>) {
        self.m_cte_bound_ctx = m_cte_bound_ctx;
    }

    pub fn set_ctes_map(&mut self, ctes_map: Box<IndexMap<String, CteInfo>>) {
        self.ctes_map = ctes_map;
    }

    #[allow(dead_code)]
    fn post_resolve(
        &mut self,
        scalar: &ScalarExpr,
        data_type: &DataType,
    ) -> Result<(ScalarExpr, DataType)> {
        Ok((scalar.clone(), data_type.clone()))
    }

    #[async_recursion::async_recursion]
    //#[async_backtrace::framed]
    pub async fn resolve(&mut self, expr: &Expr) -> Result<Box<(ScalarExpr, DataType)>> {
        if let Some(scalar) = self.bind_context.srfs.get(&expr.to_string()) {
            if !matches!(self.bind_context.expr_context, ExprContext::SelectClause) {
                return Err(ErrorCode::SemanticError(
                    "set-returning functions are only allowed in SELECT clause",
                )
                .set_span(expr.span()));
            }
            // Found a SRF, return it directly.
            // See `Binder::bind_project_set` for more details.
            return Ok(Box::new((scalar.clone(), scalar.data_type()?)));
        }

        let box (scalar, data_type): Box<(ScalarExpr, DataType)> = match expr {
            Expr::ColumnRef {
                span,
                column:
                    ColumnRef {
                        database,
                        table,
                        column: ident,
                    },
            } => {
                let database = database
                    .as_ref()
                    .map(|ident| normalize_identifier(ident, self.name_resolution_ctx).name);
                let table = table
                    .as_ref()
                    .map(|ident| normalize_identifier(ident, self.name_resolution_ctx).name);
                let result = match ident {
                    ColumnID::Name(ident) => {
                        let column = normalize_identifier(ident, self.name_resolution_ctx);
                        self.bind_context.resolve_name(
                            database.as_deref(),
                            table.as_deref(),
                            &column,
                            self.aliases,
                            self.name_resolution_ctx,
                        )?
                    }
                    ColumnID::Position(pos) => self.bind_context.search_column_position(
                        pos.span,
                        database.as_deref(),
                        table.as_deref(),
                        pos.pos,
                    )?,
                };

                let (scalar, data_type) = match result {
                    NameResolutionResult::Column(column) => {
                        if let Some(virtual_computed_expr) = column.virtual_computed_expr {
                            let sql_tokens = tokenize_sql(virtual_computed_expr.as_str())?;
                            let expr = parse_expr(&sql_tokens, self.dialect)?;
                            return self.resolve(&expr).await;
                        } else {
                            let data_type = *column.data_type.clone();
                            (
                                BoundColumnRef {
                                    span: *span,
                                    column,
                                }
                                .into(),
                                data_type,
                            )
                        }
                    }
                    NameResolutionResult::InternalColumn(column) => {
                        // add internal column binding into `BindContext`
                        let column = self.bind_context.add_internal_column_binding(
                            &column,
                            self.metadata.clone(),
                            true,
                        )?;
                        if let Some(virtual_computed_expr) = column.virtual_computed_expr {
                            let sql_tokens = tokenize_sql(virtual_computed_expr.as_str())?;
                            let expr = parse_expr(&sql_tokens, self.dialect)?;
                            return self.resolve(&expr).await;
                        } else {
                            let data_type = *column.data_type.clone();
                            (
                                BoundColumnRef {
                                    span: *span,
                                    column,
                                }
                                .into(),
                                data_type,
                            )
                        }
                    }
                    NameResolutionResult::Alias { scalar, .. } => {
                        (scalar.clone(), scalar.data_type()?)
                    }
                };

                Box::new((scalar, data_type))
            }

            Expr::IsNull {
                span, expr, not, ..
            } => {
                let args = &[expr.as_ref()];
                if *not {
                    self.resolve_function(*span, "is_not_null", vec![], args)
                        .await?
                } else {
                    self.resolve_function(*span, "is_null", vec![], args)
                        .await?
                }
            }

            Expr::IsDistinctFrom {
                span,
                left,
                right,
                not,
            } => {
                let left_null_expr = Box::new(Expr::IsNull {
                    span: *span,
                    expr: left.clone(),
                    not: false,
                });
                let right_null_expr = Box::new(Expr::IsNull {
                    span: *span,
                    expr: right.clone(),
                    not: false,
                });
                let op = if *not {
                    BinaryOperator::Eq
                } else {
                    BinaryOperator::NotEq
                };
                let (scalar, _) = *self
                    .resolve_function(*span, "if", vec![], &[
                        &Expr::BinaryOp {
                            span: *span,
                            op: BinaryOperator::And,
                            left: left_null_expr.clone(),
                            right: right_null_expr.clone(),
                        },
                        &Expr::Literal {
                            span: *span,
                            value: Literal::Boolean(*not),
                        },
                        &Expr::BinaryOp {
                            span: *span,
                            op: BinaryOperator::Or,
                            left: left_null_expr.clone(),
                            right: right_null_expr.clone(),
                        },
                        &Expr::Literal {
                            span: *span,
                            value: Literal::Boolean(!*not),
                        },
                        &Expr::BinaryOp {
                            span: *span,
                            op,
                            left: left.clone(),
                            right: right.clone(),
                        },
                    ])
                    .await?;
                self.resolve_scalar_function_call(*span, "assume_not_null", vec![], vec![scalar])?
            }

            Expr::InList {
                span,
                expr,
                list,
                not,
                ..
            } => {
                if list.len() >= self.ctx.get_settings().get_inlist_to_join_threshold()? {
                    if *not {
                        return self
                            .resolve_unary_op(*span, &UnaryOperator::Not, &Expr::InList {
                                span: *span,
                                expr: expr.clone(),
                                list: list.clone(),
                                not: false,
                            })
                            .await;
                    }
                    return self.convert_inlist_to_subquery(expr, list).await;
                }

                let get_max_inlist_to_or = self.ctx.get_settings().get_max_inlist_to_or()? as usize;
                if list.len() > get_max_inlist_to_or && list.iter().all(satisfy_contain_func) {
                    let array_expr = Expr::Array {
                        span: *span,
                        exprs: list.clone(),
                    };
                    // Deduplicate the array.
                    let array_expr = Expr::FunctionCall {
                        span: *span,
                        func: ASTFunctionCall {
                            name: Identifier::from_name(*span, "array_distinct"),
                            args: vec![array_expr],
                            params: vec![],
                            window: None,
                            lambda: None,
                            distinct: false,
                        },
                    };
                    let args = vec![&array_expr, expr.as_ref()];
                    if *not {
                        self.resolve_unary_op(*span, &UnaryOperator::Not, &Expr::FunctionCall {
                            span: *span,
                            func: ASTFunctionCall {
                                distinct: false,
                                name: Identifier::from_name(*span, "contains"),
                                args: args.iter().copied().cloned().collect(),
                                params: vec![],
                                window: None,
                                lambda: None,
                            },
                        })
                        .await?
                    } else {
                        self.resolve_function(*span, "contains", vec![], &args)
                            .await?
                    }
                } else {
                    let mut result = list
                        .iter()
                        .map(|e| Expr::BinaryOp {
                            span: *span,
                            op: BinaryOperator::Eq,
                            left: expr.clone(),
                            right: Box::new(e.clone()),
                        })
                        .fold(None, |mut acc, e| {
                            match acc.as_mut() {
                                None => acc = Some(e),
                                Some(acc) => {
                                    *acc = Expr::BinaryOp {
                                        span: *span,
                                        op: BinaryOperator::Or,
                                        left: Box::new(acc.clone()),
                                        right: Box::new(e),
                                    }
                                }
                            }
                            acc
                        })
                        .unwrap();

                    if *not {
                        result = Expr::UnaryOp {
                            span: *span,
                            op: UnaryOperator::Not,
                            expr: Box::new(result),
                        };
                    }
                    self.resolve(&result).await?
                }
            }

            Expr::Between {
                span,
                expr,
                low,
                high,
                not,
                ..
            } => {
                if !*not {
                    // Rewrite `expr BETWEEN low AND high`
                    // into `expr >= low AND expr <= high`
                    let (ge_func, _left_type) = *self
                        .resolve_binary_op(*span, &BinaryOperator::Gte, expr.as_ref(), low.as_ref())
                        .await?;
                    let (le_func, _right_type) = *self
                        .resolve_binary_op(
                            *span,
                            &BinaryOperator::Lte,
                            expr.as_ref(),
                            high.as_ref(),
                        )
                        .await?;

                    self.resolve_scalar_function_call(*span, "and", vec![], vec![
                        ge_func.clone(),
                        le_func.clone(),
                    ])?
                } else {
                    // Rewrite `expr NOT BETWEEN low AND high`
                    // into `expr < low OR expr > high`
                    let (lt_func, _left_type) = *self
                        .resolve_binary_op(*span, &BinaryOperator::Lt, expr.as_ref(), low.as_ref())
                        .await?;
                    let (gt_func, _right_type) = *self
                        .resolve_binary_op(*span, &BinaryOperator::Gt, expr.as_ref(), high.as_ref())
                        .await?;

                    self.resolve_scalar_function_call(*span, "or", vec![], vec![lt_func, gt_func])?
                }
            }

            Expr::BinaryOp {
                span,
                op,
                left,
                right,
                ..
            } => {
                if let Expr::Subquery {
                    subquery,
                    modifier: Some(subquery_modifier),
                    ..
                } = &**right
                {
                    match subquery_modifier {
                        SubqueryModifier::Any | SubqueryModifier::Some => {
                            let comparison_op = ComparisonOp::try_from(op)?;
                            self.resolve_subquery(
                                SubqueryType::Any,
                                subquery,
                                Some(*left.clone()),
                                Some(comparison_op),
                            )
                            .await?
                        }
                        SubqueryModifier::All => {
                            let contrary_op = op.to_contrary()?;
                            let rewritten_subquery = Expr::Subquery {
                                span: right.span(),
                                modifier: Some(SubqueryModifier::Any),
                                subquery: (*subquery).clone(),
                            };
                            self.resolve_unary_op(*span, &UnaryOperator::Not, &Expr::BinaryOp {
                                span: *span,
                                op: contrary_op,
                                left: (*left).clone(),
                                right: Box::new(rewritten_subquery),
                            })
                            .await?
                        }
                    }
                } else {
                    self.resolve_binary_op(*span, op, left.as_ref(), right.as_ref())
                        .await?
                }
            }

            Expr::JsonOp {
                span,
                op,
                left,
                right,
            } => {
                let func_name = op.to_func_name();
                self.resolve_function(*span, func_name.as_str(), vec![], &[left, right])
                    .await?
            }

            Expr::UnaryOp { span, op, expr, .. } => {
                self.resolve_unary_op(*span, op, expr.as_ref()).await?
            }

            Expr::Cast {
                expr, target_type, ..
            } => {
                let box (scalar, data_type) = self.resolve(expr).await?;
                if target_type == &TypeName::Variant {
                    if let Some(result) = self
                        .resolve_cast_to_variant(expr.span(), &data_type, &scalar, false)
                        .await
                    {
                        return result;
                    }
                }

                let raw_expr = RawExpr::Cast {
                    span: expr.span(),
                    is_try: false,
                    expr: Box::new(scalar.as_raw_expr()),
                    dest_type: DataType::from(&resolve_type_name(target_type, true)?),
                };
                let registry = &BUILTIN_FUNCTIONS;
                let checked_expr = type_check::check(&raw_expr, registry)?;

                if let Some(constant) = self.try_fold_constant(&checked_expr) {
                    return Ok(constant);
                }
                // if the source type is nullable, cast target type should also be nullable.
                let target_type = if data_type.is_nullable_or_null() {
                    checked_expr.data_type().wrap_nullable()
                } else {
                    checked_expr.data_type().clone()
                };

                Box::new((
                    CastExpr {
                        span: expr.span(),
                        is_try: false,
                        argument: Box::new(scalar),
                        target_type: Box::new(target_type.clone()),
                    }
                    .into(),
                    target_type,
                ))
            }

            Expr::TryCast {
                expr, target_type, ..
            } => {
                let box (scalar, data_type) = self.resolve(expr).await?;
                if target_type == &TypeName::Variant {
                    if let Some(result) = self
                        .resolve_cast_to_variant(expr.span(), &data_type, &scalar, true)
                        .await
                    {
                        return result;
                    }
                }

                let raw_expr = RawExpr::Cast {
                    span: expr.span(),
                    is_try: true,
                    expr: Box::new(scalar.as_raw_expr()),
                    dest_type: DataType::from(&resolve_type_name(target_type, true)?),
                };
                let registry = &BUILTIN_FUNCTIONS;
                let checked_expr = type_check::check(&raw_expr, registry)?;

                if let Some(constant) = self.try_fold_constant(&checked_expr) {
                    return Ok(constant);
                }

                Box::new((
                    CastExpr {
                        span: expr.span(),
                        is_try: true,
                        argument: Box::new(scalar),
                        target_type: Box::new(checked_expr.data_type().clone()),
                    }
                    .into(),
                    checked_expr.data_type().clone(),
                ))
            }

            Expr::Case {
                span,
                operand,
                conditions,
                results,
                else_result,
            } => {
                let mut arguments = Vec::with_capacity(conditions.len() * 2 + 1);
                for (c, r) in conditions.iter().zip(results.iter()) {
                    match operand {
                        Some(operand) => {
                            // compare case operand with each conditions until one of them is equal
                            let equal_expr = Expr::FunctionCall {
                                span: *span,
                                func: ASTFunctionCall {
                                    distinct: false,
                                    name: Identifier::from_name(*span, "eq"),
                                    args: vec![*operand.clone(), c.clone()],
                                    params: vec![],
                                    window: None,
                                    lambda: None,
                                },
                            };
                            arguments.push(equal_expr)
                        }
                        None => arguments.push(c.clone()),
                    }
                    arguments.push(r.clone());
                }
                let null_arg = Expr::Literal {
                    span: None,
                    value: Literal::Null,
                };

                if let Some(expr) = else_result {
                    arguments.push(*expr.clone());
                } else {
                    arguments.push(null_arg)
                }
                let args_ref: Vec<&Expr> = arguments.iter().collect();

                self.resolve_function(*span, "if", vec![], &args_ref)
                    .await?
            }

            Expr::Substring {
                span,
                expr,
                substring_from,
                substring_for,
                ..
            } => {
                let mut arguments = vec![expr.as_ref(), substring_from.as_ref()];
                if let Some(substring_for) = substring_for {
                    arguments.push(substring_for.as_ref());
                }
                self.resolve_function(*span, "substring", vec![], &arguments)
                    .await?
            }

            Expr::Literal { span, value } => self.resolve_literal(*span, value)?,

            Expr::FunctionCall {
                span,
                func:
                    ASTFunctionCall {
                        distinct,
                        name,
                        args,
                        params,
                        window,
                        lambda,
                    },
            } => {
                let func_name = normalize_identifier(name, self.name_resolution_ctx).to_string();
                let func_name = func_name.as_str();
                if !is_builtin_function(func_name)
                    && !Self::all_sugar_functions().contains(&func_name)
                {
                    if let Some(udf) = self.resolve_udf(*span, func_name, args).await? {
                        return Ok(udf);
                    } else {
                        // Function not found, try to find and suggest similar function name.
                        let all_funcs = BUILTIN_FUNCTIONS
                            .all_function_names()
                            .into_iter()
                            .chain(AggregateFunctionFactory::instance().registered_names())
                            .chain(GENERAL_WINDOW_FUNCTIONS.iter().cloned().map(str::to_string))
                            .chain(GENERAL_LAMBDA_FUNCTIONS.iter().cloned().map(str::to_string))
                            .chain(GENERAL_SEARCH_FUNCTIONS.iter().cloned().map(str::to_string))
                            .chain(
                                Self::all_sugar_functions()
                                    .iter()
                                    .cloned()
                                    .map(str::to_string),
                            );
                        let mut engine: SimSearch<String> = SimSearch::new();
                        for func_name in all_funcs {
                            engine.insert(func_name.clone(), &func_name);
                        }
                        let possible_funcs = engine
                            .search(func_name)
                            .iter()
                            .map(|name| format!("'{name}'"))
                            .collect::<Vec<_>>();
                        if possible_funcs.is_empty() {
                            return Err(ErrorCode::UnknownFunction(format!(
                                "no function matches the given name: {func_name}"
                            ))
                            .set_span(*span));
                        } else {
                            return Err(ErrorCode::UnknownFunction(format!(
                                "no function matches the given name: '{func_name}', do you mean {}?",
                                possible_funcs.join(", ")
                            ))
                            .set_span(*span));
                        }
                    }
                }

                // check window function legal
                if window.is_some()
                    && !AggregateFunctionFactory::instance().contains(func_name)
                    && !GENERAL_WINDOW_FUNCTIONS.contains(&func_name)
                {
                    return Err(ErrorCode::SemanticError(
                        "only window and aggregate functions allowed in window syntax",
                    )
                    .set_span(*span));
                }
                // check lambda function legal
                if lambda.is_some() && !GENERAL_LAMBDA_FUNCTIONS.contains(&func_name) {
                    return Err(ErrorCode::SemanticError(
                        "only lambda functions allowed in lambda syntax",
                    )
                    .set_span(*span));
                }

                let args: Vec<&Expr> = args.iter().collect();

                // Check assumptions if it is a set returning function
                if BUILTIN_FUNCTIONS
                    .get_property(func_name)
                    .map(|property| property.kind == FunctionKind::SRF)
                    .unwrap_or(false)
                {
                    if matches!(
                        self.bind_context.expr_context,
                        ExprContext::InSetReturningFunction
                    ) {
                        return Err(ErrorCode::SemanticError(
                            "set-returning functions cannot be nested".to_string(),
                        )
                        .set_span(*span));
                    }

                    if self.in_window_function {
                        return Err(ErrorCode::SemanticError(
                            "set-returning functions cannot be used in window spec",
                        )
                        .set_span(*span));
                    }

                    if !matches!(self.bind_context.expr_context, ExprContext::SelectClause) {
                        return Err(ErrorCode::SemanticError(
                            "set-returning functions can only be used in SELECT".to_string(),
                        )
                        .set_span(*span));
                    }

                    // Should have been handled with `BindContext::srfs`
                    return Err(ErrorCode::Internal("Logical error, there is a bug!"));
                }

                if GENERAL_WINDOW_FUNCTIONS.contains(&func_name) {
                    // general window function
                    if window.is_none() {
                        return Err(ErrorCode::SemanticError(format!(
                            "window function {func_name} can only be used in window clause"
                        ))
                        .set_span(*span));
                    }
                    let func = self
                        .resolve_general_window_function(*span, func_name, &args)
                        .await?;
                    let window = window.as_ref().unwrap();
                    let display_name = format!("{:#}", expr);
                    self.resolve_window(*span, display_name, window, func)
                        .await?
                } else if AggregateFunctionFactory::instance().contains(func_name) {
                    let mut new_params = Vec::with_capacity(params.len());
                    for param in params {
                        let box (scalar, _data_type) = self.resolve(param).await?;
                        let expr = scalar.as_expr()?;
                        let (expr, _) =
                            ConstantFolder::fold(&expr, &self.func_ctx, &BUILTIN_FUNCTIONS);
                        let constant = expr
                            .into_constant()
                            .map_err(|_| {
                                ErrorCode::SemanticError(format!(
                                    "invalid parameter {param} for aggregate function, expected constant",
                                ))
                                .set_span(*span)
                            })?
                            .1;
                        new_params.push(constant);
                    }
                    let in_window = self.in_window_function;
                    self.in_window_function = self.in_window_function || window.is_some();
                    let in_aggregate_function = self.in_aggregate_function;
                    let (new_agg_func, data_type) = self
                        .resolve_aggregate_function(
                            *span, func_name, expr, *distinct, new_params, &args,
                        )
                        .await?;
                    self.in_window_function = in_window;
                    self.in_aggregate_function = in_aggregate_function;
                    if let Some(window) = window {
                        // aggregate window function
                        let display_name = format!("{:#}", expr);
                        let func = WindowFuncType::Aggregate(new_agg_func);
                        self.resolve_window(*span, display_name, window, func)
                            .await?
                    } else {
                        // aggregate function
                        Box::new((new_agg_func.into(), data_type))
                    }
                } else if GENERAL_LAMBDA_FUNCTIONS.contains(&func_name) {
                    if lambda.is_none() {
                        return Err(ErrorCode::SemanticError(format!(
                            "function {func_name} must have a lambda expression",
                        ))
                        .set_span(*span));
                    }
                    let lambda = lambda.as_ref().unwrap();
                    self.resolve_lambda_function(*span, func_name, &args, lambda)
                        .await?
                } else if GENERAL_SEARCH_FUNCTIONS.contains(&func_name) {
                    match func_name {
                        "score" => {
                            self.resolve_score_search_function(*span, func_name, &args)
                                .await?
                        }
                        "match" => {
                            self.resolve_match_search_function(*span, func_name, &args)
                                .await?
                        }
                        "query" => {
                            self.resolve_query_search_function(*span, func_name, &args)
                                .await?
                        }
                        _ => unreachable!(),
                    }
                } else {
                    // Scalar function
                    let mut new_params: Vec<Scalar> = Vec::with_capacity(params.len());
                    for param in params {
                        let box (scalar, _data_type) = self.resolve(param).await?;
                        let expr = scalar.as_expr()?;
                        let (expr, _) =
                            ConstantFolder::fold(&expr, &self.func_ctx, &BUILTIN_FUNCTIONS);
                        let constant = expr
                            .into_constant()
                            .map_err(|_| {
                                ErrorCode::SemanticError(format!(
                                    "invalid parameter {param} for scalar function, expected constant",
                                ))
                                .set_span(*span)
                            })?
                            .1;
                        new_params.push(constant);
                    }
                    self.resolve_function(*span, func_name, new_params, &args)
                        .await?
                }
            }

            Expr::CountAll { span, window } => {
                let (new_agg_func, data_type) = self
                    .resolve_aggregate_function(*span, "count", expr, false, vec![], &[])
                    .await?;

                if let Some(window) = window {
                    // aggregate window function
                    let display_name = format!("{:#}", expr);
                    let func = WindowFuncType::Aggregate(new_agg_func);
                    self.resolve_window(*span, display_name, window, func)
                        .await?
                } else {
                    // aggregate function
                    Box::new((new_agg_func.into(), data_type))
                }
            }

            Expr::Exists { subquery, not, .. } => {
                self.resolve_subquery(
                    if !*not {
                        SubqueryType::Exists
                    } else {
                        SubqueryType::NotExists
                    },
                    subquery,
                    None,
                    None,
                )
                .await?
            }

            Expr::Subquery { subquery, .. } => {
                self.resolve_subquery(SubqueryType::Scalar, subquery, None, None)
                    .await?
            }

            Expr::InSubquery {
                subquery,
                not,
                expr,
                span,
            } => {
                // Not in subquery will be transformed to not(Expr = Any(...))
                if *not {
                    return self
                        .resolve_unary_op(*span, &UnaryOperator::Not, &Expr::InSubquery {
                            subquery: subquery.clone(),
                            not: false,
                            expr: expr.clone(),
                            span: *span,
                        })
                        .await;
                }
                // InSubquery will be transformed to Expr = Any(...)
                self.resolve_subquery(
                    SubqueryType::Any,
                    subquery,
                    Some(*expr.clone()),
                    Some(ComparisonOp::Equal),
                )
                .await?
            }

            expr @ Expr::MapAccess { .. } => {
                let mut expr = expr;
                let mut paths = VecDeque::new();
                while let Expr::MapAccess {
                    span,
                    expr: inner_expr,
                    accessor,
                } = expr
                {
                    expr = &**inner_expr;
                    let path = match accessor {
                        MapAccessor::Bracket {
                            key: box Expr::Literal { value, .. },
                        } => {
                            if !matches!(value, Literal::UInt64(_) | Literal::String(_)) {
                                return Err(ErrorCode::SemanticError(format!(
                                    "Unsupported accessor: {:?}",
                                    value
                                ))
                                .set_span(*span));
                            }
                            value.clone()
                        }
                        MapAccessor::Colon { key } => Literal::String(key.name.clone()),
                        MapAccessor::DotNumber { key } => Literal::UInt64(*key),
                        _ => {
                            return Err(ErrorCode::SemanticError(format!(
                                "Unsupported accessor: {:?}",
                                accessor
                            ))
                            .set_span(*span));
                        }
                    };
                    paths.push_front((*span, path));
                }
                self.resolve_map_access(expr, paths).await?
            }

            Expr::Extract {
                span, kind, expr, ..
            } => self.resolve_extract_expr(*span, kind, expr).await?,

            Expr::DatePart {
                span, kind, expr, ..
            } => self.resolve_extract_expr(*span, kind, expr).await?,

            Expr::Interval { span, .. } => {
                return Err(ErrorCode::SemanticError(
                    "Unsupported interval expression yet".to_string(),
                )
                .set_span(*span));
            }
            Expr::DateAdd {
                span,
                unit,
                interval,
                date,
                ..
            } => self.resolve_date_add(*span, unit, interval, date).await?,
            Expr::DateSub {
                span,
                unit,
                interval,
                date,
                ..
            } => {
                self.resolve_date_add(
                    *span,
                    unit,
                    &Expr::UnaryOp {
                        span: *span,
                        op: UnaryOperator::Minus,
                        expr: interval.clone(),
                    },
                    date,
                )
                .await?
            }
            Expr::DateTrunc {
                span, unit, date, ..
            } => self.resolve_date_trunc(*span, date, unit).await?,
            Expr::Trim {
                span,
                expr,
                trim_where,
                ..
            } => self.resolve_trim_function(*span, expr, trim_where).await?,

            Expr::Array { span, exprs, .. } => self.resolve_array(*span, exprs).await?,

            Expr::Position {
                substr_expr,
                str_expr,
                span,
                ..
            } => {
                self.resolve_function(*span, "locate", vec![], &[
                    substr_expr.as_ref(),
                    str_expr.as_ref(),
                ])
                .await?
            }

            Expr::Map { span, kvs, .. } => self.resolve_map(*span, kvs).await?,

            Expr::Tuple { span, exprs, .. } => self.resolve_tuple(*span, exprs).await?,

            Expr::Hole { .. } => unreachable!("hole is impossible in trivial query"),
        };

        Ok(Box::new((scalar, data_type)))
    }

    // TODO: remove this function
    fn rewrite_substring(args: &mut [ScalarExpr]) {
        if let ScalarExpr::ConstantExpr(expr) = &args[1] {
            if let databend_common_expression::Scalar::Number(NumberScalar::UInt8(0)) = expr.value {
                args[1] = ConstantExpr {
                    span: expr.span,
                    value: databend_common_expression::Scalar::Number(1i64.into()),
                }
                .into();
            }
        }
    }

    async fn resolve_window(
        &mut self,
        span: Span,
        display_name: String,
        window: &Window,
        func: WindowFuncType,
    ) -> Result<Box<(ScalarExpr, DataType)>> {
        if self.in_aggregate_function {
            // Reset the state
            self.in_aggregate_function = false;
            return Err(ErrorCode::SemanticError(
                "aggregate function calls cannot contain window function calls".to_string(),
            )
            .set_span(span));
        }
        if self.in_window_function {
            // Reset the state
            self.in_window_function = false;
            return Err(ErrorCode::SemanticError(
                "window function calls cannot be nested".to_string(),
            )
            .set_span(span));
        }

        let spec = match window {
            Window::WindowSpec(spec) => spec.clone(),
            Window::WindowReference(w) => self
                .bind_context
                .window_definitions
                .get(&w.window_name.name)
                .ok_or_else(|| {
                    ErrorCode::SyntaxException(format!(
                        "Window definition {} not found",
                        w.window_name.name
                    ))
                })?
                .value()
                .clone(),
        };

        self.in_window_function = true;
        let mut partitions = Vec::with_capacity(spec.partition_by.len());
        for p in spec.partition_by.iter() {
            let box (part, _part_type) = self.resolve(p).await?;
            partitions.push(part);
        }

        let mut order_by = Vec::with_capacity(spec.order_by.len());
        for o in spec.order_by.iter() {
            let box (order, _) = self.resolve(&o.expr).await?;
            order_by.push(WindowOrderBy {
                expr: order,
                asc: o.asc,
                nulls_first: o.nulls_first,
            })
        }
        self.in_window_function = false;

        let frame = self
            .resolve_window_frame(
                span,
                &func,
                &partitions,
                &mut order_by,
                spec.window_frame.clone(),
            )
            .await?;
        let data_type = func.return_type();
        let window_func = WindowFunc {
            span,
            display_name,
            func,
            partition_by: partitions,
            order_by,
            frame,
        };
        Ok(Box::new((window_func.into(), data_type)))
    }

    // just support integer
    #[inline]
    fn resolve_rows_offset(&self, expr: &Expr) -> Result<Scalar> {
        if let Expr::Literal { value, .. } = expr {
            let box (value, _) = self.resolve_literal_scalar(value)?;
            match value {
                Scalar::Number(NumberScalar::UInt8(v)) => {
                    return Ok(Scalar::Number(NumberScalar::UInt64(v as u64)));
                }
                Scalar::Number(NumberScalar::UInt16(v)) => {
                    return Ok(Scalar::Number(NumberScalar::UInt64(v as u64)));
                }
                Scalar::Number(NumberScalar::UInt32(v)) => {
                    return Ok(Scalar::Number(NumberScalar::UInt64(v as u64)));
                }
                Scalar::Number(NumberScalar::UInt64(_)) => return Ok(value),
                _ => {}
            }
        }

        Err(ErrorCode::SemanticError(
            "Only unsigned numbers are allowed in ROWS offset".to_string(),
        )
        .set_span(expr.span()))
    }

    #[inline]
    fn resolve_literal(
        &self,
        span: Span,
        literal: &databend_common_ast::ast::Literal,
    ) -> Result<Box<(ScalarExpr, DataType)>> {
        let box (value, data_type) = self.resolve_literal_scalar(literal)?;

        let scalar_expr = ScalarExpr::ConstantExpr(ConstantExpr { span, value });
        Ok(Box::new((scalar_expr, data_type)))
    }

    fn resolve_window_rows_frame(&self, frame: WindowFrame) -> Result<WindowFuncFrame> {
        let units = match frame.units {
            WindowFrameUnits::Rows => WindowFuncFrameUnits::Rows,
            WindowFrameUnits::Range => WindowFuncFrameUnits::Range,
        };
        let start = match frame.start_bound {
            WindowFrameBound::CurrentRow => WindowFuncFrameBound::CurrentRow,
            WindowFrameBound::Preceding(f) => {
                if let Some(box expr) = f {
                    WindowFuncFrameBound::Preceding(Some(self.resolve_rows_offset(&expr)?))
                } else {
                    WindowFuncFrameBound::Preceding(None)
                }
            }
            WindowFrameBound::Following(f) => {
                if let Some(box expr) = f {
                    WindowFuncFrameBound::Following(Some(self.resolve_rows_offset(&expr)?))
                } else {
                    WindowFuncFrameBound::Following(None)
                }
            }
        };
        let end = match frame.end_bound {
            WindowFrameBound::CurrentRow => WindowFuncFrameBound::CurrentRow,
            WindowFrameBound::Preceding(f) => {
                if let Some(box expr) = f {
                    WindowFuncFrameBound::Preceding(Some(self.resolve_rows_offset(&expr)?))
                } else {
                    WindowFuncFrameBound::Preceding(None)
                }
            }
            WindowFrameBound::Following(f) => {
                if let Some(box expr) = f {
                    WindowFuncFrameBound::Following(Some(self.resolve_rows_offset(&expr)?))
                } else {
                    WindowFuncFrameBound::Following(None)
                }
            }
        };

        Ok(WindowFuncFrame {
            units,
            start_bound: start,
            end_bound: end,
        })
    }

    async fn resolve_range_offset(&mut self, bound: &WindowFrameBound) -> Result<Option<Scalar>> {
        match bound {
            WindowFrameBound::Following(Some(box expr))
            | WindowFrameBound::Preceding(Some(box expr)) => {
                let box (expr, _) = self.resolve(expr).await?;
                let (expr, _) =
                    ConstantFolder::fold(&expr.as_expr()?, &self.func_ctx, &BUILTIN_FUNCTIONS);
                if let databend_common_expression::Expr::Constant { scalar, .. } = expr {
                    Ok(Some(scalar))
                } else {
                    Err(ErrorCode::SemanticError(
                        "Only constant is allowed in RANGE offset".to_string(),
                    )
                    .set_span(expr.span()))
                }
            }
            _ => Ok(None),
        }
    }

    async fn resolve_window_range_frame(&mut self, frame: WindowFrame) -> Result<WindowFuncFrame> {
        let start_offset = self.resolve_range_offset(&frame.start_bound).await?;
        let end_offset = self.resolve_range_offset(&frame.end_bound).await?;

        let units = match frame.units {
            WindowFrameUnits::Rows => WindowFuncFrameUnits::Rows,
            WindowFrameUnits::Range => WindowFuncFrameUnits::Range,
        };
        let start = match frame.start_bound {
            WindowFrameBound::CurrentRow => WindowFuncFrameBound::CurrentRow,
            WindowFrameBound::Preceding(_) => WindowFuncFrameBound::Preceding(start_offset),
            WindowFrameBound::Following(_) => WindowFuncFrameBound::Following(start_offset),
        };
        let end = match frame.end_bound {
            WindowFrameBound::CurrentRow => WindowFuncFrameBound::CurrentRow,
            WindowFrameBound::Preceding(_) => WindowFuncFrameBound::Preceding(end_offset),
            WindowFrameBound::Following(_) => WindowFuncFrameBound::Following(end_offset),
        };

        Ok(WindowFuncFrame {
            units,
            start_bound: start,
            end_bound: end,
        })
    }

    async fn resolve_window_frame(
        &mut self,
        span: Span,
        func: &WindowFuncType,
        partition_by: &[ScalarExpr],
        order_by: &mut [WindowOrderBy],
        window_frame: Option<WindowFrame>,
    ) -> Result<WindowFuncFrame> {
        match func {
            WindowFuncType::PercentRank => {
                return Ok(WindowFuncFrame {
                    units: WindowFuncFrameUnits::Rows,
                    start_bound: WindowFuncFrameBound::Preceding(None),
                    end_bound: WindowFuncFrameBound::Following(None),
                });
            }
            WindowFuncType::LagLead(lag_lead) if lag_lead.is_lag => {
                return Ok(WindowFuncFrame {
                    units: WindowFuncFrameUnits::Rows,
                    start_bound: WindowFuncFrameBound::Preceding(Some(Scalar::Number(
                        NumberScalar::UInt64(lag_lead.offset),
                    ))),
                    end_bound: WindowFuncFrameBound::Preceding(Some(Scalar::Number(
                        NumberScalar::UInt64(lag_lead.offset),
                    ))),
                });
            }
            WindowFuncType::LagLead(lag_lead) => {
                return Ok(WindowFuncFrame {
                    units: WindowFuncFrameUnits::Rows,
                    start_bound: WindowFuncFrameBound::Following(Some(Scalar::Number(
                        NumberScalar::UInt64(lag_lead.offset),
                    ))),
                    end_bound: WindowFuncFrameBound::Following(Some(Scalar::Number(
                        NumberScalar::UInt64(lag_lead.offset),
                    ))),
                });
            }
            WindowFuncType::Ntile(_) => {
                return Ok(if partition_by.is_empty() {
                    WindowFuncFrame {
                        units: WindowFuncFrameUnits::Rows,
                        start_bound: WindowFuncFrameBound::Preceding(None),
                        end_bound: WindowFuncFrameBound::Following(None),
                    }
                } else {
                    WindowFuncFrame {
                        units: WindowFuncFrameUnits::Rows,
                        start_bound: WindowFuncFrameBound::CurrentRow,
                        end_bound: WindowFuncFrameBound::CurrentRow,
                    }
                });
            }
            _ => {}
        }
        if let Some(frame) = window_frame {
            if frame.units.is_range() {
                if order_by.len() != 1 {
                    return Err(ErrorCode::SemanticError(format!(
                        "The RANGE OFFSET window frame requires exactly one ORDER BY column, {} given.",
                        order_by.len()
                    )).set_span(span));
                }
                self.resolve_window_range_frame(frame).await
            } else {
                self.resolve_window_rows_frame(frame)
            }
        } else if order_by.is_empty() {
            Ok(WindowFuncFrame {
                units: WindowFuncFrameUnits::Range,
                start_bound: WindowFuncFrameBound::Preceding(None),
                end_bound: WindowFuncFrameBound::Following(None),
            })
        } else {
            Ok(WindowFuncFrame {
                units: WindowFuncFrameUnits::Range,
                start_bound: WindowFuncFrameBound::Preceding(None),
                end_bound: WindowFuncFrameBound::CurrentRow,
            })
        }
    }

    /// Resolve general window function call.

    async fn resolve_general_window_function(
        &mut self,
        span: Span,
        func_name: &str,
        args: &[&Expr],
    ) -> Result<WindowFuncType> {
        if matches!(
            self.bind_context.expr_context,
            ExprContext::InLambdaFunction
        ) {
            return Err(ErrorCode::SemanticError(
                "window functions can not be used in lambda function".to_string(),
            )
            .set_span(span));
        }
        if matches!(
            self.bind_context.expr_context,
            ExprContext::InSetReturningFunction
        ) {
            return Err(ErrorCode::SemanticError(
                "window functions can not be used in set-returning function".to_string(),
            )
            .set_span(span));
        }
        // try to resolve window function without arguments first
        if let Ok(window_func) = WindowFuncType::from_name(func_name) {
            return Ok(window_func);
        }

        if self.in_window_function {
            self.in_window_function = false;
            return Err(ErrorCode::SemanticError(
                "window function calls cannot be nested".to_string(),
            )
            .set_span(span));
        }

        self.in_window_function = true;
        let mut arguments = vec![];
        let mut arg_types = vec![];
        for arg in args.iter() {
            let box (argument, arg_type) = self.resolve(arg).await?;
            arguments.push(argument);
            arg_types.push(arg_type);
        }
        self.in_window_function = false;

        match func_name {
            "lag" | "lead" => {
                self.resolve_lag_lead_window_function(func_name, &arguments, &arg_types)
                    .await
            }
            "first_value" | "first" | "last_value" | "last" | "nth_value" => {
                self.resolve_nth_value_window_function(func_name, &arguments, &arg_types)
                    .await
            }
            "ntile" => self.resolve_ntile_window_function(&arguments).await,
            _ => Err(ErrorCode::UnknownFunction(format!(
                "Unknown window function: {func_name}"
            ))),
        }
    }

    async fn resolve_lag_lead_window_function(
        &mut self,
        func_name: &str,
        args: &[ScalarExpr],
        arg_types: &[DataType],
    ) -> Result<WindowFuncType> {
        if args.is_empty() || args.len() > 3 {
            return Err(ErrorCode::InvalidArgument(format!(
                "Function {:?} only support 1 to 3 arguments",
                func_name
            )));
        }

        let offset = if args.len() >= 2 {
            let off = args[1].as_expr()?;
            match off {
                EExpr::Constant { .. } => Some(check_number::<_, i64>(
                    off.span(),
                    &self.func_ctx,
                    &off,
                    &BUILTIN_FUNCTIONS,
                )?),
                _ => {
                    return Err(ErrorCode::InvalidArgument(format!(
                        "The second argument to the function {:?} must be a constant",
                        func_name
                    )));
                }
            }
        } else {
            None
        };

        let offset = offset.unwrap_or(1);

        let is_lag = match func_name {
            "lag" if offset < 0 => false,
            "lead" if offset < 0 => true,
            "lag" => true,
            "lead" => false,
            _ => unreachable!(),
        };

        let (default, return_type) = if args.len() == 3 {
            (Some(args[2].clone()), arg_types[0].clone())
        } else {
            (None, arg_types[0].wrap_nullable())
        };

        let cast_default = default.map(|d| {
            Box::new(ScalarExpr::CastExpr(CastExpr {
                span: d.span(),
                is_try: false,
                argument: Box::new(d),
                target_type: Box::new(return_type.clone()),
            }))
        });

        Ok(WindowFuncType::LagLead(LagLeadFunction {
            is_lag,
            arg: Box::new(args[0].clone()),
            offset: offset.unsigned_abs(),
            default: cast_default,
            return_type: Box::new(return_type),
        }))
    }

    async fn resolve_nth_value_window_function(
        &mut self,
        func_name: &str,
        args: &[ScalarExpr],
        arg_types: &[DataType],
    ) -> Result<WindowFuncType> {
        Ok(match func_name {
            "first_value" | "first" => {
                if args.len() != 1 {
                    return Err(ErrorCode::InvalidArgument(format!(
                        "The function {:?} must take one argument",
                        func_name
                    )));
                }
                let return_type = arg_types[0].wrap_nullable();
                WindowFuncType::NthValue(NthValueFunction {
                    n: Some(1),
                    arg: Box::new(args[0].clone()),
                    return_type: Box::new(return_type),
                })
            }
            "last_value" | "last" => {
                if args.len() != 1 {
                    return Err(ErrorCode::InvalidArgument(format!(
                        "The function {:?} must take one argument",
                        func_name
                    )));
                }
                let return_type = arg_types[0].wrap_nullable();
                WindowFuncType::NthValue(NthValueFunction {
                    n: None,
                    arg: Box::new(args[0].clone()),
                    return_type: Box::new(return_type),
                })
            }
            _ => {
                // nth_value
                if args.len() != 2 {
                    return Err(ErrorCode::InvalidArgument(
                        "The function nth_value must take two arguments".to_string(),
                    ));
                }
                let return_type = arg_types[0].wrap_nullable();
                let n_expr = args[1].as_expr()?;
                let n = match n_expr {
                    EExpr::Constant { .. } => check_number::<_, u64>(
                        n_expr.span(),
                        &self.func_ctx,
                        &n_expr,
                        &BUILTIN_FUNCTIONS,
                    )?,
                    _ => {
                        return Err(ErrorCode::InvalidArgument(
                            "The count of `nth_value` must be constant positive integer",
                        ));
                    }
                };
                if n == 0 {
                    return Err(ErrorCode::InvalidArgument(
                        "nth_value should count from 1".to_string(),
                    ));
                }

                WindowFuncType::NthValue(NthValueFunction {
                    n: Some(n),
                    arg: Box::new(args[0].clone()),
                    return_type: Box::new(return_type),
                })
            }
        })
    }

    async fn resolve_ntile_window_function(
        &mut self,
        args: &[ScalarExpr],
    ) -> Result<WindowFuncType> {
        if args.len() != 1 {
            return Err(ErrorCode::InvalidArgument(
                "Function ntile can only take one argument".to_string(),
            ));
        }
        let n_expr = args[0].as_expr()?;
        let return_type = DataType::Number(NumberDataType::UInt64);
        let n = match n_expr {
            EExpr::Constant { .. } => {
                check_number::<_, u64>(n_expr.span(), &self.func_ctx, &n_expr, &BUILTIN_FUNCTIONS)?
            }
            _ => {
                return Err(ErrorCode::InvalidArgument(
                    "The argument of `ntile` must be constant".to_string(),
                ));
            }
        };
        if n == 0 {
            return Err(ErrorCode::InvalidArgument(
                "ntile buckets must be greater than 0".to_string(),
            ));
        }

        Ok(WindowFuncType::Ntile(NtileFunction {
            n,
            return_type: Box::new(return_type),
        }))
    }

    /// Resolve aggregation function call.

    async fn resolve_aggregate_function(
        &mut self,
        span: Span,
        func_name: &str,
        expr: &Expr,
        distinct: bool,
        params: Vec<Scalar>,
        args: &[&Expr],
    ) -> Result<(AggregateFunction, DataType)> {
        if matches!(
            self.bind_context.expr_context,
            ExprContext::InLambdaFunction
        ) {
            return Err(ErrorCode::SemanticError(
                "aggregate functions can not be used in lambda function".to_string(),
            )
            .set_span(span));
        }
        if matches!(
            self.bind_context.expr_context,
            ExprContext::InSetReturningFunction
        ) {
            return Err(ErrorCode::SemanticError(
                "aggregate functions can not be used in set-returning function".to_string(),
            )
            .set_span(span));
        }
        if self.in_aggregate_function {
            if self.in_window_function {
                // The aggregate function can be in window function call,
                // but it cannot be nested.
                // E.g. `select sum(sum(x)) over (partition by y) from t group by y;` is allowed.
                // But `select sum(sum(sum(x))) from t;` is not allowed.
                self.in_window_function = false;
            } else {
                // Reset the state
                self.in_aggregate_function = false;
                return Err(ErrorCode::SemanticError(
                    "aggregate function calls cannot be nested".to_string(),
                )
                .set_span(expr.span()));
            }
        }

        // Check aggregate function
        self.in_aggregate_function = true;
        let mut arguments = vec![];
        let mut arg_types = vec![];
        for arg in args.iter() {
            let box (argument, arg_type) = self.resolve(arg).await?;
            arguments.push(argument);
            arg_types.push(arg_type);
        }
        self.in_aggregate_function = false;

        // Convert the delimiter of string_agg to params
        let params = if func_name.eq_ignore_ascii_case("string_agg")
            && arguments.len() == 2
            && params.is_empty()
        {
            let delimiter_value = ConstantExpr::try_from(arguments[1].clone());
            if arg_types[1] != DataType::String || delimiter_value.is_err() {
                return Err(ErrorCode::SemanticError(
                    "The delimiter of `string_agg` must be a constant string",
                ));
            }
            let delimiter = delimiter_value.unwrap();
            vec![delimiter.value]
        } else {
            params
        };

        // Convert the num_buckets of histogram to params
        let params = if func_name.eq_ignore_ascii_case("histogram")
            && arguments.len() == 2
            && params.is_empty()
        {
            let max_num_buckets = ConstantExpr::try_from(arguments[1].clone());

            let is_positive_integer = match &max_num_buckets {
                Ok(v) => v.value.is_positive(),
                Err(_) => false,
            } && arg_types[1].is_integer();
            if !is_positive_integer {
                return Err(ErrorCode::SemanticError(
                    "The max_num_buckets of `histogram` must be a constant positive int",
                ));
            }

            vec![max_num_buckets.unwrap().value]
        } else {
            params
        };

        // Rewrite `xxx(distinct)` to `xxx_distinct(...)`
        let (func_name, distinct) = if func_name.eq_ignore_ascii_case("count") && distinct {
            ("count_distinct", false)
        } else {
            (func_name, distinct)
        };

        let func_name = if distinct {
            format!("{}_distinct", func_name)
        } else {
            func_name.to_string()
        };

        let agg_func = AggregateFunctionFactory::instance()
            .get(&func_name, params.clone(), arg_types)
            .map_err(|e| e.set_span(span))?;

        let args = if optimize_remove_count_args(&func_name, distinct, args) {
            vec![]
        } else {
            arguments
        };

        let display_name = format!("{:#}", expr);
        let new_agg_func = AggregateFunction {
            display_name,
            func_name,
            distinct: false,
            params,
            args,
            return_type: Box::new(agg_func.return_type()?),
        };

        let data_type = agg_func.return_type()?;

        Ok((new_agg_func, data_type))
    }

    fn transform_to_max_type(&self, ty: &DataType) -> Result<DataType> {
        let max_ty = match ty.remove_nullable() {
            DataType::Number(s) => {
                if s.is_float() {
                    DataType::Number(NumberDataType::Float64)
                } else {
                    DataType::Number(NumberDataType::Int64)
                }
            }
            DataType::Decimal(DecimalDataType::Decimal128(s)) => {
                let p = MAX_DECIMAL128_PRECISION;
                let decimal_size = DecimalSize {
                    precision: p,
                    scale: s.scale,
                };
                DataType::Decimal(DecimalDataType::from_size(decimal_size)?)
            }
            DataType::Decimal(DecimalDataType::Decimal256(s)) => {
                let p = MAX_DECIMAL256_PRECISION;
                let decimal_size = DecimalSize {
                    precision: p,
                    scale: s.scale,
                };
                DataType::Decimal(DecimalDataType::from_size(decimal_size)?)
            }
            DataType::Null => DataType::Null,
            DataType::Binary => DataType::Binary,
            DataType::String => DataType::String,
            _ => {
                return Err(ErrorCode::BadDataValueType(format!(
                    "array_reduce does not support type '{:?}'",
                    ty
                )));
            }
        };

        if ty.is_nullable() {
            Ok(max_ty.wrap_nullable())
        } else {
            Ok(max_ty)
        }
    }

    async fn resolve_lambda_function(
        &mut self,
        span: Span,
        func_name: &str,
        args: &[&Expr],
        lambda: &Lambda,
    ) -> Result<Box<(ScalarExpr, DataType)>> {
        if matches!(
            self.bind_context.expr_context,
            ExprContext::InLambdaFunction
        ) {
            return Err(ErrorCode::SemanticError(
                "lambda functions can not be used in lambda function".to_string(),
            )
            .set_span(span));
        }
        let params = lambda
            .params
            .iter()
            .map(|param| param.name.to_lowercase())
            .collect::<Vec<_>>();

        // TODO: support multiple params
        // ARRAY_REDUCE have two params
        if params.len() != 1 && func_name != "array_reduce" {
            return Err(ErrorCode::SemanticError(format!(
                "incorrect number of parameters in lambda function, {} expects 1 parameter, but got {}",
                func_name, params.len()
            ))
            .set_span(span));
        } else if func_name == "array_reduce" && params.len() != 2 {
            return Err(ErrorCode::SemanticError(format!(
                "incorrect number of parameters in lambda function, {} expects 2 parameters, but got {}",
                func_name, params.len()
            ))
            .set_span(span));
        }

        if args.len() != 1 {
            return Err(ErrorCode::SemanticError(format!(
                "invalid arguments for lambda function, {} expects 1 argument, but got {}",
                func_name,
                args.len()
            ))
            .set_span(span));
        }
        let box (mut arg, arg_type) = self.resolve(args[0]).await?;

        let inner_ty = match arg_type.remove_nullable() {
            DataType::Array(box inner_ty) => inner_ty.clone(),
            DataType::Null | DataType::EmptyArray => DataType::Null,
            _ => {
                return Err(ErrorCode::SemanticError(
                    "invalid arguments for lambda function, argument data type must be an array"
                        .to_string(),
                )
                .set_span(span));
            }
        };

        let inner_tys = if func_name == "array_reduce" {
            let max_ty = self.transform_to_max_type(&inner_ty)?;
            vec![max_ty.clone(), max_ty.clone()]
        } else {
            vec![inner_ty.clone()]
        };

        let columns = params
            .iter()
            .zip(inner_tys.iter())
            .map(|(col, ty)| (col.clone(), ty.clone()))
            .collect::<Vec<_>>();

        let box (lambda_expr, lambda_type) =
            parse_lambda_expr(self.ctx.clone(), &columns, &lambda.expr)?;

        let return_type = if func_name == "array_filter" {
            if lambda_type.remove_nullable() == DataType::Boolean {
                arg_type.clone()
            } else {
                return Err(ErrorCode::SemanticError(
                    "invalid lambda function for `array_filter`, the result data type of lambda function must be boolean".to_string()
                )
                .set_span(span));
            }
        } else if func_name == "array_reduce" {
            // transform arg type
            let max_ty = inner_tys[0].clone();
            let target_type = if arg_type.is_nullable() {
                Box::new(DataType::Nullable(Box::new(DataType::Array(Box::new(
                    max_ty.clone(),
                )))))
            } else {
                Box::new(DataType::Array(Box::new(max_ty.clone())))
            };
            // we should convert arg to max_ty to avoid overflow in 'ADD'/'SUB',
            // so if arg_type(origin_type) != target_type(max_type), cast arg
            // for example, if arg = [1INT8, 2INT8, 3INT8], after cast it be [1INT64, 2INT64, 3INT64]
            if arg_type != *target_type {
                arg = ScalarExpr::CastExpr(CastExpr {
                    span: arg.span(),
                    is_try: false,
                    argument: Box::new(arg),
                    target_type,
                });
            }
            max_ty.wrap_nullable()
        } else if arg_type.is_nullable() {
            DataType::Nullable(Box::new(DataType::Array(Box::new(lambda_type.clone()))))
        } else {
            DataType::Array(Box::new(lambda_type.clone()))
        };

        let (lambda_func, data_type) = match arg_type.remove_nullable() {
            // Null and Empty array can convert to ConstantExpr
            DataType::Null => (
                ConstantExpr {
                    span,
                    value: Scalar::Null,
                }
                .into(),
                DataType::Null,
            ),
            DataType::EmptyArray => (
                ConstantExpr {
                    span,
                    value: Scalar::EmptyArray,
                }
                .into(),
                DataType::EmptyArray,
            ),
            _ => {
                // generate lambda expression
                let lambda_schema = if inner_tys.len() == 1 {
                    let lambda_field = DataField::new("0", inner_tys[0].clone());
                    DataSchema::new(vec![lambda_field])
                } else {
                    let lambda_field0 = DataField::new("0", inner_tys[0].clone());
                    let lambda_field1 = DataField::new("1", inner_tys[1].clone());
                    DataSchema::new(vec![lambda_field0, lambda_field1])
                };

                let expr = lambda_expr
                    .type_check(&lambda_schema)?
                    .project_column_ref(|index| {
                        lambda_schema.index_of(&index.to_string()).unwrap()
                    });
                let (expr, _) = ConstantFolder::fold(&expr, &self.func_ctx, &BUILTIN_FUNCTIONS);
                let remote_lambda_expr = expr.as_remote_expr();
                let lambda_display = format!("{:?} -> {}", params, expr.sql_display());

                (
                    LambdaFunc {
                        span,
                        func_name: func_name.to_string(),
                        args: vec![arg],
                        lambda_expr: Box::new(remote_lambda_expr),
                        lambda_display,
                        return_type: Box::new(return_type.clone()),
                    }
                    .into(),
                    return_type,
                )
            }
        };

        Ok(Box::new((lambda_func, data_type)))
    }

<<<<<<< HEAD
    async fn resolve_search_function(
=======
    #[async_backtrace::framed]
    async fn resolve_score_search_function(
>>>>>>> 9299b9b2
        &mut self,
        span: Span,
        func_name: &str,
        args: &[&Expr],
    ) -> Result<Box<(ScalarExpr, DataType)>> {
        if !args.is_empty() {
            return Err(ErrorCode::SemanticError(format!(
                "invalid arguments for search function, {} expects 0 argument, but got {}",
                func_name,
                args.len()
            ))
            .set_span(span));
        }
        let internal_column =
            InternalColumn::new(SEARCH_SCORE_COL_NAME, InternalColumnType::SearchScore);

        let internal_column_binding = InternalColumnBinding {
            database_name: None,
            table_name: None,
            internal_column,
        };
        let column = self.bind_context.add_internal_column_binding(
            &internal_column_binding,
            self.metadata.clone(),
            false,
        )?;

        let scalar_expr = ScalarExpr::BoundColumnRef(BoundColumnRef { span, column });
        let data_type = DataType::Number(NumberDataType::Float32);
        Ok(Box::new((scalar_expr, data_type)))
    }

    /// Resolve match search function.
    /// The first argument is the field or fields to match against,
    /// multiple fields can have a optional per-field boosting that
    /// gives preferential weight to fields being searched in.
    /// For example: title^5, content^1.2
    /// The scond argument is the query text without query syntax.
    async fn resolve_match_search_function(
        &mut self,
        span: Span,
        func_name: &str,
        args: &[&Expr],
    ) -> Result<Box<(ScalarExpr, DataType)>> {
        if !matches!(self.bind_context.expr_context, ExprContext::WhereClause) {
            return Err(ErrorCode::SemanticError(format!(
                "search function {} can only be used in where clause",
                func_name
            ))
            .set_span(span));
        }

        // TODO: support options field
        if args.len() != 2 {
            return Err(ErrorCode::SemanticError(format!(
                "invalid arguments for search function, {} expects 2 arguments, but got {}",
                func_name,
                args.len()
            ))
            .set_span(span));
        }

        let field_arg = args[0];
        let query_arg = args[1];

        let box (field_scalar, _) = self.resolve(field_arg).await?;
        let column_refs = match field_scalar {
            // single field without boost
            ScalarExpr::BoundColumnRef(column_ref) => {
                vec![(column_ref, None)]
            }
            // constant multiple fields with boosts
            ScalarExpr::ConstantExpr(constant_expr) => {
                let Some(constant_field) = constant_expr.value.as_string() else {
                    return Err(ErrorCode::SemanticError(format!(
                        "invalid arguments for search function, field must be a column or constant string, but got {}",
                        constant_expr.value
                    ))
                    .set_span(constant_expr.span));
                };

                // fields are separated by commas and boost is separated by ^
                let field_strs: Vec<&str> = constant_field.split(',').collect();
                let mut column_refs = Vec::with_capacity(field_strs.len());
                for field_str in field_strs {
                    let field_boosts: Vec<&str> = field_str.split('^').collect();
                    if field_boosts.len() > 2 {
                        return Err(ErrorCode::SemanticError(format!(
                            "invalid arguments for search function, field string must have only one boost, but got {}",
                            constant_field
                        ))
                        .set_span(constant_expr.span));
                    }
                    let column_expr = Expr::ColumnRef {
                        span: constant_expr.span,
                        column: ColumnRef {
                            database: None,
                            table: None,
                            column: ColumnID::Name(Identifier::from_name(
                                constant_expr.span,
                                field_boosts[0].trim(),
                            )),
                        },
                    };
                    let box (field_scalar, _) = self.resolve(&column_expr).await?;
                    let Ok(column_ref) = BoundColumnRef::try_from(field_scalar) else {
                        return Err(ErrorCode::SemanticError(
                            "invalid arguments for search function, field must be a column"
                                .to_string(),
                        )
                        .set_span(constant_expr.span));
                    };
                    let boost = if field_boosts.len() == 2 {
                        match f32::from_str(field_boosts[1].trim()) {
                            Ok(boost) => Some(F32::from(boost)),
                            Err(_) => {
                                return Err(ErrorCode::SemanticError(format!(
                                    "invalid arguments for search function, boost must be a float value, but got {}",
                                    field_boosts[1]
                                ))
                                .set_span(constant_expr.span));
                            }
                        }
                    } else {
                        None
                    };
                    column_refs.push((column_ref, boost));
                }
                column_refs
            }
            _ => {
                return Err(ErrorCode::SemanticError(
                    "invalid arguments for search function, field must be a column or constant string".to_string(),
                )
                .set_span(span));
            }
        };

        let box (query_scalar, _) = self.resolve(query_arg).await?;
        let Ok(query_expr) = ConstantExpr::try_from(query_scalar.clone()) else {
            return Err(ErrorCode::SemanticError(format!(
                "invalid arguments for search function, query text must be a constant string, but got {}",
                query_arg
            ))
            .set_span(query_scalar.span()));
        };
        let Some(query_text) = query_expr.value.as_string() else {
            return Err(ErrorCode::SemanticError(format!(
                "invalid arguments for search function, query text must be a constant string, but got {}",
                query_arg
            ))
            .set_span(query_scalar.span()));
        };

        // match function didn't support query syntax,
        // convert query text to lowercase and remove punctuation characters,
        // so that tantivy query parser can parse the query text as plain text
        // without syntax
        let formated_query_text: String = query_text
            .to_lowercase()
            .chars()
            .map(|v| if v.is_ascii_punctuation() { ' ' } else { v })
            .collect();

        self.resolve_search_function(span, column_refs, &formated_query_text)
            .await
    }

    /// Resolve query search function.
    /// The first argument query text with query syntax.
    /// The following query syntax is supported:
    /// 1. simple terms, like `title:quick`
    /// 2. bool operator terms, like `title:fox AND dog OR cat`
    /// 3. must and negative operator terms, like `title:+fox -cat`
    /// 4. phrase terms, like `title:"quick brown fox"`
    /// 5. multiple field with boost terms, like `title:fox^5 content:dog^2`
    async fn resolve_query_search_function(
        &mut self,
        span: Span,
        func_name: &str,
        args: &[&Expr],
    ) -> Result<Box<(ScalarExpr, DataType)>> {
        if !matches!(self.bind_context.expr_context, ExprContext::WhereClause) {
            return Err(ErrorCode::SemanticError(format!(
                "search function {} can only be used in where clause",
                func_name
            ))
            .set_span(span));
        }

        // TODO: support options field
        if args.len() != 1 {
            return Err(ErrorCode::SemanticError(format!(
                "invalid arguments for search function, {} expects 1 argument, but got {}",
                func_name,
                args.len()
            ))
            .set_span(span));
        }

        let query_arg = args[0];

        let box (query_scalar, _) = self.resolve(query_arg).await?;
        let Ok(query_expr) = ConstantExpr::try_from(query_scalar.clone()) else {
            return Err(ErrorCode::SemanticError(format!(
                "invalid arguments for search function, query text must be a constant string, but got {}",
                query_arg
            ))
            .set_span(query_scalar.span()));
        };
        let Some(query_text) = query_expr.value.as_string() else {
            return Err(ErrorCode::SemanticError(format!(
                "invalid arguments for search function, query text must be a constant string, but got {}",
                query_arg
            ))
            .set_span(query_scalar.span()));
        };

        let field_strs: Vec<&str> = query_text.split(' ').collect();
        let mut column_refs = Vec::with_capacity(field_strs.len());
        for field_str in field_strs {
            if !field_str.contains(':') {
                continue;
            }
            let field_names: Vec<&str> = field_str.split(':').collect();
            let column_expr = Expr::ColumnRef {
                span: query_scalar.span(),
                column: ColumnRef {
                    database: None,
                    table: None,
                    column: ColumnID::Name(Identifier::from_name(
                        query_scalar.span(),
                        field_names[0].trim(),
                    )),
                },
            };
            let box (field_scalar, _) = self.resolve(&column_expr).await?;
            let Ok(column_ref) = BoundColumnRef::try_from(field_scalar) else {
                return Err(ErrorCode::SemanticError(
                    "invalid arguments for search function, field must be a column".to_string(),
                )
                .set_span(query_scalar.span()));
            };
            column_refs.push((column_ref, None));
        }

        self.resolve_search_function(span, column_refs, query_text)
            .await
    }

    async fn resolve_search_function(
        &mut self,
        span: Span,
        column_refs: Vec<(BoundColumnRef, Option<F32>)>,
        query_text: &String,
    ) -> Result<Box<(ScalarExpr, DataType)>> {
        if column_refs.is_empty() {
            return Err(ErrorCode::SemanticError(
                "invalid arguments for search function, must specify at least one search column"
                    .to_string(),
            )
            .set_span(span));
        }
        if !column_refs.windows(2).all(|c| {
            c[0].0.column.table_index.is_some()
                && c[0].0.column.table_index == c[1].0.column.table_index
        }) {
            return Err(ErrorCode::SemanticError(
                "invalid arguments for search function, all columns must in a table".to_string(),
            )
            .set_span(span));
        }
        let table_index = column_refs[0].0.column.table_index.unwrap();

        let table_entry = self.metadata.read().table(table_index).clone();
        let table = table_entry.table();
        let table_info = table.get_table_info();
        let table_schema = table_info.schema();
        let table_indexes = &table_info.meta.indexes;

        let mut query_fields = Vec::with_capacity(column_refs.len());
        let mut column_ids = Vec::with_capacity(column_refs.len());
        for (column_ref, boost) in &column_refs {
            let column_name = &column_ref.column.column_name;
            let column_id = table_schema.column_id_of(column_name)?;
            column_ids.push(column_id);
            query_fields.push((column_name.clone(), *boost));
        }

        // find inverted index and check schema
        let mut index_name = "".to_string();
        let mut index_version = "".to_string();
        let mut index_schema = None;
        for table_index in table_indexes.values() {
            if column_ids
                .iter()
                .all(|id| table_index.column_ids.contains(id))
            {
                index_name = table_index.name.clone();
                index_version = table_index.version.clone();

                let mut index_fields = Vec::with_capacity(table_index.column_ids.len());
                for column_id in &table_index.column_ids {
                    let table_field = table_schema.field_of_column_id(*column_id)?;
                    let field = DataField::from(table_field);
                    index_fields.push(field);
                }
                index_schema = Some(DataSchema::new(index_fields));
                break;
            }
        }

        if index_schema.is_none() {
            let column_names = query_fields.iter().map(|c| c.0.clone()).join(", ");
            return Err(ErrorCode::SemanticError(format!(
                "columns {} don't have inverted index",
                column_names
            ))
            .set_span(span));
        }

        if self
            .bind_context
            .inverted_index_map
            .contains_key(&table_index)
        {
            return Err(ErrorCode::SemanticError(format!(
                "duplicate search function for table {table_index}"
            ))
            .set_span(span));
        }
        let index_info = InvertedIndexInfo {
            index_name,
            index_version,
            index_schema: index_schema.unwrap(),
            query_fields,
            query_text: query_text.to_string(),
        };

        self.bind_context
            .inverted_index_map
            .insert(table_index, index_info);

        let internal_column =
            InternalColumn::new(SEARCH_MATCHED_COL_NAME, InternalColumnType::SearchMatched);

        let internal_column_binding = InternalColumnBinding {
            database_name: column_refs[0].0.column.database_name.clone(),
            table_name: column_refs[0].0.column.table_name.clone(),
            internal_column,
        };
        let column = self.bind_context.add_internal_column_binding(
            &internal_column_binding,
            self.metadata.clone(),
            false,
        )?;

        let scalar_expr = ScalarExpr::BoundColumnRef(BoundColumnRef { span, column });
        let data_type = DataType::Boolean;
        Ok(Box::new((scalar_expr, data_type)))
    }

    /// Resolve function call.

    pub async fn resolve_function(
        &mut self,
        span: Span,
        func_name: &str,
        params: Vec<Scalar>,
        arguments: &[&Expr],
    ) -> Result<Box<(ScalarExpr, DataType)>> {
        // Check if current function is a virtual function, e.g. `database`, `version`
        if let Some(rewritten_func_result) = self
            .try_rewrite_sugar_function(span, func_name, arguments)
            .await
        {
            return rewritten_func_result;
        }

        let mut args = vec![];
        let mut arg_types = vec![];

        for argument in arguments {
            let box (arg, mut arg_type) = self.resolve(argument).await?;
            if let ScalarExpr::SubqueryExpr(subquery) = &arg {
                if subquery.typ == SubqueryType::Scalar && !arg.data_type()?.is_nullable() {
                    arg_type = arg_type.wrap_nullable();
                }
            }
            args.push(arg);
            arg_types.push(arg_type);
        }

        // rewrite substr('xx', 0, xx) -> substr('xx', 1, xx)
        if (func_name == "substr" || func_name == "substring")
            && self
                .ctx
                .get_settings()
                .get_sql_dialect()
                .unwrap()
                .substr_index_zero_literal_as_one()
        {
            Self::rewrite_substring(&mut args);
        }

        if func_name == "grouping" {
            // `grouping` will be rewritten again after resolving grouping sets.
            return Ok(Box::new((
                ScalarExpr::FunctionCall(FunctionCall {
                    span,
                    params: vec![],
                    arguments: args,
                    func_name: "grouping".to_string(),
                }),
                DataType::Number(NumberDataType::UInt32),
            )));
        }

        self.resolve_scalar_function_call(span, func_name, params, args)
    }

    pub fn resolve_scalar_function_call(
        &self,
        span: Span,
        func_name: &str,
        mut params: Vec<Scalar>,
        args: Vec<ScalarExpr>,
    ) -> Result<Box<(ScalarExpr, DataType)>> {
        // Type check
        let arguments = args.iter().map(|v| v.as_raw_expr()).collect::<Vec<_>>();

        // inject the params
        if ["round", "truncate"].contains(&func_name)
            && !args.is_empty()
            && params.is_empty()
            && args[0].data_type()?.remove_nullable().is_decimal()
        {
            let scale = if args.len() == 2 {
                let scalar_expr = &arguments[1];
                let expr = type_check::check(scalar_expr, &BUILTIN_FUNCTIONS)?;

                let scale = check_number::<_, i64>(
                    expr.span(),
                    &FunctionContext::default(),
                    &expr,
                    &BUILTIN_FUNCTIONS,
                )?;
                scale.clamp(-76, 76)
            } else {
                0
            };
            params.push(Scalar::Number(NumberScalar::Int64(scale)));
        }

        let raw_expr = RawExpr::FunctionCall {
            span,
            name: func_name.to_string(),
            params: params.clone(),
            args: arguments,
        };
        let expr = type_check::check(&raw_expr, &BUILTIN_FUNCTIONS)?;

        // Run constant folding for arguments of the scalar function.
        // This will be helpful to simplify some constant expressions, especially
        // the implicitly casted literal values, e.g. `timestamp > '2001-01-01'`
        // will be folded from `timestamp > to_timestamp('2001-01-01')` to `timestamp > 978307200000000`
        let folded_args = match &expr {
            databend_common_expression::Expr::FunctionCall {
                args: checked_args, ..
            } => {
                let mut folded_args = Vec::with_capacity(args.len());
                for (checked_arg, arg) in checked_args.iter().zip(args.iter()) {
                    match self.try_fold_constant(checked_arg) {
                        Some(constant) if arg.evaluable() => {
                            folded_args.push(constant.0);
                        }
                        _ => {
                            folded_args.push(arg.clone());
                        }
                    }
                }
                folded_args
            }
            _ => args,
        };

        if !expr.is_deterministic(&BUILTIN_FUNCTIONS) {
            self.ctx.set_cacheable(false);
        }

        if let Some(constant) = self.try_fold_constant(&expr) {
            return Ok(constant);
        }

        Ok(Box::new((
            FunctionCall {
                span,
                params,
                arguments: folded_args,
                func_name: func_name.to_string(),
            }
            .into(),
            expr.data_type().clone(),
        )))
    }

    /// Resolve binary expressions. Most of the binary expressions
    /// would be transformed into `FunctionCall`, except comparison
    /// expressions, conjunction(`AND`) and disjunction(`OR`).
    #[async_recursion::async_recursion]
    pub async fn resolve_binary_op(
        &mut self,
        span: Span,
        op: &BinaryOperator,
        left: &Expr,
        right: &Expr,
    ) -> Result<Box<(ScalarExpr, DataType)>> {
        match op {
            BinaryOperator::NotLike | BinaryOperator::NotRegexp | BinaryOperator::NotRLike => {
                let positive_op = match op {
                    BinaryOperator::NotLike => BinaryOperator::Like,
                    BinaryOperator::NotRegexp => BinaryOperator::Regexp,
                    BinaryOperator::NotRLike => BinaryOperator::RLike,
                    _ => unreachable!(),
                };
                let (positive, _) = *self
                    .resolve_binary_op(span, &positive_op, left, right)
                    .await?;
                self.resolve_scalar_function_call(span, "not", vec![], vec![positive])
            }
            BinaryOperator::SoundsLike => {
                // rewrite "expr1 SOUNDS LIKE expr2" to "SOUNDEX(expr1) = SOUNDEX(expr2)"
                let box (left, _) = self.resolve(left).await?;
                let box (right, _) = self.resolve(right).await?;

                let (left, _) =
                    *self.resolve_scalar_function_call(span, "soundex", vec![], vec![left])?;
                let (right, _) =
                    *self.resolve_scalar_function_call(span, "soundex", vec![], vec![right])?;

                self.resolve_scalar_function_call(
                    span,
                    &BinaryOperator::Eq.to_func_name(),
                    vec![],
                    vec![left, right],
                )
            }
            BinaryOperator::Like => {
                // Convert `Like` to compare function , such as `p_type like PROMO%` will be converted to `p_type >= PROMO and p_type < PROMP`
                if let Expr::Literal {
                    value: Literal::String(str),
                    ..
                } = right
                {
                    return self.resolve_like(op, span, left, right, str).await;
                }
                let name = op.to_func_name();
                self.resolve_function(span, name.as_str(), vec![], &[left, right])
                    .await
            }
            other => {
                let name = other.to_func_name();
                self.resolve_function(span, name.as_str(), vec![], &[left, right])
                    .await
            }
        }
    }

    /// Resolve unary expressions.
    #[async_recursion::async_recursion]
    pub async fn resolve_unary_op(
        &mut self,
        span: Span,
        op: &UnaryOperator,
        child: &Expr,
    ) -> Result<Box<(ScalarExpr, DataType)>> {
        match op {
            UnaryOperator::Plus => {
                // Omit unary + operator
                self.resolve(child).await
            }
            other => {
                let name = other.to_func_name();
                self.resolve_function(span, name.as_str(), vec![], &[child])
                    .await
            }
        }
    }

    #[async_recursion::async_recursion]
    pub async fn resolve_extract_expr(
        &mut self,
        span: Span,
        interval_kind: &ASTIntervalKind,
        arg: &Expr,
    ) -> Result<Box<(ScalarExpr, DataType)>> {
        match interval_kind {
            ASTIntervalKind::Year => self.resolve_function(span, "to_year", vec![], &[arg]).await,
            ASTIntervalKind::Quarter => {
                self.resolve_function(span, "to_quarter", vec![], &[arg])
                    .await
            }
            ASTIntervalKind::Month => {
                self.resolve_function(span, "to_month", vec![], &[arg])
                    .await
            }
            ASTIntervalKind::Day => {
                self.resolve_function(span, "to_day_of_month", vec![], &[arg])
                    .await
            }
            ASTIntervalKind::Hour => self.resolve_function(span, "to_hour", vec![], &[arg]).await,
            ASTIntervalKind::Minute => {
                self.resolve_function(span, "to_minute", vec![], &[arg])
                    .await
            }
            ASTIntervalKind::Second => {
                self.resolve_function(span, "to_second", vec![], &[arg])
                    .await
            }
            ASTIntervalKind::Doy => {
                self.resolve_function(span, "to_day_of_year", vec![], &[arg])
                    .await
            }
            ASTIntervalKind::Dow => {
                self.resolve_function(span, "to_day_of_week", vec![], &[arg])
                    .await
            }
            ASTIntervalKind::Week => {
                self.resolve_function(span, "to_week_of_year", vec![], &[arg])
                    .await
            }
        }
    }

    #[async_recursion::async_recursion]
    pub async fn resolve_date_add(
        &mut self,
        span: Span,
        interval_kind: &ASTIntervalKind,
        interval: &Expr,
        date: &Expr,
    ) -> Result<Box<(ScalarExpr, DataType)>> {
        let func_name = format!("add_{}s", interval_kind.to_string().to_lowercase());

        let mut args = vec![];
        let mut arg_types = vec![];

        let (date, date_type) = *self.resolve(date).await?;
        args.push(date);
        arg_types.push(date_type);

        let (interval, interval_type) = *self.resolve(interval).await?;

        args.push(interval);
        arg_types.push(interval_type);

        self.resolve_scalar_function_call(span, &func_name, vec![], args)
    }

    #[async_recursion::async_recursion]
    pub async fn resolve_date_trunc(
        &mut self,
        span: Span,
        date: &Expr,
        kind: &ASTIntervalKind,
    ) -> Result<Box<(ScalarExpr, DataType)>> {
        match kind {
            ASTIntervalKind::Year => {
                self.resolve_function(
                    span,
                    "to_start_of_year", vec![],
                    &[date],
                )
                    .await
            }
            ASTIntervalKind::Quarter => {
                self.resolve_function(
                    span,
                    "to_start_of_quarter", vec![],
                    &[date],
                )
                    .await
            }
            ASTIntervalKind::Month => {
                self.resolve_function(
                    span,
                    "to_start_of_month", vec![],
                    &[date],
                )
                    .await
            }
            ASTIntervalKind::Day => {
                self.resolve_function(
                    span,
                    "to_start_of_day", vec![],
                    &[date],
                )
                    .await
            }
            ASTIntervalKind::Hour => {
                self.resolve_function(
                    span,
                    "to_start_of_hour", vec![],
                    &[date],
                )
                    .await
            }
            ASTIntervalKind::Minute => {
                self.resolve_function(
                    span,
                    "to_start_of_minute", vec![],
                    &[date],
                )
                    .await
            }
            ASTIntervalKind::Second => {
                self.resolve_function(
                    span,
                    "to_start_of_second", vec![],
                    &[date],
                )
                    .await
            }
            _ => Err(ErrorCode::SemanticError("Only these interval types are currently supported: [year, quarter, month, day, hour, minute, second]".to_string()).set_span(span)),
        }
    }

    pub async fn resolve_subquery(
        &mut self,
        typ: SubqueryType,
        subquery: &Query,
        child_expr: Option<Expr>,
        compare_op: Option<ComparisonOp>,
    ) -> Result<Box<(ScalarExpr, DataType)>> {
        let mut binder = Binder::new(
            self.ctx.clone(),
            CatalogManager::instance(),
            self.name_resolution_ctx.clone(),
            self.metadata.clone(),
        );
        for (cte_idx, bound_ctx) in self.m_cte_bound_ctx.iter() {
            binder.set_m_cte_bound_ctx(*cte_idx, bound_ctx.clone());
        }
        binder.ctes_map = self.ctes_map.clone();

        // Create new `BindContext` with current `bind_context` as its parent, so we can resolve outer columns.
        let mut bind_context = BindContext::with_parent(Box::new(self.bind_context.clone()));
        let (s_expr, output_context) = binder.bind_query(&mut bind_context, subquery).await?;

        if (typ == SubqueryType::Scalar || typ == SubqueryType::Any)
            && output_context.columns.len() > 1
        {
            return Err(ErrorCode::SemanticError(format!(
                "Subquery must return only one column, but got {} columns",
                output_context.columns.len()
            )));
        }

        let mut contain_agg = None;
        if let SetExpr::Select(select_stmt) = &subquery.body {
            if typ == SubqueryType::Scalar {
                let select = &select_stmt.select_list[0];
                if let SelectTarget::AliasedExpr { expr, .. } = select {
                    // Check if contain aggregation function
                    #[derive(Visitor)]
                    #[visitor(ASTFunctionCall(enter))]
                    struct AggFuncVisitor {
                        contain_agg: bool,
                    }
                    impl AggFuncVisitor {
                        fn enter_ast_function_call(&mut self, func: &ASTFunctionCall) {
                            self.contain_agg = self.contain_agg
                                || AggregateFunctionFactory::instance()
                                    .contains(func.name.to_string());
                        }
                    }
                    let mut visitor = AggFuncVisitor { contain_agg: false };
                    expr.drive(&mut visitor);
                    contain_agg = Some(visitor.contain_agg);
                }
            }
        }

        let mut data_type = output_context.columns[0].data_type.clone();

        let rel_expr = RelExpr::with_s_expr(&s_expr);
        let rel_prop = rel_expr.derive_relational_prop()?;

        let mut child_scalar = None;
        if let Some(expr) = child_expr {
            assert_eq!(output_context.columns.len(), 1);
            let box (scalar, _) = self.resolve(&expr).await?;
            child_scalar = Some(Box::new(scalar));
        }

        if typ.eq(&SubqueryType::Scalar) {
            data_type = Box::new(data_type.wrap_nullable());
        }
        let subquery_expr = SubqueryExpr {
            span: subquery.span,
            subquery: Box::new(s_expr),
            child_expr: child_scalar,
            compare_op,
            output_column: output_context.columns[0].clone(),
            projection_index: None,
            data_type: data_type.clone(),
            typ,
            outer_columns: rel_prop.outer_columns.clone(),
            contain_agg,
        };

        let data_type = subquery_expr.data_type();
        Ok(Box::new((subquery_expr.into(), data_type)))
    }

    pub fn all_sugar_functions() -> &'static [&'static str] {
        &[
            "database",
            "currentdatabase",
            "current_database",
            "version",
            "user",
            "currentuser",
            "current_user",
            "current_role",
            "connection_id",
            "timezone",
            "nullif",
            "ifnull",
            "nvl",
            "nvl2",
            "is_null",
            "is_error",
            "error_or",
            "coalesce",
            "last_query_id",
            "array_sort",
            "array_aggregate",
            "to_variant",
            "try_to_variant",
            "greatest",
            "least",
            "stream_has_data",
        ]
    }

    #[async_recursion::async_recursion]
    async fn try_rewrite_sugar_function(
        &mut self,
        span: Span,
        func_name: &str,
        args: &[&Expr],
    ) -> Option<Result<Box<(ScalarExpr, DataType)>>> {
        match (func_name.to_lowercase().as_str(), args) {
            ("database" | "currentdatabase" | "current_database", &[]) => Some(
                self.resolve(&Expr::Literal {
                    span,
                    value: Literal::String(self.ctx.get_current_database()),
                })
                .await,
            ),
            ("version", &[]) => Some(
                self.resolve(&Expr::Literal {
                    span,
                    value: Literal::String(self.ctx.get_fuse_version()),
                })
                .await,
            ),
            ("user" | "currentuser" | "current_user", &[]) => match self.ctx.get_current_user() {
                Ok(user) => Some(
                    self.resolve(&Expr::Literal {
                        span,
                        value: Literal::String(user.identity().to_string()),
                    })
                    .await,
                ),
                Err(e) => Some(Err(e)),
            },
            ("current_role", &[]) => Some(
                self.resolve(&Expr::Literal {
                    span,
                    value: Literal::String(
                        self.ctx
                            .get_current_role()
                            .map(|r| r.name)
                            .unwrap_or_default(),
                    ),
                })
                .await,
            ),
            ("connection_id", &[]) => Some(
                self.resolve(&Expr::Literal {
                    span,
                    value: Literal::String(self.ctx.get_connection_id()),
                })
                .await,
            ),
            ("timezone", &[]) => {
                let tz = self.ctx.get_settings().get_timezone().unwrap();
                Some(
                    self.resolve(&Expr::Literal {
                        span,
                        value: Literal::String(tz),
                    })
                    .await,
                )
            }
            ("nullif", &[arg_x, arg_y]) => {
                // Rewrite nullif(x, y) to if(x = y, null, x)
                Some(
                    self.resolve_function(span, "if", vec![], &[
                        &Expr::BinaryOp {
                            span,
                            op: BinaryOperator::Eq,
                            left: Box::new(arg_x.clone()),
                            right: Box::new(arg_y.clone()),
                        },
                        &Expr::Literal {
                            span,
                            value: Literal::Null,
                        },
                        arg_x,
                    ])
                    .await,
                )
            }
            ("ifnull", &[arg_x, arg_y]) => {
                // Rewrite ifnull(x, y) to coalesce(x, y)
                Some(
                    self.resolve_function(span, "coalesce", vec![], &[arg_x, arg_y])
                        .await,
                )
            }
            ("nvl", &[arg_x, arg_y]) => {
                // Rewrite nvl(x, y) to coalesce(x, y)
                // nvl is essentially an alias for ifnull.
                Some(
                    self.resolve_function(span, "coalesce", vec![], &[arg_x, arg_y])
                        .await,
                )
            }
            ("nvl2", &[arg_x, arg_y, arg_z]) => {
                // Rewrite nvl2(x, y, z) to if(is_not_null(x), y, z)
                Some(
                    self.resolve_function(span, "if", vec![], &[
                        &Expr::IsNull {
                            span,
                            expr: Box::new(arg_x.clone()),
                            not: true,
                        },
                        arg_y,
                        arg_z,
                    ])
                    .await,
                )
            }
            ("is_null", &[arg_x]) => {
                // Rewrite is_null(x) to not(is_not_null(x))
                Some(
                    self.resolve_unary_op(span, &UnaryOperator::Not, &Expr::FunctionCall {
                        span,
                        func: ASTFunctionCall {
                            distinct: false,
                            name: Identifier::from_name(span, "is_not_null"),
                            args: vec![arg_x.clone()],
                            params: vec![],
                            window: None,
                            lambda: None,
                        },
                    })
                    .await,
                )
            }
            ("is_error", &[arg_x]) => {
                // Rewrite is_error(x) to not(is_not_error(x))
                Some(
                    self.resolve_unary_op(span, &UnaryOperator::Not, &Expr::FunctionCall {
                        span,
                        func: ASTFunctionCall {
                            distinct: false,
                            name: Identifier::from_name(span, "is_not_error"),
                            args: vec![arg_x.clone()],
                            params: vec![],
                            window: None,
                            lambda: None,
                        },
                    })
                    .await,
                )
            }
            ("error_or", args) => {
                // error_or(arg0, arg1, ..., argN) is essentially
                // if(is_not_error(arg0), arg0, is_not_error(arg1), arg1, ..., argN)
                let mut new_args = Vec::with_capacity(args.len() * 2 + 1);

                for arg in args.iter() {
                    let is_not_error = Expr::FunctionCall {
                        span,
                        func: ASTFunctionCall {
                            distinct: false,
                            name: Identifier::from_name(span, "is_not_error"),
                            args: vec![(*arg).clone()],
                            params: vec![],
                            window: None,
                            lambda: None,
                        },
                    };
                    new_args.push(is_not_error);
                    new_args.push((*arg).clone());
                }
                new_args.push(Expr::Literal {
                    span,
                    value: Literal::Null,
                });

                let args_ref: Vec<&Expr> = new_args.iter().collect();
                Some(self.resolve_function(span, "if", vec![], &args_ref).await)
            }
            ("coalesce", args) => {
                // coalesce(arg0, arg1, ..., argN) is essentially
                // if(is_not_null(arg0), assume_not_null(arg0), is_not_null(arg1), assume_not_null(arg1), ..., argN)
                // with constant Literal::Null arguments removed.
                let mut new_args = Vec::with_capacity(args.len() * 2 + 1);

                for arg in args.iter() {
                    if let Expr::Literal {
                        span: _,
                        value: Literal::Null,
                    } = arg
                    {
                        continue;
                    }

                    let is_not_null_expr = Expr::IsNull {
                        span,
                        expr: Box::new((*arg).clone()),
                        not: true,
                    };

                    let assume_not_null_expr = Expr::FunctionCall {
                        span,
                        func: ASTFunctionCall {
                            distinct: false,
                            name: Identifier::from_name(span, "assume_not_null"),
                            args: vec![(*arg).clone()],
                            params: vec![],
                            window: None,
                            lambda: None,
                        },
                    };

                    new_args.push(is_not_null_expr);
                    new_args.push(assume_not_null_expr);
                }
                new_args.push(Expr::Literal {
                    span,
                    value: Literal::Null,
                });

                // coalesce(all_null) => null
                if new_args.len() == 1 {
                    new_args.push(Expr::Literal {
                        span,
                        value: Literal::Null,
                    });
                    new_args.push(Expr::Literal {
                        span,
                        value: Literal::Null,
                    });
                }

                let args_ref: Vec<&Expr> = new_args.iter().collect();
                Some(self.resolve_function(span, "if", vec![], &args_ref).await)
            }
            ("last_query_id", args) => {
                // last_query_id(index) returns query_id in current session by index
                let res: Result<i64> = try {
                    if args.len() > 1 {
                        return Some(Err(ErrorCode::BadArguments(
                            "last_query_id needs at most one integer argument",
                        )
                        .set_span(span)));
                    }
                    if args.is_empty() {
                        -1
                    } else {
                        let box (scalar, _) = self.resolve(args[0]).await?;

                        let expr = scalar.as_expr()?;
                        match expr {
                            EExpr::Constant { .. } => check_number::<_, i64>(
                                span,
                                &self.func_ctx,
                                &expr,
                                &BUILTIN_FUNCTIONS,
                            )?,
                            _ => {
                                return Some(Err(ErrorCode::BadArguments(
                                    "last_query_id argument only support constant",
                                )
                                .set_span(span)));
                            }
                        }
                    }
                };

                Some(match res {
                    Ok(index) => {
                        let query_id = self.ctx.get_last_query_id(index as i32);
                        self.resolve(&Expr::Literal {
                            span,
                            value: Literal::String(query_id),
                        })
                        .await
                    }
                    Err(e) => Err(e),
                })
            }
            ("array_sort", args) => {
                if args.is_empty() || args.len() > 3 {
                    return None;
                }
                let mut asc = true;
                let mut nulls_first = true;
                if args.len() >= 2 {
                    let box (arg, _) = self.resolve(args[1]).await.ok()?;
                    if let Ok(arg) = ConstantExpr::try_from(arg) {
                        if let Scalar::String(sort_order) = arg.value {
                            if sort_order.eq_ignore_ascii_case("asc") {
                                asc = true;
                            } else if sort_order.eq_ignore_ascii_case("desc") {
                                asc = false;
                            } else {
                                return Some(Err(ErrorCode::SemanticError(
                                    "Sorting order must be either ASC or DESC",
                                )));
                            }
                        } else {
                            return Some(Err(ErrorCode::SemanticError(
                                "Sorting order must be either ASC or DESC",
                            )));
                        }
                    } else {
                        return Some(Err(ErrorCode::SemanticError(
                            "Sorting order must be a constant string",
                        )));
                    }
                }
                if args.len() == 3 {
                    let box (arg, _) = self.resolve(args[2]).await.ok()?;
                    if let Ok(arg) = ConstantExpr::try_from(arg) {
                        if let Scalar::String(nulls_order) = arg.value {
                            if nulls_order.eq_ignore_ascii_case("nulls first") {
                                nulls_first = true;
                            } else if nulls_order.eq_ignore_ascii_case("nulls last") {
                                nulls_first = false;
                            } else {
                                return Some(Err(ErrorCode::SemanticError(
                                    "Null sorting order must be either NULLS FIRST or NULLS LAST",
                                )));
                            }
                        } else {
                            return Some(Err(ErrorCode::SemanticError(
                                "Null sorting order must be either NULLS FIRST or NULLS LAST",
                            )));
                        }
                    } else {
                        return Some(Err(ErrorCode::SemanticError(
                            "Null sorting order must be a constant string",
                        )));
                    }
                }
                let func_name = match (asc, nulls_first) {
                    (true, true) => "array_sort_asc_null_first",
                    (false, true) => "array_sort_desc_null_first",
                    (true, false) => "array_sort_asc_null_last",
                    (false, false) => "array_sort_desc_null_last",
                };
                let args_ref: Vec<&Expr> = vec![args[0]];
                Some(
                    self.resolve_function(span, func_name, vec![], &args_ref)
                        .await,
                )
            }
            ("array_aggregate", args) => {
                if args.len() != 2 {
                    return None;
                }
                let box (arg, _) = self.resolve(args[1]).await.ok()?;
                if let Ok(arg) = ConstantExpr::try_from(arg) {
                    if let Scalar::String(aggr_func_name) = arg.value {
                        let func_name = format!("array_{}", aggr_func_name);
                        let args_ref: Vec<&Expr> = vec![args[0]];
                        return Some(
                            self.resolve_function(span, &func_name, vec![], &args_ref)
                                .await,
                        );
                    }
                }
                Some(Err(ErrorCode::SemanticError(
                    "Array aggregate function name be must a constant string",
                )))
            }
            ("to_variant", args) => {
                if args.len() != 1 {
                    return None;
                }
                let box (scalar, data_type) = self.resolve(args[0]).await.ok()?;
                self.resolve_cast_to_variant(span, &data_type, &scalar, false)
                    .await
            }
            ("try_to_variant", args) => {
                if args.len() != 1 {
                    return None;
                }
                let box (scalar, data_type) = self.resolve(args[0]).await.ok()?;
                self.resolve_cast_to_variant(span, &data_type, &scalar, true)
                    .await
            }
            ("greatest", args) => {
                let (array, _) = *self
                    .resolve_function(span, "array", vec![], args)
                    .await
                    .ok()?;
                Some(self.resolve_scalar_function_call(span, "array_max", vec![], vec![array]))
            }
            ("least", args) => {
                let (array, _) = *self
                    .resolve_function(span, "array", vec![], args)
                    .await
                    .ok()?;
                Some(self.resolve_scalar_function_call(span, "array_min", vec![], vec![array]))
            }
            _ => None,
        }
    }

    #[async_recursion::async_recursion]
    async fn resolve_trim_function(
        &mut self,
        span: Span,
        expr: &Expr,
        trim_where: &Option<(TrimWhere, Box<Expr>)>,
    ) -> Result<Box<(ScalarExpr, DataType)>> {
        let (func_name, trim_scalar, _trim_type) = if let Some((trim_type, trim_expr)) = trim_where
        {
            let func_name = match trim_type {
                TrimWhere::Leading => "trim_leading",
                TrimWhere::Trailing => "trim_trailing",
                TrimWhere::Both => "trim_both",
            };

            let box (trim_scalar, trim_type) = self.resolve(trim_expr).await?;
            (func_name, trim_scalar, trim_type)
        } else {
            let trim_scalar = ConstantExpr {
                span,
                value: databend_common_expression::Scalar::String(" ".to_string()),
            }
            .into();
            ("trim_both", trim_scalar, DataType::String)
        };

        let box (trim_source, _source_type) = self.resolve(expr).await?;
        let args = vec![trim_source, trim_scalar];

        self.resolve_scalar_function_call(span, func_name, vec![], args)
    }

    /// Resolve literal values.
    pub fn resolve_literal_scalar(
        &self,
        literal: &databend_common_ast::ast::Literal,
    ) -> Result<Box<(Scalar, DataType)>> {
        let value = match literal {
            Literal::UInt64(value) => Scalar::Number(NumberScalar::UInt64(*value)),
            Literal::Decimal256 {
                value,
                precision,
                scale,
            } => Scalar::Decimal(DecimalScalar::Decimal256(*value, DecimalSize {
                precision: *precision,
                scale: *scale,
            })),
            Literal::Float64(float) => Scalar::Number(NumberScalar::Float64((*float).into())),
            Literal::String(string) => Scalar::String(string.clone()),
            Literal::Boolean(boolean) => Scalar::Boolean(*boolean),
            Literal::Null => Scalar::Null,
        };
        let value = shrink_scalar(value);
        let data_type = value.as_ref().infer_data_type();
        Ok(Box::new((value, data_type)))
    }

    // TODO(leiysky): use an array builder function instead, since we should allow declaring
    // an array with variable as element.
    #[async_recursion::async_recursion]
    async fn resolve_array(
        &mut self,
        span: Span,
        exprs: &[Expr],
    ) -> Result<Box<(ScalarExpr, DataType)>> {
        let mut elems = Vec::with_capacity(exprs.len());
        for expr in exprs {
            let box (arg, _data_type) = self.resolve(expr).await?;
            elems.push(arg);
        }

        self.resolve_scalar_function_call(span, "array", vec![], elems)
    }

    #[async_recursion::async_recursion]
    async fn resolve_map(
        &mut self,
        span: Span,
        kvs: &[(Literal, Expr)],
    ) -> Result<Box<(ScalarExpr, DataType)>> {
        let mut keys = Vec::with_capacity(kvs.len());
        let mut vals = Vec::with_capacity(kvs.len());
        for (key_expr, val_expr) in kvs {
            let box (key_arg, _data_type) = self.resolve_literal(span, key_expr)?;
            keys.push(key_arg);
            let box (val_arg, _data_type) = self.resolve(val_expr).await?;
            vals.push(val_arg);
        }
        let box (key_arg, _data_type) =
            self.resolve_scalar_function_call(span, "array", vec![], keys)?;
        let box (val_arg, _data_type) =
            self.resolve_scalar_function_call(span, "array", vec![], vals)?;
        let args = vec![key_arg, val_arg];

        self.resolve_scalar_function_call(span, "map", vec![], args)
    }

    #[async_recursion::async_recursion]
    async fn resolve_tuple(
        &mut self,
        span: Span,
        exprs: &[Expr],
    ) -> Result<Box<(ScalarExpr, DataType)>> {
        let mut args = Vec::with_capacity(exprs.len());
        for expr in exprs {
            let box (arg, _data_type) = self.resolve(expr).await?;
            args.push(arg);
        }

        self.resolve_scalar_function_call(span, "tuple", vec![], args)
    }

    #[async_recursion::async_recursion]
    async fn resolve_like(
        &mut self,
        op: &BinaryOperator,
        span: Span,
        left: &Expr,
        right: &Expr,
        like_str: &str,
    ) -> Result<Box<(ScalarExpr, DataType)>> {
        if check_const(like_str) {
            // Convert to equal comparison
            self.resolve_binary_op(span, &BinaryOperator::Eq, left, right)
                .await
        } else if check_prefix(like_str) {
            // Convert to `a >= like_str and a < like_str + 1`
            let mut char_vec: Vec<char> = like_str[0..like_str.len() - 1].chars().collect();
            let len = char_vec.len();
            let ascii_val = *char_vec.last().unwrap() as u8 + 1;
            char_vec[len - 1] = ascii_val as char;
            let like_str_plus: String = char_vec.iter().collect();
            let (new_left, _) = *self
                .resolve_binary_op(span, &BinaryOperator::Gte, left, &Expr::Literal {
                    span: None,
                    value: Literal::String(like_str[..like_str.len() - 1].to_owned()),
                })
                .await?;
            let (new_right, _) = *self
                .resolve_binary_op(span, &BinaryOperator::Lt, left, &Expr::Literal {
                    span: None,
                    value: Literal::String(like_str_plus),
                })
                .await?;
            self.resolve_scalar_function_call(span, "and", vec![], vec![new_left, new_right])
        } else {
            let name = op.to_func_name();
            self.resolve_function(span, name.as_str(), vec![], &[left, right])
                .await
        }
    }

    #[async_recursion::async_recursion]
    async fn resolve_udf(
        &mut self,
        span: Span,
        udf_name: &str,
        arguments: &[Expr],
    ) -> Result<Option<Box<(ScalarExpr, DataType)>>> {
        if self.forbid_udf {
            return Ok(None);
        }

        let udf = UserApiProvider::instance()
            .get_udf(&self.ctx.get_tenant(), udf_name)
            .await?;

        let Some(udf) = udf else {
            return Ok(None);
        };

        let name = udf.name;

        match udf.definition {
            UDFDefinition::LambdaUDF(udf_def) => Ok(Some(
                self.resolve_lambda_udf(span, name, arguments, udf_def)
                    .await?,
            )),
            UDFDefinition::UDFServer(udf_def) => Ok(Some(
                self.resolve_udf_server(span, name, arguments, udf_def)
                    .await?,
            )),
            UDFDefinition::UDFScript(udf_def) => Ok(Some(
                self.resolve_udf_script(span, name, arguments, udf_def)
                    .await?,
            )),
        }
    }

    #[async_recursion::async_recursion]
    async fn resolve_udf_server(
        &mut self,
        span: Span,
        name: String,
        arguments: &[Expr],
        udf_definition: UDFServer,
    ) -> Result<Box<(ScalarExpr, DataType)>> {
        if !GlobalConfig::instance().query.enable_udf_server {
            return Err(ErrorCode::Unimplemented(
                "UDF server is not allowed, you can enable it by setting 'enable_udf_server = true' in query node config",
            ));
        }

        let udf_server_allow_list = &GlobalConfig::instance().query.udf_server_allow_list;
        let address = &udf_definition.address;
        if udf_server_allow_list
            .iter()
            .all(|addr| addr.trim_end_matches('/') != address.trim_end_matches('/'))
        {
            return Err(ErrorCode::InvalidArgument(format!(
                "Unallowed UDF server address, '{address}' is not in udf_server_allow_list"
            )));
        }

        if arguments.len() != udf_definition.arg_types.len() {
            return Err(ErrorCode::InvalidArgument(format!(
                "Require {} parameters, but got: {}",
                udf_definition.arg_types.len(),
                arguments.len()
            ))
            .set_span(span));
        }

        let mut args = Vec::with_capacity(arguments.len());
        for (argument, dest_type) in arguments.iter().zip(udf_definition.arg_types.iter()) {
            let box (arg, ty) = self.resolve(argument).await?;
            if ty != *dest_type {
                args.push(wrap_cast(&arg, dest_type));
            } else {
                args.push(arg);
            }
        }

        let arg_names = arguments.iter().map(|arg| format!("{}", arg)).join(", ");
        let display_name = format!("{}({})", udf_definition.handler, arg_names);

        self.ctx.set_cacheable(false);
        Ok(Box::new((
            UDFCall {
                span,
                name,
                func_name: udf_definition.handler,
                display_name,
                udf_type: UDFType::Server(address.clone()),
                arg_types: udf_definition.arg_types,
                return_type: Box::new(udf_definition.return_type.clone()),
                arguments: args,
            }
            .into(),
            udf_definition.return_type.clone(),
        )))
    }

    #[async_recursion::async_recursion]
    async fn resolve_udf_script(
        &mut self,
        span: Span,
        name: String,
        arguments: &[Expr],
        udf_definition: UDFScript,
    ) -> Result<Box<(ScalarExpr, DataType)>> {
        let mut args = Vec::with_capacity(arguments.len());
        for (argument, dest_type) in arguments.iter().zip(udf_definition.arg_types.iter()) {
            let box (arg, ty) = self.resolve(argument).await?;
            if ty != *dest_type {
                args.push(wrap_cast(&arg, dest_type));
            } else {
                args.push(arg);
            }
        }

        let arg_names = arguments.iter().map(|arg| format!("{}", arg)).join(", ");
        let display_name = format!("{}({})", udf_definition.handler, arg_names);

        self.ctx.set_cacheable(false);
        Ok(Box::new((
            UDFCall {
                span,
                name,
                func_name: udf_definition.handler,
                display_name,
                arg_types: udf_definition.arg_types,
                return_type: Box::new(udf_definition.return_type.clone()),
                udf_type: UDFType::Script((
                    udf_definition.language,
                    udf_definition.runtime_version,
                    udf_definition.code,
                )),
                arguments: args,
            }
            .into(),
            udf_definition.return_type.clone(),
        )))
    }

    #[async_recursion::async_recursion]
    async fn resolve_lambda_udf(
        &mut self,
        span: Span,
        func_name: String,
        arguments: &[Expr],
        udf_definition: LambdaUDF,
    ) -> Result<Box<(ScalarExpr, DataType)>> {
        let parameters = udf_definition.parameters;
        if parameters.len() != arguments.len() {
            return Err(ErrorCode::SyntaxException(format!(
                "Require {} parameters, but got: {}",
                parameters.len(),
                arguments.len()
            ))
            .set_span(span));
        }
        let settings = self.ctx.get_settings();
        let sql_dialect = settings.get_sql_dialect()?;
        let sql_tokens = tokenize_sql(udf_definition.definition.as_str())?;
        let expr = parse_expr(&sql_tokens, sql_dialect)?;
        let mut args_map = HashMap::new();
        arguments.iter().enumerate().for_each(|(idx, argument)| {
            if let Some(parameter) = parameters.get(idx) {
                args_map.insert(parameter, (*argument).clone());
            }
        });
        let udf_expr = self
            .clone_expr_with_replacement(&expr, &|nest_expr| {
                if let Expr::ColumnRef { column, .. } = nest_expr {
                    if let Some(arg) = args_map.get(&column.column.name().to_string()) {
                        return Ok(Some(arg.clone()));
                    }
                }
                Ok(None)
            })
            .map_err(|e| e.set_span(span))?;
        let scalar = self.resolve(&udf_expr).await?;
        Ok(Box::new((
            UDFLambdaCall {
                span,
                func_name,
                scalar: Box::new(scalar.0),
            }
            .into(),
            scalar.1,
        )))
    }

    #[async_recursion::async_recursion]
    async fn resolve_cast_to_variant(
        &mut self,
        span: Span,
        source_type: &DataType,
        scalar: &ScalarExpr,
        is_try: bool,
    ) -> Option<Result<Box<(ScalarExpr, DataType)>>> {
        if !matches!(source_type.remove_nullable(), DataType::Tuple(_)) {
            return None;
        }
        // If the type of source column is a tuple, rewrite to json_object_keep_null function,
        // using the name of tuple inner fields as the object name.
        if let ScalarExpr::BoundColumnRef(BoundColumnRef { ref column, .. }) = scalar {
            let column_entry = self.metadata.read().column(column.index).clone();
            if let ColumnEntry::BaseTableColumn(BaseTableColumn { data_type, .. }) = column_entry {
                let new_scalar = self
                    .rewrite_cast_to_variant(span, scalar, &data_type, is_try)
                    .await;
                let return_type = if is_try || source_type.is_nullable() {
                    DataType::Nullable(Box::new(DataType::Variant))
                } else {
                    DataType::Variant
                };
                return Some(Ok(Box::new((new_scalar, return_type))));
            }
        }
        None
    }

    #[async_recursion::async_recursion]
    async fn rewrite_cast_to_variant(
        &mut self,
        span: Span,
        scalar: &ScalarExpr,
        data_type: &TableDataType,
        is_try: bool,
    ) -> ScalarExpr {
        match data_type.remove_nullable() {
            TableDataType::Tuple {
                fields_name,
                fields_type,
            } => {
                let mut args = Vec::with_capacity(fields_name.len() * 2);
                for ((idx, field_name), field_type) in
                    fields_name.iter().enumerate().zip(fields_type.iter())
                {
                    let key = ConstantExpr {
                        span,
                        value: Scalar::String(field_name.clone()),
                    }
                    .into();

                    let value = FunctionCall {
                        span,
                        params: vec![Scalar::Number(NumberScalar::Int64((idx + 1) as i64))],
                        arguments: vec![scalar.clone()],
                        func_name: "get".to_string(),
                    }
                    .into();

                    let value =
                        if matches!(field_type.remove_nullable(), TableDataType::Tuple { .. }) {
                            self.rewrite_cast_to_variant(span, &value, field_type, is_try)
                                .await
                        } else {
                            value
                        };

                    args.push(key);
                    args.push(value);
                }
                let func_name = if is_try {
                    "try_json_object_keep_null".to_string()
                } else {
                    "json_object_keep_null".to_string()
                };
                FunctionCall {
                    span,
                    params: vec![],
                    arguments: args,
                    func_name,
                }
                .into()
            }
            _ => {
                let func_name = if is_try {
                    "try_to_variant".to_string()
                } else {
                    "to_variant".to_string()
                };
                FunctionCall {
                    span,
                    params: vec![],
                    arguments: vec![scalar.clone()],
                    func_name,
                }
                .into()
            }
        }
    }

    #[async_recursion::async_recursion]
    async fn resolve_map_access(
        &mut self,
        expr: &Expr,
        mut paths: VecDeque<(Span, Literal)>,
    ) -> Result<Box<(ScalarExpr, DataType)>> {
        let box (mut scalar, data_type) = self.resolve(expr).await?;
        // Variant type can be converted to `get_by_keypath` function.
        if data_type.remove_nullable() == DataType::Variant {
            return self.resolve_variant_map_access(scalar, &mut paths).await;
        }

        let mut table_data_type = infer_schema_type(&data_type)?;
        // If it is a tuple column, convert it to the internal column specified by the paths.
        // For other types of columns, convert it to get functions.
        if let ScalarExpr::BoundColumnRef(BoundColumnRef { ref column, .. }) = scalar {
            let column_entry = self.metadata.read().column(column.index).clone();
            if let ColumnEntry::BaseTableColumn(BaseTableColumn { ref data_type, .. }) =
                column_entry
            {
                // Use data type from meta to get the field names of tuple type.
                table_data_type = data_type.clone();
                if let TableDataType::Tuple { .. } = table_data_type.remove_nullable() {
                    let box (inner_scalar, _inner_data_type) = self
                        .resolve_tuple_map_access_pushdown(
                            expr.span(),
                            column.clone(),
                            &mut table_data_type,
                            &mut paths,
                        )
                        .await?;
                    scalar = inner_scalar;
                }
            }
        }

        // Otherwise, desugar it into a `get` function.
        while let Some((span, path_lit)) = paths.pop_front() {
            table_data_type = table_data_type.remove_nullable();
            if let TableDataType::Tuple {
                fields_name,
                fields_type,
            } = table_data_type
            {
                let idx = match path_lit {
                    Literal::UInt64(idx) => {
                        if idx == 0 {
                            return Err(ErrorCode::SemanticError(
                                "tuple index is starting from 1, but 0 is found".to_string(),
                            ));
                        }
                        if idx as usize > fields_type.len() {
                            return Err(ErrorCode::SemanticError(format!(
                                "tuple index {} is out of bounds for length {}",
                                idx,
                                fields_type.len()
                            )));
                        }
                        table_data_type = fields_type.get(idx as usize - 1).unwrap().clone();
                        idx as usize
                    }
                    Literal::String(name) => match fields_name.iter().position(|k| k == &name) {
                        Some(idx) => {
                            table_data_type = fields_type.get(idx).unwrap().clone();
                            idx + 1
                        }
                        None => {
                            return Err(ErrorCode::SemanticError(format!(
                                "tuple name `{}` does not exist, available names are: {:?}",
                                name, &fields_name
                            )));
                        }
                    },
                    _ => unreachable!(),
                };
                scalar = FunctionCall {
                    span: expr.span(),
                    func_name: "get".to_string(),
                    params: vec![Scalar::Number(NumberScalar::Int64(idx as i64))],
                    arguments: vec![scalar.clone()],
                }
                .into();
                continue;
            }
            let box (path_scalar, _) = self.resolve_literal(span, &path_lit)?;
            if let TableDataType::Array(inner_type) = table_data_type {
                table_data_type = *inner_type;
            }
            table_data_type = table_data_type.wrap_nullable();
            scalar = FunctionCall {
                span: path_scalar.span(),
                func_name: "get".to_string(),
                params: vec![],
                arguments: vec![scalar.clone(), path_scalar],
            }
            .into();
        }
        let return_type = scalar.data_type()?;
        Ok(Box::new((scalar, return_type)))
    }

    #[async_recursion::async_recursion]
    async fn resolve_tuple_map_access_pushdown(
        &mut self,
        span: Span,
        column: ColumnBinding,
        table_data_type: &mut TableDataType,
        paths: &mut VecDeque<(Span, Literal)>,
    ) -> Result<Box<(ScalarExpr, DataType)>> {
        let mut names = Vec::new();
        names.push(column.column_name.clone());
        let mut index_with_types = VecDeque::with_capacity(paths.len());
        while paths.front().is_some() {
            if let TableDataType::Tuple {
                fields_name,
                fields_type,
            } = table_data_type.remove_nullable()
            {
                let (span, path) = paths.pop_front().unwrap();
                match path {
                    Literal::UInt64(idx) => {
                        if idx == 0 {
                            return Err(ErrorCode::SemanticError(
                                "tuple index is starting from 1, but 0 is found".to_string(),
                            )
                            .set_span(span));
                        }
                        if idx as usize > fields_type.len() {
                            return Err(ErrorCode::SemanticError(format!(
                                "tuple index {} is out of bounds for length {}",
                                idx,
                                fields_type.len()
                            ))
                            .set_span(span));
                        }
                        let inner_name = fields_name.get(idx as usize - 1).unwrap();
                        let inner_type = fields_type.get(idx as usize - 1).unwrap();
                        names.push(inner_name.clone());
                        index_with_types.push_back((idx as usize, inner_type.clone()));
                        *table_data_type = inner_type.clone();
                    }
                    Literal::String(name) => match fields_name.iter().position(|k| k == &name) {
                        Some(idx) => {
                            let inner_name = fields_name.get(idx).unwrap();
                            let inner_type = fields_type.get(idx).unwrap();
                            names.push(inner_name.clone());
                            index_with_types.push_back((idx + 1, inner_type.clone()));
                            *table_data_type = inner_type.clone();
                        }
                        None => {
                            return Err(ErrorCode::SemanticError(format!(
                                "tuple name `{}` does not exist, available names are: {:?}",
                                name, &fields_name
                            ))
                            .set_span(span));
                        }
                    },
                    _ => unreachable!(),
                }
            } else {
                // other data types use `get` function.
                break;
            };
        }

        let inner_column_ident = Identifier::from_name(span, names.join(":"));
        match self.bind_context.resolve_name(
            column.database_name.as_deref(),
            column.table_name.as_deref(),
            &inner_column_ident,
            self.aliases,
            self.name_resolution_ctx,
        ) {
            Ok(result) => {
                let (scalar, data_type) = match result {
                    NameResolutionResult::Column(column) => {
                        let data_type = *column.data_type.clone();
                        (BoundColumnRef { span, column }.into(), data_type)
                    }
                    _ => unreachable!(),
                };
                Ok(Box::new((scalar, data_type)))
            }
            Err(_) => {
                // inner column is not exist in view, desugar it into a `get` function.
                let mut scalar: ScalarExpr = BoundColumnRef { span, column }.into();
                while let Some((idx, table_data_type)) = index_with_types.pop_front() {
                    scalar = FunctionCall {
                        span,
                        params: vec![Scalar::Number(NumberScalar::Int64(idx as i64))],
                        arguments: vec![scalar.clone()],
                        func_name: "get".to_string(),
                    }
                    .into();
                    scalar = wrap_cast(&scalar, &DataType::from(&table_data_type));
                }
                let return_type = scalar.data_type()?;
                Ok(Box::new((scalar, return_type)))
            }
        }
    }

    #[async_recursion::async_recursion]
    async fn convert_inlist_to_subquery(
        &mut self,
        expr: &Expr,
        list: &[Expr],
    ) -> Result<Box<(ScalarExpr, DataType)>> {
        let mut bind_context = BindContext::with_parent(Box::new(self.bind_context.clone()));
        let mut values = Vec::with_capacity(list.len());
        for val in list.iter() {
            values.push(vec![val.clone()])
        }
        let (const_scan, ctx) = bind_values(
            self.ctx.clone(),
            self.name_resolution_ctx,
            self.metadata.clone(),
            &mut bind_context,
            None,
            &values,
        )
        .await?;
        assert_eq!(ctx.columns.len(), 1);
        // Wrap group by on `const_scan` to deduplicate values
        let distinct_const_scan = SExpr::create_unary(
            Arc::new(
                Aggregate {
                    mode: AggregateMode::Initial,
                    group_items: vec![ScalarItem {
                        scalar: ScalarExpr::BoundColumnRef(BoundColumnRef {
                            span: None,
                            column: ctx.columns[0].clone(),
                        }),
                        index: self.metadata.read().columns().len() - 1,
                    }],
                    aggregate_functions: vec![],
                    from_distinct: false,
                    limit: None,
                    grouping_sets: None,
                }
                .into(),
            ),
            Arc::new(const_scan),
        );

        let data_type = ctx.columns[0].data_type.clone();
        let rel_expr = RelExpr::with_s_expr(&distinct_const_scan);
        let rel_prop = rel_expr.derive_relational_prop()?;
        let box (scalar, _) = self.resolve(expr).await?;
        let child_scalar = Some(Box::new(scalar));
        let subquery_expr = SubqueryExpr {
            span: None,
            subquery: Box::new(distinct_const_scan),
            child_expr: child_scalar,
            compare_op: Some(ComparisonOp::Equal),
            output_column: ctx.columns[0].clone(),
            projection_index: None,
            data_type: data_type.clone(),
            typ: SubqueryType::Any,
            outer_columns: rel_prop.outer_columns.clone(),
            contain_agg: None,
        };
        let data_type = subquery_expr.data_type();
        Ok(Box::new((subquery_expr.into(), data_type)))
    }

    // Rewrite variant map access as `get_by_keypath` function
    #[async_recursion::async_recursion]
    async fn resolve_variant_map_access(
        &mut self,
        scalar: ScalarExpr,
        paths: &mut VecDeque<(Span, Literal)>,
    ) -> Result<Box<(ScalarExpr, DataType)>> {
        let mut key_paths = Vec::with_capacity(paths.len());
        for (span, path) in paths.iter() {
            let key_path = match path {
                Literal::UInt64(idx) => {
                    if let Ok(i) = i32::try_from(*idx) {
                        KeyPath::Index(i)
                    } else {
                        return Err(ErrorCode::SemanticError(format!(
                            "path index is overflow, max allowed value is {}, but got {}",
                            i32::MAX,
                            idx
                        ))
                        .set_span(*span));
                    }
                }
                Literal::String(field) => KeyPath::QuotedName(std::borrow::Cow::Borrowed(field)),
                _ => unreachable!(),
            };
            key_paths.push(key_path);
        }
        let keypaths = KeyPaths { paths: key_paths };

        let keypaths_str = format!("{}", keypaths);
        let path_scalar = ScalarExpr::ConstantExpr(ConstantExpr {
            span: None,
            value: Scalar::String(keypaths_str),
        });
        let args = vec![scalar, path_scalar];

        Ok(Box::new((
            ScalarExpr::FunctionCall(FunctionCall {
                span: None,
                func_name: "get_by_keypath".to_string(),
                params: vec![],
                arguments: args,
            }),
            DataType::Nullable(Box::new(DataType::Variant)),
        )))
    }

    #[allow(clippy::only_used_in_recursion)]
    fn clone_expr_with_replacement<F>(
        &self,
        original_expr: &Expr,
        replacement_fn: &F,
    ) -> Result<Expr>
    where
        F: Fn(&Expr) -> Result<Option<Expr>>,
    {
        let replacement_opt = replacement_fn(original_expr)?;
        match replacement_opt {
            Some(replacement) => Ok(replacement),
            None => match original_expr {
                Expr::IsNull { span, expr, not } => Ok(Expr::IsNull {
                    span: *span,
                    expr: Box::new(
                        self.clone_expr_with_replacement(expr.as_ref(), replacement_fn)?,
                    ),
                    not: *not,
                }),
                Expr::InList {
                    span,
                    expr,
                    list,
                    not,
                } => Ok(Expr::InList {
                    span: *span,
                    expr: Box::new(
                        self.clone_expr_with_replacement(expr.as_ref(), replacement_fn)?,
                    ),
                    list: list
                        .iter()
                        .map(|item| self.clone_expr_with_replacement(item, replacement_fn))
                        .collect::<Result<Vec<Expr>>>()?,
                    not: *not,
                }),
                Expr::Between {
                    span,
                    expr,
                    low,
                    high,
                    not,
                } => Ok(Expr::Between {
                    span: *span,
                    expr: Box::new(
                        self.clone_expr_with_replacement(expr.as_ref(), replacement_fn)?,
                    ),
                    low: Box::new(self.clone_expr_with_replacement(low.as_ref(), replacement_fn)?),
                    high: Box::new(
                        self.clone_expr_with_replacement(high.as_ref(), replacement_fn)?,
                    ),
                    not: *not,
                }),
                Expr::BinaryOp {
                    span,
                    op,
                    left,
                    right,
                } => Ok(Expr::BinaryOp {
                    span: *span,
                    op: op.clone(),
                    left: Box::new(
                        self.clone_expr_with_replacement(left.as_ref(), replacement_fn)?,
                    ),
                    right: Box::new(
                        self.clone_expr_with_replacement(right.as_ref(), replacement_fn)?,
                    ),
                }),
                Expr::UnaryOp { span, op, expr } => Ok(Expr::UnaryOp {
                    span: *span,
                    op: op.clone(),
                    expr: Box::new(
                        self.clone_expr_with_replacement(expr.as_ref(), replacement_fn)?,
                    ),
                }),
                Expr::Cast {
                    span,
                    expr,
                    target_type,
                    pg_style,
                } => Ok(Expr::Cast {
                    span: *span,
                    expr: Box::new(
                        self.clone_expr_with_replacement(expr.as_ref(), replacement_fn)?,
                    ),
                    target_type: target_type.clone(),
                    pg_style: *pg_style,
                }),
                Expr::TryCast {
                    span,
                    expr,
                    target_type,
                } => Ok(Expr::TryCast {
                    span: *span,
                    expr: Box::new(
                        self.clone_expr_with_replacement(expr.as_ref(), replacement_fn)?,
                    ),
                    target_type: target_type.clone(),
                }),
                Expr::Extract { span, kind, expr } => Ok(Expr::Extract {
                    span: *span,
                    kind: *kind,
                    expr: Box::new(
                        self.clone_expr_with_replacement(expr.as_ref(), replacement_fn)?,
                    ),
                }),
                Expr::DatePart { span, kind, expr } => Ok(Expr::DatePart {
                    span: *span,
                    kind: *kind,
                    expr: Box::new(
                        self.clone_expr_with_replacement(expr.as_ref(), replacement_fn)?,
                    ),
                }),
                Expr::Position {
                    span,
                    substr_expr,
                    str_expr,
                } => Ok(Expr::Position {
                    span: *span,
                    substr_expr: Box::new(
                        self.clone_expr_with_replacement(substr_expr.as_ref(), replacement_fn)?,
                    ),
                    str_expr: Box::new(
                        self.clone_expr_with_replacement(str_expr.as_ref(), replacement_fn)?,
                    ),
                }),
                Expr::Substring {
                    span,
                    expr,
                    substring_from,
                    substring_for,
                } => Ok(Expr::Substring {
                    span: *span,
                    expr: Box::new(
                        self.clone_expr_with_replacement(expr.as_ref(), replacement_fn)?,
                    ),
                    substring_from: Box::new(
                        self.clone_expr_with_replacement(substring_from.as_ref(), replacement_fn)?,
                    ),
                    substring_for: if let Some(substring_for_expr) = substring_for {
                        Some(Box::new(self.clone_expr_with_replacement(
                            substring_for_expr.as_ref(),
                            replacement_fn,
                        )?))
                    } else {
                        None
                    },
                }),
                Expr::Trim {
                    span,
                    expr,
                    trim_where,
                } => {
                    Ok(Expr::Trim {
                        span: *span,
                        expr: Box::new(
                            self.clone_expr_with_replacement(expr.as_ref(), replacement_fn)?,
                        ),
                        trim_where: if let Some((trim, trim_expr)) = trim_where {
                            Some((
                                trim.clone(),
                                Box::new(self.clone_expr_with_replacement(
                                    trim_expr.as_ref(),
                                    replacement_fn,
                                )?),
                            ))
                        } else {
                            None
                        },
                    })
                }
                Expr::Tuple { span, exprs } => Ok(Expr::Tuple {
                    span: *span,
                    exprs: exprs
                        .iter()
                        .map(|expr| self.clone_expr_with_replacement(expr, replacement_fn))
                        .collect::<Result<Vec<Expr>>>()?,
                }),
                Expr::FunctionCall {
                    span,
                    func:
                        ASTFunctionCall {
                            distinct,
                            name,
                            args,
                            params,
                            window,
                            lambda,
                        },
                } => Ok(Expr::FunctionCall {
                    span: *span,
                    func: ASTFunctionCall {
                        distinct: *distinct,
                        name: name.clone(),
                        args: args
                            .iter()
                            .map(|arg| self.clone_expr_with_replacement(arg, replacement_fn))
                            .collect::<Result<Vec<Expr>>>()?,
                        params: params.clone(),
                        window: window.clone(),
                        lambda: lambda.clone(),
                    },
                }),
                Expr::Case {
                    span,
                    operand,
                    conditions,
                    results,
                    else_result,
                } => Ok(Expr::Case {
                    span: *span,
                    operand: if let Some(operand_expr) = operand {
                        Some(Box::new(self.clone_expr_with_replacement(
                            operand_expr.as_ref(),
                            replacement_fn,
                        )?))
                    } else {
                        None
                    },
                    conditions: conditions
                        .iter()
                        .map(|expr| self.clone_expr_with_replacement(expr, replacement_fn))
                        .collect::<Result<Vec<Expr>>>()?,
                    results: results
                        .iter()
                        .map(|expr| self.clone_expr_with_replacement(expr, replacement_fn))
                        .collect::<Result<Vec<Expr>>>()?,
                    else_result: if let Some(else_result_expr) = else_result {
                        Some(Box::new(self.clone_expr_with_replacement(
                            else_result_expr.as_ref(),
                            replacement_fn,
                        )?))
                    } else {
                        None
                    },
                }),
                Expr::MapAccess {
                    span,
                    expr,
                    accessor,
                } => Ok(Expr::MapAccess {
                    span: *span,
                    expr: Box::new(
                        self.clone_expr_with_replacement(expr.as_ref(), replacement_fn)?,
                    ),
                    accessor: accessor.clone(),
                }),
                Expr::Array { span, exprs } => Ok(Expr::Array {
                    span: *span,
                    exprs: exprs
                        .iter()
                        .map(|expr| self.clone_expr_with_replacement(expr, replacement_fn))
                        .collect::<Result<Vec<Expr>>>()?,
                }),
                Expr::Interval { span, expr, unit } => Ok(Expr::Interval {
                    span: *span,
                    expr: Box::new(
                        self.clone_expr_with_replacement(expr.as_ref(), replacement_fn)?,
                    ),
                    unit: *unit,
                }),
                Expr::DateAdd {
                    span,
                    unit,
                    interval,
                    date,
                } => Ok(Expr::DateAdd {
                    span: *span,
                    unit: *unit,
                    interval: Box::new(
                        self.clone_expr_with_replacement(interval.as_ref(), replacement_fn)?,
                    ),
                    date: Box::new(
                        self.clone_expr_with_replacement(date.as_ref(), replacement_fn)?,
                    ),
                }),
                _ => Ok(original_expr.clone()),
            },
        }
    }

    fn try_fold_constant<Index: ColumnIndex>(
        &self,
        expr: &databend_common_expression::Expr<Index>,
    ) -> Option<Box<(ScalarExpr, DataType)>> {
        if expr.is_deterministic(&BUILTIN_FUNCTIONS) {
            if let (databend_common_expression::Expr::Constant { scalar, .. }, _) =
                ConstantFolder::fold(expr, &self.func_ctx, &BUILTIN_FUNCTIONS)
            {
                let scalar = shrink_scalar(scalar);
                let ty = scalar.as_ref().infer_data_type();
                return Some(Box::new((
                    ConstantExpr {
                        span: expr.span(),
                        value: scalar,
                    }
                    .into(),
                    ty,
                )));
            }
        }

        None
    }
}

pub fn resolve_type_name_by_str(name: &str, not_null: bool) -> Result<TableDataType> {
    let sql_tokens = databend_common_ast::parser::tokenize_sql(name)?;
    let ast = databend_common_ast::parser::run_parser(
        &sql_tokens,
        databend_common_ast::parser::Dialect::default(),
        databend_common_ast::parser::ParseMode::Default,
        false,
        databend_common_ast::parser::expr::type_name,
    )?;
    resolve_type_name(&ast, not_null)
}

pub fn resolve_type_name(type_name: &TypeName, not_null: bool) -> Result<TableDataType> {
    let data_type = match type_name {
        TypeName::Boolean => TableDataType::Boolean,
        TypeName::UInt8 => TableDataType::Number(NumberDataType::UInt8),
        TypeName::UInt16 => TableDataType::Number(NumberDataType::UInt16),
        TypeName::UInt32 => TableDataType::Number(NumberDataType::UInt32),
        TypeName::UInt64 => TableDataType::Number(NumberDataType::UInt64),
        TypeName::Int8 => TableDataType::Number(NumberDataType::Int8),
        TypeName::Int16 => TableDataType::Number(NumberDataType::Int16),
        TypeName::Int32 => TableDataType::Number(NumberDataType::Int32),
        TypeName::Int64 => TableDataType::Number(NumberDataType::Int64),
        TypeName::Float32 => TableDataType::Number(NumberDataType::Float32),
        TypeName::Float64 => TableDataType::Number(NumberDataType::Float64),
        TypeName::Decimal { precision, scale } => {
            TableDataType::Decimal(DecimalDataType::from_size(DecimalSize {
                precision: *precision,
                scale: *scale,
            })?)
        }
        TypeName::Binary => TableDataType::Binary,
        TypeName::String => TableDataType::String,
        TypeName::Timestamp => TableDataType::Timestamp,
        TypeName::Date => TableDataType::Date,
        TypeName::Array(item_type) => {
            TableDataType::Array(Box::new(resolve_type_name(item_type, not_null)?))
        }
        TypeName::Map { key_type, val_type } => {
            let key_type = resolve_type_name(key_type, true)?;
            match key_type {
                TableDataType::Boolean
                | TableDataType::String
                | TableDataType::Number(_)
                | TableDataType::Decimal(_)
                | TableDataType::Timestamp
                | TableDataType::Date => {
                    let val_type = resolve_type_name(val_type, not_null)?;
                    let inner_type = TableDataType::Tuple {
                        fields_name: vec!["key".to_string(), "value".to_string()],
                        fields_type: vec![key_type, val_type],
                    };
                    TableDataType::Map(Box::new(inner_type))
                }
                _ => {
                    return Err(ErrorCode::BadArguments(format!(
                        "Invalid Map key type \'{:?}\'",
                        key_type
                    )));
                }
            }
        }
        TypeName::Bitmap => TableDataType::Bitmap,
        TypeName::Tuple {
            fields_type,
            fields_name,
        } => TableDataType::Tuple {
            fields_name: match fields_name {
                None => (0..fields_type.len())
                    .map(|i| (i + 1).to_string())
                    .collect(),
                Some(names) => names.clone(),
            },
            fields_type: fields_type
                .iter()
                .map(|item_type| resolve_type_name(item_type, not_null))
                .collect::<Result<Vec<_>>>()?,
        },
        TypeName::Nullable(inner_type) => {
            let data_type = resolve_type_name(inner_type, not_null)?;
            data_type.wrap_nullable()
        }
        TypeName::Variant => TableDataType::Variant,
        TypeName::Geometry => TableDataType::Geometry,
        TypeName::NotNull(inner_type) => {
            let data_type = resolve_type_name(inner_type, not_null)?;
            data_type.remove_nullable()
        }
    };
    if !matches!(type_name, TypeName::Nullable(_) | TypeName::NotNull(_)) && !not_null {
        return Ok(data_type.wrap_nullable());
    }
    Ok(data_type)
}

pub fn validate_function_arg(
    name: &str,
    args_len: usize,
    variadic_arguments: Option<(usize, usize)>,
    num_arguments: usize,
) -> Result<()> {
    match variadic_arguments {
        Some((start, end)) => {
            if args_len < start || args_len > end {
                Err(ErrorCode::NumberArgumentsNotMatch(format!(
                    "Function `{}` expect to have [{}, {}] arguments, but got {}",
                    name, start, end, args_len
                )))
            } else {
                Ok(())
            }
        }
        None => {
            if num_arguments != args_len {
                Err(ErrorCode::NumberArgumentsNotMatch(format!(
                    "Function `{}` expect to have {} arguments, but got {}",
                    name, num_arguments, args_len
                )))
            } else {
                Ok(())
            }
        }
    }
}

// Some check functions for like expression
fn check_const(like_str: &str) -> bool {
    for char in like_str.chars() {
        if char == '_' || char == '%' {
            return false;
        }
    }
    true
}

fn check_prefix(like_str: &str) -> bool {
    if like_str.contains("\\%") {
        return false;
    }
    if like_str.len() == 1 && matches!(like_str, "%" | "_") {
        return false;
    }
    if like_str.chars().filter(|c| *c == '%').count() != 1 {
        return false;
    }

    let mut i: usize = like_str.len();
    while i > 0 {
        if let Some(c) = like_str.chars().nth(i - 1) {
            if c != '%' {
                break;
            }
        } else {
            return false;
        }
        i -= 1;
    }
    if i == like_str.len() {
        return false;
    }
    for j in (0..i).rev() {
        if let Some(c) = like_str.chars().nth(j) {
            if c == '_' {
                return false;
            }
        } else {
            return false;
        }
    }
    true
}

// If `InList` expr satisfies the following conditions, it can be converted to `contain` function
// Note: the method mainly checks if list contains NULL literal, because `contain` can't handle NULL.
fn satisfy_contain_func(expr: &Expr) -> bool {
    match expr {
        Expr::Literal { value, .. } => !matches!(value, Literal::Null),
        Expr::Tuple { exprs, .. } => {
            // For each expr in `exprs`, check if it satisfies the conditions
            exprs.iter().all(satisfy_contain_func)
        }
        Expr::Array { exprs, .. } => exprs.iter().all(satisfy_contain_func),
        // FIXME: others expr won't exist in `InList` expr
        _ => false,
    }
}<|MERGE_RESOLUTION|>--- conflicted
+++ resolved
@@ -2000,12 +2000,8 @@
         Ok(Box::new((lambda_func, data_type)))
     }
 
-<<<<<<< HEAD
-    async fn resolve_search_function(
-=======
     #[async_backtrace::framed]
     async fn resolve_score_search_function(
->>>>>>> 9299b9b2
         &mut self,
         span: Span,
         func_name: &str,
