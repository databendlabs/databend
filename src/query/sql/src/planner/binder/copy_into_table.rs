--- conflicted
+++ resolved
@@ -163,12 +163,6 @@
             .get_table(&catalog_name, &database_name, &table_name)
             .await?;
 
-<<<<<<< HEAD
-=======
-        let validation_mode = ValidationMode::from_str(stmt.options.validation_mode.as_str())
-            .map_err(ErrorCode::SyntaxException)?;
-
->>>>>>> 04df0949
         let (mut stage_info, path) = resolve_file_location(self.ctx.as_ref(), location).await?;
         if !stmt.file_format.is_empty() {
             stage_info.file_format_params = self.try_resolve_file_format(&stmt.file_format).await?;
@@ -224,7 +218,6 @@
             catalog_name,
             database_name,
             table_name,
-<<<<<<< HEAD
             values_consts: vec![],
             required_source_schema: required_values_schema.clone(),
             required_values_schema: required_values_schema.clone(),
@@ -232,30 +225,6 @@
             mutation_kind: MutationKind::CopyInto,
         };
         Ok((copy_into_plan, stage_table_info))
-=======
-            validation_mode,
-            is_transform,
-            no_file_to_copy: false,
-            from_attachment: false,
-            stage_table_info: StageTableInfo {
-                schema: stage_schema,
-                files_info,
-                stage_info,
-                files_to_copy: None,
-                duplicated_files_detected: vec![],
-                is_select: false,
-                default_values,
-                copy_into_location_options: Default::default(),
-                copy_into_table_options: stmt.options.clone(),
-            },
-            values_consts: vec![],
-            required_source_schema: required_values_schema.clone(),
-            required_values_schema: required_values_schema.clone(),
-            write_mode: CopyIntoTableMode::Copy,
-            query: None,
-            enable_distributed: false,
-        })
->>>>>>> 04df0949
     }
 
     /// Bind COPY INFO <table> FROM <stage_location>
@@ -437,29 +406,9 @@
             table_name,
             required_values_schema,
             values_consts: const_columns,
-<<<<<<< HEAD
             required_source_schema: data_schema.clone(),
             mutation_kind: MutationKind::Insert,
             project_columns: None,
-=======
-            stage_table_info: StageTableInfo {
-                schema: stage_schema,
-                files_info,
-                stage_info,
-                files_to_copy: Some(files_to_copy),
-                duplicated_files_detected,
-                is_select: false,
-                default_values: Some(default_values),
-                copy_into_location_options: Default::default(),
-                copy_into_table_options: options,
-            },
-            write_mode,
-            query: None,
-            validation_mode: ValidationMode::None,
-
-            enable_distributed: false,
-            is_transform: false,
->>>>>>> 04df0949
         };
 
         self.bind_copy_into_table_from_location(
@@ -533,15 +482,12 @@
         output_context.columns = from_context.columns;
 
         // disable variant check to allow copy invalid JSON into tables
-<<<<<<< HEAD
         let disable_variant_check = stage_table_info
             .stage_info
             .copy_options
-=======
         let disable_variant_check = plan
             .stage_table_info
             .copy_into_table_options
->>>>>>> 04df0949
             .disable_variant_check;
         if disable_variant_check {
             let hints = Hint {
