--- conflicted
+++ resolved
@@ -48,43 +48,12 @@
         cte_types: &mut Vec<DataType>,
     ) -> Result<()> {
         match expr.plan() {
-<<<<<<< HEAD
-            RelOperator::Join(_) | RelOperator::UnionAll(_) => {
-                self.count_r_cte_scan(expr.child(0)?, cte_scan_names, cte_types)?;
-                self.count_r_cte_scan(expr.child(1)?, cte_scan_names, cte_types)?;
-            }
-
-            RelOperator::MaterializedCTE(_) => {
-                self.count_r_cte_scan(expr.child(0)?, cte_scan_names, cte_types)?;
-                self.count_r_cte_scan(expr.child(1)?, cte_scan_names, cte_types)?;
-            }
-
-            RelOperator::ProjectSet(_)
-            | RelOperator::AsyncFunction(_)
-            | RelOperator::Udf(_)
-            | RelOperator::EvalScalar(_)
-            | RelOperator::Filter(_) => {
-                self.count_r_cte_scan(expr.child(0)?, cte_scan_names, cte_types)?;
-            }
-=======
->>>>>>> 810a5570
             RelOperator::RecursiveCteScan(plan) => {
                 cte_scan_names.push(plan.table_name.clone());
                 if cte_types.is_empty() {
                     cte_types.extend(plan.fields.iter().map(|f| f.data_type().clone()));
                 }
             }
-<<<<<<< HEAD
-
-            RelOperator::Exchange(_)
-            | RelOperator::Scan(_)
-            | RelOperator::DummyTableScan(_)
-            | RelOperator::ConstantTableScan(_)
-            | RelOperator::ExpressionScan(_)
-            | RelOperator::CTEConsumer(_)
-            | RelOperator::CacheScan(_) => {}
-=======
->>>>>>> 810a5570
             // Each recursive step in a recursive query generates new rows, and these rows are used for the next recursion.
             // Each step depends on the results of the previous step, so it's essential to ensure that the result set is built incrementally.
             // These operators need to operate on the entire result set,
