--- conflicted
+++ resolved
@@ -307,7 +307,6 @@
                 self.in_window = false;
                 Ok(scalar)
             }
-<<<<<<< HEAD
             ScalarExpr::UDFServerCall(udf) => {
                 let new_args = udf
                     .arguments
@@ -321,8 +320,9 @@
                     arg_types: udf.arg_types.clone(),
                     return_type: udf.return_type.clone(),
                     arguments: new_args,
-=======
-
+                }
+                .into())
+            }
             ScalarExpr::LambdaFunction(lambda_func) => {
                 let new_args = lambda_func
                     .args
@@ -337,7 +337,6 @@
                     params: lambda_func.params.clone(),
                     lambda_expr: lambda_func.lambda_expr.clone(),
                     return_type: lambda_func.return_type.clone(),
->>>>>>> dc09e179
                 }
                 .into())
             }
