--- conflicted
+++ resolved
@@ -252,66 +252,6 @@
         Ok(new_expr)
     }
 
-<<<<<<< HEAD
-    #[async_backtrace::framed]
-    pub(crate) async fn bind_order_by_for_set_operation(
-        &mut self,
-        bind_context: &mut BindContext,
-        child: SExpr,
-        order_by: &[OrderByExpr],
-    ) -> Result<SExpr> {
-        let mut scalar_binder = ScalarBinder::new(
-            bind_context,
-            self.ctx.clone(),
-            &self.name_resolution_ctx,
-            self.metadata.clone(),
-            &[],
-            self.m_cte_bound_ctx.clone(),
-            self.ctes_map.clone(),
-        );
-        let mut order_by_items = Vec::with_capacity(order_by.len());
-        for order in order_by.iter() {
-            match order.expr {
-                Expr::ColumnRef { .. } => {
-                    let scalar = scalar_binder.bind(&order.expr).await?.0;
-                    match scalar {
-                        ScalarExpr::BoundColumnRef(BoundColumnRef { column, .. }) => {
-                            let order_by_item = SortItem {
-                                index: column.index,
-                                asc: order.asc.unwrap_or(true),
-                                nulls_first: order.nulls_first.unwrap_or(false),
-                            };
-                            order_by_items.push(order_by_item);
-                        }
-                        _ => {
-                            return Err(ErrorCode::Internal("scalar should be BoundColumnRef")
-                                .set_span(order.expr.span()));
-                        }
-                    }
-                }
-                _ => {
-                    return Err(
-                        ErrorCode::SemanticError("can only order by column".to_string())
-                            .set_span(order.expr.span()),
-                    );
-                }
-            }
-        }
-        let sort_plan = Sort {
-            items: order_by_items,
-            limit: None,
-            after_exchange: None,
-            pre_projection: None,
-            window_partition: vec![],
-        };
-        Ok(SExpr::create_unary(
-            Arc::new(sort_plan.into()),
-            Arc::new(child),
-        ))
-    }
-
-=======
->>>>>>> a7bc773f
     #[allow(clippy::only_used_in_recursion)]
     pub(crate) fn rewrite_scalar_with_replacement<F>(
         &self,
