// Copyright 2021 Datafuse Labs
//
// Licensed under the Apache License, Version 2.0 (the "License");
// you may not use this file except in compliance with the License.
// You may obtain a copy of the License at
//
//     http://www.apache.org/licenses/LICENSE-2.0
//
// Unless required by applicable law or agreed to in writing, software
// distributed under the License is distributed on an "AS IS" BASIS,
// WITHOUT WARRANTIES OR CONDITIONS OF ANY KIND, either express or implied.
// See the License for the specific language governing permissions and
// limitations under the License.

use std::collections::HashMap;
use std::mem;
use std::str::FromStr;
use std::sync::Arc;
use std::time::Instant;

use chrono_tz::Tz;
use databend_common_ast::ast::Hint;
use databend_common_ast::ast::Identifier;
use databend_common_ast::ast::Statement;
use databend_common_ast::parser::parse_sql;
use databend_common_ast::parser::tokenize_sql;
use databend_common_ast::parser::Dialect;
use databend_common_catalog::catalog::CatalogManager;
use databend_common_catalog::query_kind::QueryKind;
use databend_common_catalog::table_context::TableContext;
use databend_common_exception::ErrorCode;
use databend_common_exception::Result;
use databend_common_expression::types::DataType;
use databend_common_expression::ConstantFolder;
use databend_common_expression::Expr;
use databend_common_expression::SEARCH_MATCHED_COLUMN_ID;
use databend_common_expression::SEARCH_SCORE_COLUMN_ID;
use databend_common_functions::BUILTIN_FUNCTIONS;
use databend_common_license::license::Feature;
use databend_common_license::license_manager::get_license_manager;
use databend_common_meta_app::principal::FileFormatOptionsReader;
use databend_common_meta_app::principal::FileFormatParams;
use databend_common_meta_app::principal::StageFileFormatType;
use indexmap::IndexMap;
use log::warn;

use super::Finder;
use crate::binder::bind_query::ExpressionScanContext;
use crate::binder::util::illegal_ident_name;
use crate::binder::wrap_cast;
use crate::binder::ColumnBindingBuilder;
use crate::binder::CteInfo;
use crate::normalize_identifier;
use crate::optimizer::SExpr;
use crate::plans::CreateFileFormatPlan;
use crate::plans::CreateRolePlan;
use crate::plans::DescConnectionPlan;
use crate::plans::DropConnectionPlan;
use crate::plans::DropFileFormatPlan;
use crate::plans::DropRolePlan;
use crate::plans::DropStagePlan;
use crate::plans::DropUserPlan;
use crate::plans::MaterializedCte;
use crate::plans::Plan;
use crate::plans::RelOperator;
use crate::plans::RewriteKind;
use crate::plans::ShowConnectionsPlan;
use crate::plans::ShowFileFormatsPlan;
use crate::plans::ShowRolesPlan;
use crate::plans::UseDatabasePlan;
use crate::plans::Visitor;
use crate::BindContext;
use crate::ColumnBinding;
use crate::IndexType;
use crate::MetadataRef;
use crate::NameResolutionContext;
use crate::ScalarExpr;
use crate::TypeChecker;
use crate::Visibility;

/// Binder is responsible to transform AST of a query into a canonical logical SExpr.
///
/// During this phase, it will:
/// - Resolve columns and tables with Catalog
/// - Check semantic of query
/// - Validate expressions
/// - Build `Metadata`
#[derive(Clone)]
pub struct Binder {
    pub ctx: Arc<dyn TableContext>,
    pub dialect: Dialect,
    pub catalogs: Arc<CatalogManager>,
    pub name_resolution_ctx: NameResolutionContext,
    pub metadata: MetadataRef,
    // Save the bound context for materialized cte, the key is cte_idx
    pub m_cte_bound_ctx: HashMap<IndexType, BindContext>,
    pub m_cte_bound_s_expr: HashMap<IndexType, SExpr>,
    /// Use `IndexMap` because need to keep the insertion order
    /// Then wrap materialized ctes to main plan.
    pub ctes_map: Box<IndexMap<String, CteInfo>>,
    /// The `ExpressionScanContext` is used to store the information of
    /// expression scan and hash join build cache.
    pub expression_scan_context: ExpressionScanContext,
    /// For the recursive cte, the cte table name occurs in the recursive cte definition and main query
    /// if meet recursive cte table name in cte definition, set `bind_recursive_cte` true and treat it as `CteScan`.
    pub bind_recursive_cte: bool,

    pub enable_result_cache: bool,
}

impl<'a> Binder {
    pub fn new(
        ctx: Arc<dyn TableContext>,
        catalogs: Arc<CatalogManager>,
        name_resolution_ctx: NameResolutionContext,
        metadata: MetadataRef,
    ) -> Self {
        let dialect = ctx.get_settings().get_sql_dialect().unwrap_or_default();
        let enable_result_cache = ctx
            .get_settings()
            .get_enable_query_result_cache()
            .unwrap_or_default();
        Binder {
            ctx,
            dialect,
            catalogs,
            name_resolution_ctx,
            metadata,
            m_cte_bound_ctx: Default::default(),
            m_cte_bound_s_expr: Default::default(),
            ctes_map: Box::default(),
            expression_scan_context: ExpressionScanContext::new(),
            bind_recursive_cte: false,
            enable_result_cache,
        }
    }

    #[async_backtrace::framed]
    #[fastrace::trace]
    pub async fn bind(mut self, stmt: &Statement) -> Result<Plan> {
        let start = Instant::now();
        self.ctx.set_status_info("binding");
        let mut bind_context = BindContext::new();
        let plan = self.bind_statement(&mut bind_context, stmt).await?;
        self.bind_query_index(&mut bind_context, &plan).await?;
        self.ctx.set_status_info(&format!(
            "bind stmt to plan done, time used: {:?}",
            start.elapsed()
        ));
        Ok(plan)
    }

    #[async_recursion::async_recursion(#[recursive::recursive])]
    pub(crate) async fn bind_statement(
        &mut self,
        bind_context: &mut BindContext,
        stmt: &Statement,
    ) -> Result<Plan> {
        let plan = match stmt {
            Statement::Query(query) => {
                let (mut s_expr, bind_context) = self.bind_query(bind_context, query)?;

                // Wrap `LogicalMaterializedCte` to `s_expr`
                for (_, cte_info) in self.ctes_map.iter().rev() {
                    if !cte_info.materialized || cte_info.used_count == 0 {
                        continue;
                    }
                    let cte_s_expr = self.m_cte_bound_s_expr.get(&cte_info.cte_idx).unwrap();
                    let left_output_columns = cte_info.columns.clone();
                    s_expr = SExpr::create_binary(
                        Arc::new(RelOperator::MaterializedCte(MaterializedCte { left_output_columns, cte_idx: cte_info.cte_idx })),
                        Arc::new(cte_s_expr.clone()),
                        Arc::new(s_expr),
                    );
                }

                // Remove unused cache columns and join conditions and construct ExpressionScan's child.
                (s_expr, _) = self.construct_expression_scan(&s_expr, self.metadata.clone())?;
<<<<<<< HEAD
                let formatted_ast = if self.enable_result_cache {
=======

                let formatted_ast = if self.ctx.get_settings().get_enable_query_result_cache()? {
>>>>>>> 724dc7fc
                    Some(stmt.to_string())
                } else {
                    None
                };
                Plan::Query {
                    s_expr: Box::new(s_expr),
                    metadata: self.metadata.clone(),
                    bind_context: Box::new(bind_context),
                    rewrite_kind: None,
                    ignore_result: query.ignore_result,
                    formatted_ast,
                }
            }

            Statement::Explain { query, options, kind } => {
                self.bind_explain(bind_context, kind, options, query).await?
            }

            Statement::ExplainAnalyze {partial, query } => {
                let plan = self.bind_statement(bind_context, query).await?;
                Plan::ExplainAnalyze { partial: *partial, plan: Box::new(plan) }
            }

            Statement::ShowFunctions { show_options } => {
                self.bind_show_functions(bind_context, show_options).await?
            }

            Statement::ShowUserFunctions { show_options } => {
                self.bind_show_user_functions(bind_context, show_options).await?
            }

            Statement::ShowTableFunctions { show_options } => {
                self.bind_show_table_functions(bind_context, show_options).await?
            }

            Statement::CopyIntoTable(stmt) => {
                if let Some(hints) = &stmt.hints {
                    if let Some(e) = self.opt_hints_set_var(bind_context, hints).err() {
                        warn!("In Copy resolve optimize hints {:?} failed, err: {:?}", hints, e);
                    }
                }
                self.bind_copy_into_table(bind_context, stmt).await?
            }

            Statement::CopyIntoLocation(stmt) => {
                if let Some(hints) = &stmt.hints {
                    if let Some(e) = self.opt_hints_set_var(bind_context, hints).err() {
                        warn!("In Copy resolve optimize hints {:?} failed, err: {:?}", hints, e);
                    }
                }
                self.bind_copy_into_location(bind_context, stmt).await?
            }

            Statement::ShowMetrics { show_options } => self.bind_show_metrics(bind_context, show_options).await?,
            Statement::ShowProcessList { show_options } => self.bind_show_process_list(bind_context, show_options).await?,
            Statement::ShowEngines { show_options } => self.bind_show_engines(bind_context, show_options).await?,
            Statement::ShowSettings { show_options } => self.bind_show_settings(bind_context, show_options).await?,
            Statement::ShowIndexes { show_options } => self.bind_show_indexes(bind_context, show_options).await?,
            Statement::ShowLocks(stmt) => self.bind_show_locks(bind_context, stmt).await?,
            // Catalogs
            Statement::ShowCatalogs(stmt) => self.bind_show_catalogs(bind_context, stmt).await?,
            Statement::ShowCreateCatalog(stmt) => self.bind_show_create_catalogs(stmt).await?,
            Statement::CreateCatalog(stmt) => self.bind_create_catalog(stmt).await?,
            Statement::DropCatalog(stmt) => self.bind_drop_catalog(stmt).await?,

            // Databases
            Statement::ShowDatabases(stmt) => self.bind_show_databases(bind_context, stmt).await?,
            Statement::ShowCreateDatabase(stmt) => self.bind_show_create_database(stmt).await?,
            Statement::CreateDatabase(stmt) => self.bind_create_database(stmt).await?,
            Statement::DropDatabase(stmt) => self.bind_drop_database(stmt).await?,
            Statement::UndropDatabase(stmt) => self.bind_undrop_database(stmt).await?,
            Statement::AlterDatabase(stmt) => self.bind_alter_database(stmt).await?,
            Statement::UseDatabase { database } => {
                let database = normalize_identifier(database, &self.name_resolution_ctx).name;
                Plan::UseDatabase(Box::new(UseDatabasePlan {
                    database,
                }))
            }
            // Columns
            Statement::ShowColumns(stmt) => self.bind_show_columns(bind_context, stmt).await?,
            // Tables
            Statement::ShowTables(stmt) => self.bind_show_tables(bind_context, stmt).await?,
            Statement::ShowCreateTable(stmt) => self.bind_show_create_table(stmt).await?,
            Statement::DescribeTable(stmt) => self.bind_describe_table(stmt).await?,
            Statement::ShowTablesStatus(stmt) => {
                self.bind_show_tables_status(bind_context, stmt).await?
            }
            Statement::ShowDropTables(stmt) => {
                self.bind_show_drop_tables(bind_context, stmt).await?
            }
            Statement::AttachTable(stmt) => self.bind_attach_table(stmt).await?,
            Statement::CreateTable(stmt) => self.bind_create_table(stmt).await?,
            Statement::DropTable(stmt) => self.bind_drop_table(stmt).await?,
            Statement::UndropTable(stmt) => self.bind_undrop_table(stmt).await?,
            Statement::AlterTable(stmt) => self.bind_alter_table(bind_context, stmt).await?,
            Statement::RenameTable(stmt) => self.bind_rename_table(stmt).await?,
            Statement::TruncateTable(stmt) => self.bind_truncate_table(stmt).await?,
            Statement::OptimizeTable(stmt) => self.bind_optimize_table(bind_context, stmt).await?,
            Statement::VacuumTable(stmt) => self.bind_vacuum_table(bind_context, stmt).await?,
            Statement::VacuumDropTable(stmt) => self.bind_vacuum_drop_table(bind_context, stmt).await?,
            Statement::VacuumTemporaryFiles(stmt) => self.bind_vacuum_temporary_files(bind_context, stmt).await?,
            Statement::AnalyzeTable(stmt) => self.bind_analyze_table(stmt).await?,
            Statement::ExistsTable(stmt) => self.bind_exists_table(stmt).await?,
            // Dictionaries
            Statement::CreateDictionary(stmt) => self.bind_create_dictionary(stmt).await?,
            Statement::DropDictionary(stmt) => self.bind_drop_dictionary(stmt).await?,
            Statement::ShowCreateDictionary(stmt) => self.bind_show_create_dictionary(stmt).await?,
            Statement::ShowDictionaries { show_options: _ } => todo!(),
            // Views
            Statement::CreateView(stmt) => self.bind_create_view(stmt).await?,
            Statement::AlterView(stmt) => self.bind_alter_view(stmt).await?,
            Statement::DropView(stmt) => self.bind_drop_view(stmt).await?,
            Statement::ShowViews(stmt) => self.bind_show_views(bind_context, stmt).await?,
            Statement::DescribeView(stmt) => self.bind_describe_view(stmt).await?,

            // Indexes
            Statement::CreateIndex(stmt) => self.bind_create_index(bind_context, stmt).await?,
            Statement::DropIndex(stmt) => self.bind_drop_index(stmt).await?,
            Statement::RefreshIndex(stmt) => self.bind_refresh_index(bind_context, stmt).await?,
            Statement::CreateInvertedIndex(stmt) => self.bind_create_inverted_index(bind_context, stmt).await?,
            Statement::DropInvertedIndex(stmt) => self.bind_drop_inverted_index(bind_context, stmt).await?,
            Statement::RefreshInvertedIndex(stmt) => self.bind_refresh_inverted_index(bind_context, stmt).await?,

            // Virtual Columns
            Statement::CreateVirtualColumn(stmt) => self.bind_create_virtual_column(stmt).await?,
            Statement::AlterVirtualColumn(stmt) => self.bind_alter_virtual_column(stmt).await?,
            Statement::DropVirtualColumn(stmt) => self.bind_drop_virtual_column(stmt).await?,
            Statement::RefreshVirtualColumn(stmt) => self.bind_refresh_virtual_column(stmt).await?,
            Statement::ShowVirtualColumns(stmt) => self.bind_show_virtual_columns(bind_context, stmt).await?,

            // Users
            Statement::CreateUser(stmt) => self.bind_create_user(stmt).await?,
            Statement::DropUser { if_exists, user } => Plan::DropUser(Box::new(DropUserPlan {
                if_exists: *if_exists,
                user: user.clone().into(),
            })),
            Statement::ShowUsers => self.bind_rewrite_to_query(bind_context, "SELECT name, hostname, auth_type, is_configured, default_role, roles, disabled FROM system.users ORDER BY name", RewriteKind::ShowUsers).await?,
            Statement::AlterUser(stmt) => self.bind_alter_user(stmt).await?,

            // Roles
            Statement::ShowRoles => Plan::ShowRoles(Box::new(ShowRolesPlan {})),
            Statement::CreateRole {
                if_not_exists,
                role_name,
            } => {
                if illegal_ident_name(role_name) {
                    return Err(ErrorCode::IllegalRole(
                        format!("Illegal Role Name: Illegal role name [{}], not support username contain ' or \"", role_name),
                    ));
                }
                Plan::CreateRole(Box::new(CreateRolePlan {
                if_not_exists: *if_not_exists,
                role_name: role_name.to_string(),
            }))},
            Statement::DropRole {
                if_exists,
                role_name,
            } => Plan::DropRole(Box::new(DropRolePlan {
                if_exists: *if_exists,
                role_name: role_name.to_string(),
            })),

            // Stages
            Statement::ShowStages => self.bind_rewrite_to_query(bind_context, "SELECT name, stage_type, number_of_files, creator, created_on, comment FROM system.stages ORDER BY name", RewriteKind::ShowStages).await?,
            Statement::ListStage { location, pattern } => {
                let pattern = if let Some(pattern) = pattern {
                    format!(", pattern => '{pattern}'")
                } else {
                    "".to_string()
                };
                self.bind_rewrite_to_query(bind_context, format!("SELECT * FROM LIST_STAGE(location => '@{location}'{pattern})").as_str(), RewriteKind::ListStage).await?
            }
            Statement::DescribeStage { stage_name } => self.bind_rewrite_to_query(bind_context, format!("SELECT * FROM system.stages WHERE name = '{stage_name}'").as_str(), RewriteKind::DescribeStage).await?,
            Statement::CreateStage(stmt) => self.bind_create_stage(stmt).await?,
            Statement::DropStage {
                stage_name,
                if_exists,
            } => {
                // Check user stage.
                if stage_name == "~" {
                    return Err(ErrorCode::StagePermissionDenied(
                        "user stage is not allowed to be dropped",
                    ));
                }
                Plan::DropStage(Box::new(DropStagePlan {
                if_exists: *if_exists,
                name: stage_name.clone(),
            }))},
            Statement::RemoveStage { location, pattern } => {
                self.bind_remove_stage(location, pattern).await?
            }
            Statement::Insert(stmt) => {
                if let Some(hints) = &stmt.hints {
                    if let Some(e) = self.opt_hints_set_var(bind_context, hints).err() {
                        warn!("In INSERT resolve optimize hints {:?} failed, err: {:?}", hints, e);
                    }
                }
                self.bind_insert(bind_context, stmt).await?
            }
            Statement::InsertMultiTable(stmt) => {
                self.bind_insert_multi_table(bind_context, stmt).await?
            }
            Statement::Replace(stmt) => {
                if let Some(hints) = &stmt.hints {
                    if let Some(e) = self.opt_hints_set_var(bind_context, hints).err() {
                        warn!("In REPLACE resolve optimize hints {:?} failed, err: {:?}", hints, e);
                    }
                }
                self.bind_replace(bind_context, stmt).await?
            }
            Statement::MergeInto(stmt) => {
                if let Some(hints) = &stmt.hints {
                    if let Some(e) = self.opt_hints_set_var(bind_context, hints).err() {
                        warn!("In Merge resolve optimize hints {:?} failed, err: {:?}", hints, e);
                    }
                }
                self.bind_merge_into(bind_context, stmt).await?
            }
            Statement::Delete(stmt) => {
                if let Some(hints) = &stmt.hints {
                    if let Some(e) = self.opt_hints_set_var(bind_context, hints).err() {
                        warn!("In DELETE resolve optimize hints {:?} failed, err: {:?}", hints, e);
                    }
                }
                self.bind_delete(bind_context, stmt)
                    .await?
            }
            Statement::Update(stmt) => {
                if let Some(hints) = &stmt.hints {
                    if let Some(e) = self.opt_hints_set_var(bind_context, hints).err() {
                        warn!("In UPDATE resolve optimize hints {:?} failed, err: {:?}", hints, e);
                    }
                }
                self.bind_update(bind_context, stmt).await?
            }

            // Permissions
            Statement::Grant(stmt) => self.bind_grant(stmt).await?,
            Statement::ShowGrants { principal, show_options } => self.bind_show_account_grants(bind_context, principal, show_options).await?,
            Statement::ShowObjectPrivileges(stmt) => self.bind_show_object_privileges(bind_context, stmt).await?,
            Statement::Revoke(stmt) => self.bind_revoke(stmt).await?,

            // File Formats
            Statement::CreateFileFormat { create_option, name, file_format_options } => {
                if StageFileFormatType::from_str(name).is_ok() {
                    return Err(ErrorCode::SyntaxException(format!(
                        "File format {name} is reserved"
                    )));
                }
                Plan::CreateFileFormat(Box::new(CreateFileFormatPlan {
                    create_option: create_option.clone().into(),
                    name: name.clone(),
                    file_format_params: FileFormatParams::try_from_reader( FileFormatOptionsReader::from_ast(file_format_options), false)?,
                }))
            }
            Statement::DropFileFormat {
                if_exists,
                name,
            } => Plan::DropFileFormat(Box::new(DropFileFormatPlan {
                if_exists: *if_exists,
                name: name.clone(),
            })),
            Statement::ShowFileFormats => Plan::ShowFileFormats(Box::new(ShowFileFormatsPlan {})),

            // Connections
            Statement::CreateConnection(stmt) => self.bind_create_connection(stmt).await?,
            Statement::DropConnection(stmt) => Plan::DropConnection(Box::new(DropConnectionPlan {
                if_exists: stmt.if_exists,
                name: stmt.name.to_string(),
            })),
            Statement::DescribeConnection(stmt) => Plan::DescConnection(Box::new(DescConnectionPlan {
                name: stmt.name.to_string(),
            })),
            Statement::ShowConnections(_) => Plan::ShowConnections(Box::new(ShowConnectionsPlan{})),

            // UDFs
            Statement::CreateUDF(stmt) => self.bind_create_udf(stmt).await?,
            Statement::AlterUDF(stmt) => self.bind_alter_udf(stmt).await?,
            Statement::DropUDF {
                if_exists,
                udf_name,
            } => self.bind_drop_udf(*if_exists, udf_name).await?,
            Statement::Call(stmt) => self.bind_call(bind_context, stmt).await?,

            Statement::Presign(stmt) => self.bind_presign(bind_context, stmt).await?,

            Statement::SetStmt {set_type, identifiers, values } => {
                self.bind_set(bind_context, *set_type, identifiers, values)
                    .await?
            }

            Statement::UnSetStmt{unset_type, identifiers } => {
                self.bind_unset(bind_context, *unset_type, identifiers)
                    .await?
            }

            Statement::SetRole {
                is_default,
                role_name,
            } => {
                self.bind_set_role(bind_context, *is_default, role_name).await?
            }
            Statement::SetSecondaryRoles { option } => {
                self.bind_set_secondary_roles(bind_context, option).await?
            }

            Statement::KillStmt { kill_target, object_id } => {
                self.bind_kill_stmt(bind_context, kill_target, object_id.as_str())
                    .await?
            }

            // share statements
            Statement::CreateShareEndpoint(stmt) => {
                self.bind_create_share_endpoint(stmt).await?
            }
            Statement::ShowShareEndpoint(stmt) => {
                self.bind_show_share_endpoint(stmt).await?
            }
            Statement::DropShareEndpoint(stmt) => {
                self.bind_drop_share_endpoint(stmt).await?
            }
            Statement::CreateShare(stmt) => {
                self.bind_create_share(stmt).await?
            }
            Statement::DropShare(stmt) => {
                self.bind_drop_share(stmt).await?
            }
            Statement::GrantShareObject(stmt) => {
                self.bind_grant_share_object(stmt).await?
            }
            Statement::RevokeShareObject(stmt) => {
                self.bind_revoke_share_object(stmt).await?
            }
            Statement::AlterShareTenants(stmt) => {
                self.bind_alter_share_accounts(stmt).await?
            }
            Statement::DescShare(stmt) => {
                self.bind_desc_share(stmt).await?
            }
            Statement::ShowShares(stmt) => {
                self.bind_show_shares(stmt).await?
            }
            Statement::ShowObjectGrantPrivileges(stmt) => {
                self.bind_show_object_grant_privileges(stmt).await?
            }
            Statement::ShowGrantsOfShare(stmt) => {
                self.bind_show_grants_of_share(stmt).await?
            }
            Statement::CreateDatamaskPolicy(stmt) => {
                self.bind_create_data_mask_policy(stmt).await?
            }
            Statement::DropDatamaskPolicy(stmt) => {
                self.bind_drop_data_mask_policy(stmt).await?
            }
            Statement::DescDatamaskPolicy(stmt) => {
                self.bind_desc_data_mask_policy(stmt).await?
            }
            Statement::CreateNetworkPolicy(stmt) => {
                self.bind_create_network_policy(stmt).await?
            }
            Statement::AlterNetworkPolicy(stmt) => {
                self.bind_alter_network_policy(stmt).await?
            }
            Statement::DropNetworkPolicy(stmt) => {
                self.bind_drop_network_policy(stmt).await?
            }
            Statement::DescNetworkPolicy(stmt) => {
                self.bind_desc_network_policy(stmt).await?
            }
            Statement::ShowNetworkPolicies => {
                self.bind_show_network_policies().await?
            }
            Statement::CreatePasswordPolicy(stmt) => {
                self.bind_create_password_policy(stmt).await?
            }
            Statement::AlterPasswordPolicy(stmt) => {
                self.bind_alter_password_policy(stmt).await?
            }
            Statement::DropPasswordPolicy(stmt) => {
                self.bind_drop_password_policy(stmt).await?
            }
            Statement::DescPasswordPolicy(stmt) => {
                self.bind_desc_password_policy(stmt).await?
            }
            Statement::ShowPasswordPolicies{ show_options } => self.bind_show_password_policies(bind_context, show_options).await?,
            Statement::CreateTask(stmt) => {
                self.bind_create_task(stmt).await?
            }
            Statement::AlterTask(stmt) => {
                self.bind_alter_task(stmt).await?
            }
            Statement::DropTask(stmt) => {
                self.bind_drop_task(stmt).await?
            }
            Statement::DescribeTask(stmt) => {
                self.bind_describe_task(stmt).await?
            }
            Statement::ExecuteTask(stmt) => {
                self.bind_execute_task(stmt).await?
            }
            Statement::ShowTasks(stmt) => {
                self.bind_show_tasks(stmt).await?
            }

            // Streams
            Statement::CreateStream(stmt) => self.bind_create_stream(bind_context, stmt).await?,
            Statement::DropStream(stmt) => self.bind_drop_stream(stmt).await?,
            Statement::ShowStreams(stmt) => self.bind_show_streams(bind_context, stmt).await?,
            Statement::DescribeStream(stmt) => self.bind_describe_stream(bind_context, stmt).await?,

            // Dynamic Table
            Statement::CreateDynamicTable(stmt) => self.bind_create_dynamic_table(stmt).await?,

            Statement::CreatePipe(_) => {
                todo!()
            }
            Statement::DescribePipe(_) => {
                todo!()
            }
            Statement::AlterPipe(_) => {
                todo!()
            }
            Statement::DropPipe(_) => {
                todo!()
            }
            Statement::CreateNotification(stmt) => {
                self.bind_create_notification(stmt).await?
            }
            Statement::DropNotification(stmt) => {
                self.bind_drop_notification(stmt).await?
            }
            Statement::AlterNotification(stmt) => {
                self.bind_alter_notification(stmt).await?
            }
            Statement::DescribeNotification(stmt) => {
                self.bind_desc_notification(stmt).await?
            }
            Statement::CreateSequence(stmt) => {
                self.bind_create_sequence(stmt).await?
            }
            Statement::DropSequence(stmt) => {
                self.bind_drop_sequence(stmt).await?
            }
            Statement::Begin => Plan::Begin,
            Statement::Commit => Plan::Commit,
            Statement::Abort => Plan::Abort,
            Statement::ExecuteImmediate(stmt) => self.bind_execute_immediate(stmt).await?,
            Statement::SetPriority {priority, object_id} => {
                self.bind_set_priority(priority, object_id).await?
            },
            Statement::System(stmt) => self.bind_system(stmt).await?,
        };

        match plan.kind() {
            QueryKind::Query { .. } | QueryKind::Explain { .. } => {}
            _ => {
                let meta_data_guard = self.metadata.read();
                let tables = meta_data_guard.tables();
                for t in tables {
                    if t.is_consume() {
                        return Err(ErrorCode::SyntaxException(
                            "WITH CONSUME only allowed in query",
                        ));
                    }
                }
            }
        }

        Ok(plan)
    }

    pub(crate) fn normalize_identifier(&self, ident: &Identifier) -> Identifier {
        normalize_identifier(ident, &self.name_resolution_ctx)
    }

    pub(crate) fn opt_hints_set_var(
        &mut self,
        bind_context: &mut BindContext,
        hints: &Hint,
    ) -> Result<()> {
        let mut type_checker = TypeChecker::try_create(
            bind_context,
            self.ctx.clone(),
            &self.name_resolution_ctx,
            self.metadata.clone(),
            &[],
            false,
        )?;
        let mut hint_settings: HashMap<String, String> = HashMap::new();
        for hint in &hints.hints_list {
            let variable = &hint.name.name;
            let (scalar, _) = *type_checker.resolve(&hint.expr)?;

            let scalar = wrap_cast(&scalar, &DataType::String);
            let expr = scalar.as_expr()?;

            let (new_expr, _) =
                ConstantFolder::fold(&expr, &self.ctx.get_function_context()?, &BUILTIN_FUNCTIONS);
            match new_expr {
                Expr::Constant { scalar, .. } => {
                    let value = scalar.into_string().unwrap();
                    if variable.to_lowercase().as_str() == "timezone" {
                        let tz = value.trim_matches(|c| c == '\'' || c == '\"');
                        tz.parse::<Tz>().map_err(|_| {
                            ErrorCode::InvalidTimezone(format!("Invalid Timezone: {:?}", value))
                        })?;
                    }
                    hint_settings.entry(variable.to_string()).or_insert(value);
                }
                _ => {
                    warn!("fold hints {:?} failed. value must be constant value", hint);
                }
            }
        }

        self.ctx.get_settings().set_batch_settings(&hint_settings)
    }

    // After the materialized cte was bound, add it to `m_cte_bound_ctx`
    pub fn set_m_cte_bound_ctx(&mut self, cte_idx: IndexType, bound_ctx: BindContext) {
        self.m_cte_bound_ctx.insert(cte_idx, bound_ctx);
    }

    pub fn set_m_cte_bound_s_expr(&mut self, cte_idx: IndexType, s_expr: SExpr) {
        self.m_cte_bound_s_expr.insert(cte_idx, s_expr);
    }

    pub fn set_bind_recursive_cte(&mut self, val: bool) {
        self.bind_recursive_cte = val;
    }

    #[async_backtrace::framed]
    pub(crate) async fn bind_rewrite_to_query(
        &mut self,
        bind_context: &mut BindContext,
        query: &str,
        rewrite_kind_r: RewriteKind,
    ) -> Result<Plan> {
        let tokens = tokenize_sql(query)?;
        let (stmt, _) = parse_sql(&tokens, self.dialect)?;
        let mut plan = self.bind_statement(bind_context, &stmt).await?;

        if let Plan::Query { rewrite_kind, .. } = &mut plan {
            *rewrite_kind = Some(rewrite_kind_r)
        }
        Ok(plan)
    }

    /// Create a new ColumnBinding for derived column
    pub(crate) fn create_derived_column_binding(
        &mut self,
        column_name: String,
        data_type: DataType,
        scalar_expr: Option<ScalarExpr>,
    ) -> ColumnBinding {
        let index = self.metadata.write().add_derived_column(
            column_name.clone(),
            data_type.clone(),
            scalar_expr,
        );
        ColumnBindingBuilder::new(column_name, index, Box::new(data_type), Visibility::Visible)
            .build()
    }

    /// Normalize [[<catalog>].<database>].<object>
    /// object like table, view ...
    pub fn normalize_object_identifier_triple(
        &self,
        catalog: &Option<Identifier>,
        database: &Option<Identifier>,
        object: &Identifier,
    ) -> (String, String, String) {
        let catalog_name = catalog
            .as_ref()
            .map(|ident| self.normalize_identifier(ident).name)
            .unwrap_or_else(|| self.ctx.get_current_catalog());
        let database_name = database
            .as_ref()
            .map(|ident| self.normalize_identifier(ident).name)
            .unwrap_or_else(|| self.ctx.get_current_database());
        let object_name = self.normalize_identifier(object).name;
        (catalog_name, database_name, object_name)
    }

    /// Normalize <identifier>
    pub fn normalize_object_identifier(&self, ident: &Identifier) -> String {
        normalize_identifier(ident, &self.name_resolution_ctx).name
    }

    pub(crate) fn check_allowed_scalar_expr_with_udf(&self, scalar: &ScalarExpr) -> Result<bool> {
        let f = |scalar: &ScalarExpr| {
            matches!(
                scalar,
                ScalarExpr::WindowFunction(_)
                    | ScalarExpr::AggregateFunction(_)
                    | ScalarExpr::SubqueryExpr(_)
                    | ScalarExpr::AsyncFunctionCall(_)
            )
        };
        let mut finder = Finder::new(&f);
        finder.visit(scalar)?;
        Ok(finder.scalars().is_empty())
    }

    pub(crate) fn check_allowed_scalar_expr(&self, scalar: &ScalarExpr) -> Result<bool> {
        let f = |scalar: &ScalarExpr| {
            matches!(
                scalar,
                ScalarExpr::WindowFunction(_)
                    | ScalarExpr::AggregateFunction(_)
                    | ScalarExpr::UDFCall(_)
                    | ScalarExpr::SubqueryExpr(_)
                    | ScalarExpr::AsyncFunctionCall(_)
            )
        };
        let mut finder = Finder::new(&f);
        finder.visit(scalar)?;
        Ok(finder.scalars().is_empty())
    }

    #[allow(dead_code)]
    pub(crate) fn check_sexpr_top(&self, s_expr: &SExpr) -> Result<bool> {
        let f = |scalar: &ScalarExpr| matches!(scalar, ScalarExpr::UDFCall(_));
        let mut finder = Finder::new(&f);
        Self::check_sexpr(s_expr, &mut finder)
    }

    #[recursive::recursive]
    pub(crate) fn check_sexpr<F>(s_expr: &'a SExpr, f: &'a mut Finder<'a, F>) -> Result<bool>
    where F: Fn(&ScalarExpr) -> bool {
        let result = match s_expr.plan.as_ref() {
            RelOperator::Scan(scan) => {
                f.reset_finder();
                if let Some(agg_info) = &scan.agg_index {
                    for predicate in &agg_info.predicates {
                        f.visit(predicate)?;
                    }
                    for selection in &agg_info.selection {
                        f.visit(&selection.scalar)?;
                    }
                }
                if let Some(predicates) = &scan.push_down_predicates {
                    for predicate in predicates {
                        f.visit(predicate)?;
                    }
                }
                f.scalars().is_empty()
            }
            RelOperator::Join(join) => {
                f.reset_finder();
                for condition in join.equi_conditions.iter() {
                    f.visit(&condition.left)?;
                    f.visit(&condition.right)?;
                }
                for condition in &join.non_equi_conditions {
                    f.visit(condition)?;
                }
                f.scalars().is_empty()
            }
            RelOperator::EvalScalar(eval) => {
                f.reset_finder();
                for item in &eval.items {
                    f.visit(&item.scalar)?;
                }
                f.scalars().is_empty()
            }
            RelOperator::Filter(filter) => {
                f.reset_finder();
                for predicate in &filter.predicates {
                    f.visit(predicate)?;
                }
                f.scalars().is_empty()
            }
            RelOperator::Aggregate(aggregate) => {
                f.reset_finder();
                for item in &aggregate.group_items {
                    f.visit(&item.scalar)?;
                }
                for item in &aggregate.aggregate_functions {
                    f.visit(&item.scalar)?;
                }
                f.scalars().is_empty()
            }
            RelOperator::Exchange(exchange) => {
                f.reset_finder();
                if let crate::plans::Exchange::Hash(hash) = exchange {
                    for scalar in hash {
                        f.visit(scalar)?;
                    }
                }
                f.scalars().is_empty()
            }
            RelOperator::Window(window) => {
                f.reset_finder();
                for scalar_item in &window.arguments {
                    f.visit(&scalar_item.scalar)?;
                }
                for scalar_item in &window.partition_by {
                    f.visit(&scalar_item.scalar)?;
                }
                for info in &window.order_by {
                    f.visit(&info.order_by_item.scalar)?;
                }
                f.scalars().is_empty()
            }
            RelOperator::Udf(_) => false,
            _ => true,
        };

        match result {
            true => {
                for child in &s_expr.children {
                    let mut finder = Finder::new(f.find_fn());
                    let flag = Self::check_sexpr(child.as_ref(), &mut finder)?;
                    if !flag {
                        return Ok(false);
                    }
                }
                Ok(true)
            }
            false => Ok(false),
        }
    }

    pub(crate) fn check_allowed_scalar_expr_with_subquery_for_copy_table(
        &self,
        scalar: &ScalarExpr,
    ) -> Result<bool> {
        let f = |scalar: &ScalarExpr| {
            matches!(
                scalar,
                ScalarExpr::AggregateFunction(_)
                    | ScalarExpr::WindowFunction(_)
                    | ScalarExpr::AsyncFunctionCall(_)
            )
        };
        let mut finder = Finder::new(&f);
        finder.visit(scalar)?;
        Ok(finder.scalars().is_empty())
    }

    pub(crate) fn add_internal_column_into_expr(
        &mut self,
        bind_context: &mut BindContext,
        s_expr: SExpr,
    ) -> Result<SExpr> {
        if bind_context.bound_internal_columns.is_empty() {
            return Ok(s_expr);
        }
        // check inverted index license
        if !bind_context.inverted_index_map.is_empty() {
            let license_manager = get_license_manager();
            license_manager
                .manager
                .check_enterprise_enabled(self.ctx.get_license_key(), Feature::InvertedIndex)?;
        }
        let bound_internal_columns = &bind_context.bound_internal_columns;
        let mut inverted_index_map = mem::take(&mut bind_context.inverted_index_map);
        let mut s_expr = s_expr;

        let mut has_score = false;
        let mut has_matched = false;
        for column_id in bound_internal_columns.keys() {
            if *column_id == SEARCH_SCORE_COLUMN_ID {
                has_score = true;
            } else if *column_id == SEARCH_MATCHED_COLUMN_ID {
                has_matched = true;
            }
        }
        if has_score && !has_matched {
            return Err(ErrorCode::SemanticError(
                "score function must run with match or query function".to_string(),
            ));
        }

        for (table_index, column_index) in bound_internal_columns.values() {
            let inverted_index = inverted_index_map.shift_remove(table_index).map(|mut i| {
                i.has_score = has_score;
                i
            });
            s_expr = SExpr::add_internal_column_index(
                &s_expr,
                *table_index,
                *column_index,
                &inverted_index,
            );
        }
        Ok(s_expr)
    }
}<|MERGE_RESOLUTION|>--- conflicted
+++ resolved
@@ -176,12 +176,7 @@
 
                 // Remove unused cache columns and join conditions and construct ExpressionScan's child.
                 (s_expr, _) = self.construct_expression_scan(&s_expr, self.metadata.clone())?;
-<<<<<<< HEAD
                 let formatted_ast = if self.enable_result_cache {
-=======
-
-                let formatted_ast = if self.ctx.get_settings().get_enable_query_result_cache()? {
->>>>>>> 724dc7fc
                     Some(stmt.to_string())
                 } else {
                     None
