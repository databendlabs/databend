--- conflicted
+++ resolved
@@ -533,18 +533,10 @@
 }
 
 async fn test_sync_agg_index_after_copy_into() -> Result<()> {
-<<<<<<< HEAD
-    let fixture = TestFixture::with_setup(EESetup::new()).await?;
+    let fixture = TestFixture::setup_with_custom(EESetup::new()).await?;
     let settings = fixture.default_session().get_settings();
     settings.set_enable_refresh_aggregating_index_after_write(true)?;
     settings.set_auto_compaction_threshold(1)?;
-=======
-    let fixture = TestFixture::setup_with_custom(EESetup::new()).await?;
-    fixture
-        .default_session()
-        .get_settings()
-        .set_enable_refresh_aggregating_index_after_write(true)?;
->>>>>>> 06178b23
 
     // Create table
     fixture.execute_command(
