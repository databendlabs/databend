// Copyright 2023 Databend Cloud
//
// Licensed under the Elastic License, Version 2.0 (the "License");
// you may not use this file except in compliance with the License.
// You may obtain a copy of the License at
//
//     https://www.elastic.co/licensing/elastic-license
//
// Unless required by applicable law or agreed to in writing, software
// distributed under the License is distributed on an "AS IS" BASIS,
// WITHOUT WARRANTIES OR CONDITIONS OF ANY KIND, either express or implied.
// See the License for the specific language governing permissions and
// limitations under the License.

// Logs from this module will show up as "[FUSE-VACUUM2] ...".
databend_common_tracing::register_module_tag!("[FUSE-VACUUM2]");

use std::collections::HashSet;
use std::sync::Arc;

use chrono::DateTime;
use chrono::TimeDelta;
use chrono::Utc;
use databend_common_base::base::uuid::Uuid;
use databend_common_base::base::uuid::Version;
use databend_common_catalog::table::Table;
use databend_common_catalog::table::TableExt;
use databend_common_catalog::table_context::TableContext;
use databend_common_exception::ErrorCode;
use databend_common_exception::Result;
use databend_common_meta_app::schema::LeastVisibleTime;
use databend_common_meta_app::schema::ListIndexesByIdReq;
use databend_common_meta_app::schema::SnapshotRefType;
use databend_common_meta_app::schema::least_visible_time_ident::LeastVisibleTimeIdent;
use databend_common_storages_fuse::FuseTable;
use databend_common_storages_fuse::RetentionPolicy;
use databend_common_storages_fuse::io::SegmentsIO;
use databend_common_storages_fuse::io::SnapshotsIO;
use databend_common_storages_fuse::io::TableMetaLocationGenerator;
use databend_common_storages_fuse::operations::ASSUMPTION_MAX_TXN_DURATION;
use databend_storages_common_cache::CacheAccessor;
use databend_storages_common_cache::CacheManager;
use databend_storages_common_io::Files;
use databend_storages_common_table_meta::meta::CompactSegmentInfo;
use databend_storages_common_table_meta::meta::TableSnapshot;
use databend_storages_common_table_meta::meta::VACUUM2_OBJECT_KEY_PREFIX;
use log::info;
use log::warn;
use opendal::Entry;
use opendal::ErrorKind;
<<<<<<< HEAD
=======
use opendal::Operator;
use opendal::Scheme;
use uuid::Version;
>>>>>>> ebcad91c

#[async_backtrace::framed]
pub async fn do_vacuum2(
    table: &dyn Table,
    ctx: Arc<dyn TableContext>,
    respect_flash_back: bool,
) -> Result<Vec<String>> {
    let table_info = table.get_table_info();
    {
        if ctx.txn_mgr().lock().is_active() {
            info!(
                "Transaction is active, skipping vacuum, target table {}",
                table_info.desc
            );
            return Ok(vec![]);
        }
    }

    let fuse_table = FuseTable::try_from_table(table)?;

    let Some(latest_snapshot) = fuse_table.read_table_snapshot().await? else {
        info!("Table {} has no snapshot, stopping vacuum", table_info.desc);
        return Ok(vec![]);
    };

    // Process snapshot refs (branches and tags) before main vacuum
    let mut ref_info = process_snapshot_refs(fuse_table, &ctx).await?;

    let start = std::time::Instant::now();
    let retention_policy = fuse_table.get_data_retention_policy(ctx.as_ref())?;

    // By default, do not vacuum all the historical snapshots.
    let mut is_vacuum_all = false;
    let mut respect_flash_back_with_lvt = None;
    let mut need_update_lvt = false;

    let snapshots_before_lvt = match retention_policy {
        RetentionPolicy::ByTimePeriod(delta_duration) => {
            info!("Using ByTimePeriod policy {:?}", delta_duration);
            let retention_period = if fuse_table.is_transient() {
                // For transient table, keep no history data
                TimeDelta::zero()
            } else {
                delta_duration
            };

            // A zero retention period indicates that we should vacuum all the historical snapshots
            is_vacuum_all = retention_period.is_zero();

            let Some(lvt) =
                set_lvt(fuse_table, latest_snapshot, ctx.as_ref(), retention_period).await?
            else {
                return Ok(vec![]);
            };

            if respect_flash_back {
                respect_flash_back_with_lvt = Some(lvt);
            }

            ctx.set_status_info(&format!(
                "Set LVT for table {}, elapsed: {:?}, LVT: {:?}",
                table_info.desc,
                start.elapsed(),
                lvt
            ));

            let snapshots_before_lvt =
                collect_gc_candidates_by_retention_period(fuse_table, lvt, is_vacuum_all).await?;
            snapshots_before_lvt
        }
        RetentionPolicy::ByNumOfSnapshotsToKeep(num_snapshots_to_keep) => {
            info!(
                "Using ByNumOfSnapshotsToKeep policy {:?}",
                num_snapshots_to_keep
            );
            // List the snapshot order by timestamp asc, till the current snapshot(inclusively).
            let need_one_more = true;
            let mut snapshots = fuse_table
                .list_files_until_prefix(
                    fuse_table
                        .meta_location_generator()
                        .snapshot_location_prefix(),
                    // Safe to unwrap here: we have checked that `fuse_table` has a snapshot
                    fuse_table.snapshot_loc().unwrap().as_str(),
                    need_one_more,
                    None,
                )
                .await?;

            let len = snapshots.len();
            if len <= num_snapshots_to_keep {
                // Only the current snapshot is there, done
                return Ok(vec![]);
            }
            if num_snapshots_to_keep == 1 {
                // Expecting only one snapshot left, which means that we can use the current snapshot
                // as gc root, this flag will be propagated to the select_gc_root func later.
                is_vacuum_all = true;
            }
            need_update_lvt = true;

            // When selecting the GC root later, the last snapshot in `snapshots` (after truncation)
            // is the candidate, but its commit status is uncertain, so its previous snapshot is used
            // as the GC root instead (except in the is_vacuum_all case).

            // Therefore, during snapshot truncation, we keep 2 extra snapshots;
            // see `select_gc_root` for details.
            let num_candidates = len - num_snapshots_to_keep + 2;
            snapshots.truncate(num_candidates);
            snapshots
        }
    };

    let elapsed = start.elapsed();
    ctx.set_status_info(&format!(
        "Listed snapshots for table {}, elapsed: {:?}, snapshots_dir: {:?}, snapshots: {:?}",
        table_info.desc,
        elapsed,
        fuse_table
            .meta_location_generator()
            .snapshot_location_prefix(),
        slice_summary(&snapshots_before_lvt)
    ));

    let Some((gc_root, snapshots_to_gc, mut gc_root_meta_ts)) = select_gc_root(
        &ctx,
        fuse_table,
        &snapshots_before_lvt,
        is_vacuum_all,
        respect_flash_back_with_lvt,
    )
    .await?
    else {
        return Ok(vec![]);
    };

    let start = std::time::Instant::now();
    // Persist the LVT only if we have not written it before.
    if need_update_lvt {
        let cat = ctx.get_default_catalog()?;
        cat.set_table_lvt(
            &LeastVisibleTimeIdent::new(ctx.get_tenant(), fuse_table.get_id()),
            &LeastVisibleTime::new(gc_root.timestamp.unwrap()),
        )
        .await?;
    }

    // After set_lvt, check for newly created refs to protect their snapshots
    // This handles the race condition where a branch is created between initial scan and set_lvt
    let new_refs_info = process_new_refs(fuse_table, &ctx).await?;
    if !new_refs_info.ref_gc_roots.is_empty() {
        ref_info.merge(new_refs_info);
    }

    // Use the oldest gc_root_meta_ts between main branch and refs
    if let Some(ref_ts) = ref_info.gc_root_meta_ts {
        gc_root_meta_ts = gc_root_meta_ts.min(ref_ts);
    }
    let gc_root_timestamp = ref_info
        .gc_root_timestamp
        .into_iter()
        .chain(gc_root.timestamp)
        .min()
        .unwrap();
    ctx.set_status_info(&format!(
        "Selected gc_root for table {}, elapsed: {:?}, gc_root: {:?}, snapshots_to_gc: {:?}",
        table_info.desc,
        start.elapsed(),
        gc_root,
        slice_summary(&snapshots_to_gc)
    ));

    let gc_root_segments: HashSet<_> = gc_root
        .segments
        .iter()
        .chain(ref_info.ref_gc_roots.iter().flat_map(|r| r.segments.iter()))
        .map(|(path, _)| path.clone())
        .collect();
    let segments_before_gc_root = fuse_table
        .list_files_until_timestamp(
            fuse_table
                .meta_location_generator()
                .segment_location_prefix(),
            gc_root_timestamp,
            false,
            Some(gc_root_meta_ts),
        )
        .await?
        .into_iter()
        .map(|v| v.path().to_owned())
        .collect::<Vec<_>>();

    ctx.set_status_info(&format!(
        "Listed segments before gc_root for table {}, elapsed: {:?}, segment_dir: {:?}, gc_root_timestamp: {:?}, segments: {:?}",
        table_info.desc,
        start.elapsed(),
        fuse_table.meta_location_generator().segment_location_prefix(),
        gc_root_timestamp,
        slice_summary(&segments_before_gc_root)
    ));

    let start = std::time::Instant::now();
    let segments_to_gc: Vec<String> = segments_before_gc_root
        .into_iter()
        .filter(|s| !gc_root_segments.contains(s))
        .collect();
    let stats_to_gc = segments_to_gc
        .iter()
        .map(|v| TableMetaLocationGenerator::gen_segment_stats_location_from_segment_location(v))
        .collect::<Vec<_>>();
    ctx.set_status_info(&format!(
        "Filtered segments_to_gc for table {}, elapsed: {:?}, segments_to_gc: {:?}, stats_to_gc: {:?}",
        table_info.desc,
        start.elapsed(),
        slice_summary(&segments_to_gc),
        slice_summary(&stats_to_gc)
    ));

    let start = std::time::Instant::now();
    let segments_io =
        SegmentsIO::create(ctx.clone(), fuse_table.get_operator(), fuse_table.schema());

    // Collect blocks from main gc_root
    let segments = segments_io
        .read_segments::<Arc<CompactSegmentInfo>>(&gc_root.segments, false)
        .await?;
    let mut gc_root_blocks = HashSet::new();
    for segment in segments {
        gc_root_blocks.extend(segment?.block_metas()?.iter().map(|b| b.location.0.clone()));
    }

    // Collect blocks from ref gc_roots
    for ref_gc_root in ref_info.ref_gc_roots {
        let ref_segments = segments_io
            .read_segments::<Arc<CompactSegmentInfo>>(&ref_gc_root.segments, false)
            .await?;
        for segment in ref_segments {
            gc_root_blocks.extend(segment?.block_metas()?.iter().map(|b| b.location.0.clone()));
        }
    }

    ctx.set_status_info(&format!(
        "Read segments for table {}, elapsed: {:?}, total protected blocks: {}",
        table_info.desc,
        start.elapsed(),
        gc_root_blocks.len()
    ));

    let start = std::time::Instant::now();
    let blocks_before_gc_root = fuse_table
        .list_files_until_timestamp(
            fuse_table.meta_location_generator().block_location_prefix(),
            gc_root_timestamp,
            false,
            Some(gc_root_meta_ts),
        )
        .await?
        .into_iter()
        .map(|v| v.path().to_owned())
        .collect::<Vec<_>>();

    ctx.set_status_info(&format!(
        "Listed blocks before gc_root for table {}, elapsed: {:?}, block_dir: {:?}, gc_root_timestamp: {:?}, blocks: {:?}",
        table_info.desc,
        start.elapsed(),
        fuse_table.meta_location_generator().block_location_prefix(),
        gc_root_timestamp,
        slice_summary(&blocks_before_gc_root)
    ));

    let start = std::time::Instant::now();
    let blocks_to_gc: Vec<String> = blocks_before_gc_root
        .into_iter()
        .filter(|b| !gc_root_blocks.contains(b))
        .collect();
    ctx.set_status_info(&format!(
        "Filtered blocks_to_gc for table {}, elapsed: {:?}, blocks_to_gc: {:?}",
        table_info.desc,
        start.elapsed(),
        slice_summary(&blocks_to_gc)
    ));

    let start = std::time::Instant::now();
    let catalog = ctx.get_default_catalog()?;
    let table_agg_index_ids = catalog
        .list_index_ids_by_table_id(ListIndexesByIdReq::new(
            ctx.get_tenant(),
            fuse_table.get_id(),
        ))
        .await?;
    let inverted_indexes = &table_info.meta.indexes;
    let mut indexes_to_gc = Vec::with_capacity(
        blocks_to_gc.len() * (table_agg_index_ids.len() + inverted_indexes.len() + 1),
    );
    for loc in &blocks_to_gc {
        for index_id in &table_agg_index_ids {
            indexes_to_gc.push(
                TableMetaLocationGenerator::gen_agg_index_location_from_block_location(
                    loc, *index_id,
                ),
            );
        }
        for idx in inverted_indexes.values() {
            indexes_to_gc.push(
                TableMetaLocationGenerator::gen_inverted_index_location_from_block_location(
                    loc,
                    idx.name.as_str(),
                    idx.version.as_str(),
                ),
            );
        }
        indexes_to_gc
            .push(TableMetaLocationGenerator::gen_bloom_index_location_from_block_location(loc));
    }

    ctx.set_status_info(&format!(
        "Collected indexes_to_gc for table {}, elapsed: {:?}, indexes_to_gc: {:?}",
        table_info.desc,
        start.elapsed(),
        slice_summary(&indexes_to_gc)
    ));

    let start = std::time::Instant::now();
    let subject_files_to_gc: Vec<_> = segments_to_gc
        .into_iter()
        .chain(blocks_to_gc.into_iter())
        .chain(stats_to_gc.into_iter())
        .collect();
    let op = Files::create(ctx.clone(), fuse_table.get_operator());

    // order is important
    // indexes should be removed before blocks, because index locations to gc are generated from block locations
    // subject_files should be removed before snapshots, because gc of subject_files depend on gc root
    op.remove_file_in_batch(&indexes_to_gc).await?;
    op.remove_file_in_batch(&subject_files_to_gc).await?;

    // Evict snapshot caches from the local node.
    //
    // Note:
    // - Cached snapshots may also exist on other nodes in a multi-node cluster. If these remote
    //   caches are not synchronized, it could lead to incorrect results in operations like
    //   `fuse_snapshot(...)`. However, this does not compromise the safety of the table data.
    // - TODO: To ensure correctness in such cases, the table's Least Visible Timestamp (LVT),
    //   stored in the meta-server, should be utilized to determine snapshot visibility and
    //   resolve potential issues.
    if let Some(snapshot_cache) = CacheManager::instance().get_table_snapshot_cache() {
        for path in snapshots_to_gc.iter() {
            snapshot_cache.evict(path);
        }
    }
    let op = Files::create(ctx.clone(), fuse_table.get_operator());
    op.remove_file_in_batch(&snapshots_to_gc).await?;

    let files_to_gc: Vec<_> = subject_files_to_gc
        .into_iter()
        .chain(snapshots_to_gc.into_iter())
        .chain(indexes_to_gc.into_iter())
        .chain(ref_info.files_to_gc.into_iter())
        .collect();
    ctx.set_status_info(&format!(
        "Removed files for table {}, elapsed: {:?}, files_to_gc: {:?}",
        table_info.desc,
        start.elapsed(),
        slice_summary(&files_to_gc)
    ));
    Ok(files_to_gc)
}

async fn collect_gc_candidates_by_retention_period(
    fuse_table: &FuseTable,
    lvt: DateTime<Utc>,
    is_vacuum_all: bool,
) -> Result<Vec<Entry>> {
    let snapshots_before_lvt = if is_vacuum_all {
        fuse_table
            .list_files_until_prefix(
                fuse_table
                    .meta_location_generator()
                    .snapshot_location_prefix(),
                fuse_table.snapshot_loc().unwrap().as_str(),
                true,
                None,
            )
            .await?
    } else {
        fuse_table
            .list_files_until_timestamp(
                fuse_table
                    .meta_location_generator()
                    .snapshot_location_prefix(),
                lvt,
                true,
                None,
            )
            .await?
    };

    Ok(snapshots_before_lvt)
}

/// Try set lvt as min(latest_snapshot.timestamp, now - retention_time).
///
/// Return `None` means we stop vacuuming, but don't want to report error to user.
async fn set_lvt(
    fuse_table: &FuseTable,
    latest_snapshot: Arc<TableSnapshot>,
    ctx: &dyn TableContext,
    retention_period: TimeDelta,
) -> Result<Option<DateTime<Utc>>> {
    if !is_uuid_v7(&latest_snapshot.snapshot_id) {
        info!(
            "Latest snapshot is not v7, stopping vacuum: {:?}",
            latest_snapshot.snapshot_id
        );
        return Ok(None);
    }
    let cat = ctx.get_default_catalog()?;
    // safe to unwrap, as we have checked the version is v4
    let latest_ts = latest_snapshot.timestamp.unwrap();
    let lvt_point_candidate = std::cmp::min(Utc::now() - retention_period, latest_ts);

    let lvt_point = cat
        .set_table_lvt(
            &LeastVisibleTimeIdent::new(ctx.get_tenant(), fuse_table.get_id()),
            &LeastVisibleTime::new(lvt_point_candidate),
        )
        .await?
        .time;
    Ok(Some(lvt_point))
}

fn is_uuid_v7(uuid: &Uuid) -> bool {
    let version = uuid.get_version();
    version.is_some_and(|v| matches!(v, Version::SortRand))
}

<<<<<<< HEAD
=======
async fn list_until_prefix(
    fuse_table: &FuseTable,
    path: &str,
    until: &str,
    need_one_more: bool,
    gc_root_meta_ts: Option<DateTime<Utc>>,
) -> Result<Vec<Entry>> {
    info!("Listing files until prefix: {}", until);
    let dal = fuse_table.get_operator_ref();

    match dal.info().scheme() {
        Scheme::Fs => fs_list_until_prefix(dal, path, until, need_one_more, gc_root_meta_ts).await,
        _ => general_list_until_prefix(dal, path, until, need_one_more, gc_root_meta_ts).await,
    }
}

/// Object storage supported by Databend is expected to return entries sorted in ascending lexicographical
/// order by object key. Databend leverages this property to enhance the efficiency and thoroughness
/// of the vacuum process.
///
/// The safety of the vacuum algorithm does not depend on this ordering.
async fn general_list_until_prefix(
    dal: &Operator,
    path: &str,
    until: &str,
    need_one_more: bool,
    gc_root_meta_ts: Option<DateTime<Utc>>,
) -> Result<Vec<Entry>> {
    let mut lister = dal.lister(path).await?;
    let mut paths = vec![];
    while let Some(entry) = lister.try_next().await? {
        if entry.metadata().is_dir() {
            continue;
        }
        if entry.path() >= until {
            info!("entry path: {} >= until: {}", entry.path(), until);
            if need_one_more {
                paths.push(entry);
            }
            break;
        }
        if gc_root_meta_ts.is_none()
            || is_gc_candidate_segment_block(&entry, dal, gc_root_meta_ts.unwrap()).await?
        {
            paths.push(entry);
        }
    }
    Ok(paths)
}

/// If storage is backed by FS, we prioritize thoroughness over efficiency (though efficiency loss
/// is usually no significant). All entries are fetched and sorted before extracting the prefix entries.
async fn fs_list_until_prefix(
    dal: &Operator,
    path: &str,
    until: &str,
    need_one_more: bool,
    gc_root_meta_ts: Option<DateTime<Utc>>,
) -> Result<Vec<Entry>> {
    // Fetch ALL entries from the path and sort them by path in lexicographical order.
    let mut lister = dal.lister(path).await?;
    let mut entries = Vec::new();
    while let Some(item) = lister.try_next().await? {
        if item.metadata().is_file() {
            entries.push(item);
        }
    }
    entries.sort_by(|l, r| l.path().cmp(r.path()));

    // Extract entries up to the `until` path, respecting lexicographical order.
    let mut res = Vec::new();
    for entry in entries {
        if entry.path() >= until {
            info!("entry path: {} >= until: {}", entry.path(), until);
            if need_one_more {
                res.push(entry);
            }
            break;
        }
        if gc_root_meta_ts.is_none()
            || is_gc_candidate_segment_block(&entry, dal, gc_root_meta_ts.unwrap()).await?
        {
            res.push(entry);
        }
    }

    Ok(res)
}

async fn is_gc_candidate_segment_block(
    entry: &Entry,
    op: &Operator,
    gc_root_meta_ts: DateTime<Utc>,
) -> Result<bool> {
    let path = entry.path();
    let last_part = path.rsplit('/').next().unwrap();
    if last_part.starts_with(VACUUM2_OBJECT_KEY_PREFIX) {
        return Ok(true);
    }
    let last_modified = if let Some(v) = entry.metadata().last_modified() {
        v
    } else {
        let path = entry.path();
        let meta = op.stat(path).await?;
        meta.last_modified().ok_or_else(|| {
            ErrorCode::StorageOther(format!(
                "Failed to get `last_modified` metadata of the entry '{}'",
                path
            ))
        })?
    };

    Ok(last_modified + ASSUMPTION_MAX_TXN_DURATION < gc_root_meta_ts)
}

async fn list_until_timestamp(
    fuse_table: &FuseTable,
    path: &str,
    until: DateTime<Utc>,
    need_one_more: bool,
    gc_root_meta_ts: Option<DateTime<Utc>>,
) -> Result<Vec<Entry>> {
    let uuid = uuid_from_date_time(until);
    let uuid_str = uuid.simple().to_string();

    // extract the most significant 48 bits, which is 12 characters
    let timestamp_component = &uuid_str[..12];
    let until = format!(
        "{}{}{}",
        path, VACUUM2_OBJECT_KEY_PREFIX, timestamp_component
    );
    list_until_prefix(fuse_table, path, &until, need_one_more, gc_root_meta_ts).await
}

async fn read_snapshot_from_location(
    fuse_table: &FuseTable,
    path: &str,
) -> Result<Arc<TableSnapshot>> {
    let reader = MetaReaders::table_snapshot_reader(fuse_table.get_operator());
    let ver = TableMetaLocationGenerator::snapshot_version(path);
    info!("read snapshot from location: {}, version: {}", path, ver);
    let params = LoadParams {
        location: path.to_owned(),
        len_hint: None,
        ver,
        put_cache: false,
    };
    reader.read(&params).await
}

>>>>>>> ebcad91c
async fn select_gc_root(
    ctx: &Arc<dyn TableContext>,
    fuse_table: &FuseTable,
    snapshots_before_lvt: &[Entry],
    is_vacuum_all: bool,
    respect_flash_back: Option<DateTime<Utc>>,
) -> Result<Option<(Arc<TableSnapshot>, Vec<String>, DateTime<Utc>)>> {
    let op = fuse_table.get_operator();
    let gc_root_path = if is_vacuum_all {
        // safe to unwrap, or we should have stopped vacuuming in set_lvt()
        fuse_table.snapshot_loc().unwrap()
    } else if let Some(lvt) = respect_flash_back {
        let latest_location = fuse_table.snapshot_loc().unwrap();
        let gc_root = fuse_table
            .find_location(ctx, latest_location, |snapshot| {
                snapshot.timestamp.is_some_and(|ts| ts <= lvt)
            })
            .await
            .ok();
        let Some(gc_root) = gc_root else {
            info!("no gc_root found, stop vacuuming");
            return Ok(None);
        };
        gc_root
    } else {
        if snapshots_before_lvt.is_empty() {
            info!("no snapshots before lvt, stop vacuuming");
            return Ok(None);
        }
        let (anchor, _) = SnapshotsIO::read_snapshot(
            snapshots_before_lvt.last().unwrap().path().to_owned(),
            op.clone(),
            false,
        )
        .await?;
        let Some((gc_root_id, gc_root_ver)) = anchor.prev_snapshot_id else {
            info!("anchor has no prev_snapshot_id, stop vacuuming");
            return Ok(None);
        };
        let gc_root_path = fuse_table
            .meta_location_generator()
            .snapshot_location_from_uuid(&gc_root_id, gc_root_ver)?;
        if !is_uuid_v7(&gc_root_id) {
            info!("gc_root {} is not v7", gc_root_path);
            return Ok(None);
        }
        gc_root_path
    };

    let dal = fuse_table.get_operator_ref();
    let gc_root = SnapshotsIO::read_snapshot(gc_root_path.clone(), op.clone(), false).await;

    let gc_root_meta_ts = match dal.stat(&gc_root_path).await {
        Ok(v) => v.last_modified().ok_or_else(|| {
            ErrorCode::StorageOther(format!(
                "Failed to get `last_modified` metadata of the gc root object '{}'",
                gc_root_path
            ))
        })?,
        Err(e) => {
            return if e.kind() == ErrorKind::NotFound {
                // Concurrent vacuum, ignore it
                Ok(None)
            } else {
                Err(e.into())
            };
        }
    };

    match gc_root {
        Ok((gc_root, _)) => {
            info!("gc_root found: {:?}", gc_root);
            let mut gc_candidates = Vec::with_capacity(snapshots_before_lvt.len());

            for snapshot in snapshots_before_lvt.iter() {
                let path = snapshot.path();
                let last_part = path.rsplit('/').next().unwrap();
                if last_part.starts_with(VACUUM2_OBJECT_KEY_PREFIX) {
                    gc_candidates.push(path.to_owned());
                } else {
                    // This snapshot is created by a node of the previous version which does not
                    // support vacuum2, we rely on the `ASSUMPTION_MAX_TXN_DURATION` to identify if
                    // it is available to be vacuumed.
                    let last_modified = match snapshot.metadata().last_modified() {
                        None => dal.stat(path).await?.last_modified().ok_or_else(|| {
                            ErrorCode::StorageOther(format!(
                                "Failed to get `last_modified` metadata of the snapshot object '{}'",
                                gc_root_path
                            ))
                        })?,
                        Some(v) => v,
                    };
                    if last_modified + ASSUMPTION_MAX_TXN_DURATION < gc_root_meta_ts {
                        gc_candidates.push(path.to_owned());
                    }
                }
            }

            let gc_root_idx = gc_candidates.binary_search(&gc_root_path).map_err(|_| {
                ErrorCode::Internal(format!(
                    "gc root path {} should be one of the candidates, candidates: {:?}",
                    gc_root_path, gc_candidates
                ))
            })?;
            let snapshots_to_gc = gc_candidates[..gc_root_idx].to_vec();

            Ok(Some((gc_root, snapshots_to_gc, gc_root_meta_ts)))
        }
        Err(e) => {
            info!("read gc_root {} failed: {:?}", gc_root_path, e);
            Ok(None)
        }
    }
}

fn slice_summary<T: std::fmt::Debug>(s: &[T]) -> String {
    if s.len() > 10 {
        let first_five = &s[..5];
        let last_five = &s[s.len() - 5..];
        format!(
            "First five: {:?}, Last five: {:?},Len: {}",
            first_five,
            last_five,
            s.len()
        )
    } else {
        format!("{:?}", s)
    }
}

/// Result of vacuum processing for table refs (branches and tags)
#[derive(Default)]
struct RefVacuumInfo {
    /// GC root snapshots from refs (to protect their segments and blocks)
    ref_gc_roots: Vec<Arc<TableSnapshot>>,
    /// The oldest gc_root_meta_ts among all refs
    gc_root_meta_ts: Option<DateTime<Utc>>,
    /// The oldest gc_root_ts among all refs
    gc_root_timestamp: Option<DateTime<Utc>>,
    /// The files(include snapshot and expired refs' dir) to be cleaned up
    files_to_gc: Vec<String>,
}

impl RefVacuumInfo {
    fn merge(&mut self, other: RefVacuumInfo) {
        self.ref_gc_roots.extend(other.ref_gc_roots);
        if let Some(other_ts) = other.gc_root_meta_ts {
            self.gc_root_meta_ts = Some(
                self.gc_root_meta_ts
                    .map_or(other_ts, |cur| cur.min(other_ts)),
            );
        }
        if let Some(other_ts) = other.gc_root_timestamp {
            self.gc_root_timestamp = Some(
                self.gc_root_timestamp
                    .map_or(other_ts, |cur| cur.min(other_ts)),
            );
        }
        self.files_to_gc.extend(other.files_to_gc);
    }
}

#[async_backtrace::framed]
async fn update_gc_root_times(
    fuse_table: &FuseTable,
    gc_root_location: &str,
    gc_root_snapshot_ts: Option<DateTime<Utc>>,
    gc_root_meta_ts: &mut Option<DateTime<Utc>>,
    gc_root_timestamp: &mut Option<DateTime<Utc>>,
) -> Result<()> {
    let meta = fuse_table.get_operator_ref().stat(gc_root_location).await?;
    let meta_ts = meta
        .last_modified()
        .ok_or_else(|| {
            ErrorCode::StorageOther(format!(
                "Failed to get `last_modified` metadata of snapshot '{}'",
                gc_root_location
            ))
        })
        .map(|v| DateTime::from_timestamp_nanos(v.into_inner().as_nanosecond() as i64))?;
    *gc_root_meta_ts = Some(gc_root_meta_ts.map_or(meta_ts, |cur| cur.min(meta_ts)));

    let gc_root_ts = gc_root_snapshot_ts.unwrap();
    *gc_root_timestamp = Some(gc_root_timestamp.map_or(gc_root_ts, |cur| cur.min(gc_root_ts)));
    Ok(())
}

/// Process newly created refs after set_lvt to protect their snapshots
#[async_backtrace::framed]
async fn process_new_refs(
    fuse_table: &FuseTable,
    ctx: &Arc<dyn TableContext>,
) -> Result<RefVacuumInfo> {
    // Refresh table to get latest refs
    let table_info = fuse_table.get_table_info();
    // Record original ref IDs to detect newly created refs after set_lvt
    let original_ref_ids: HashSet<u64> = table_info.meta.refs.values().map(|r| r.id).collect();
    let refreshed_table = fuse_table.refresh(ctx.as_ref()).await?;
    let refreshed_table_info = refreshed_table.get_table_info();
    // Find newly created refs
    let new_refs: Vec<_> = refreshed_table_info
        .meta
        .refs
        .iter()
        .filter(|(_, snapshot_ref)| !original_ref_ids.contains(&snapshot_ref.id))
        .collect();

    if new_refs.is_empty() {
        return Ok(RefVacuumInfo::default());
    }

    info!(
        "Found {} new refs created during vacuum for table {}: {:?}",
        new_refs.len(),
        table_info.desc,
        new_refs.iter().map(|(name, _)| name).collect::<Vec<_>>()
    );

    let op = fuse_table.get_operator();
    let mut ref_gc_roots = Vec::new();
    let mut gc_root_meta_ts: Option<DateTime<Utc>> = None;
    let mut gc_root_timestamp: Option<DateTime<Utc>> = None;
    // Process each new ref
    for (ref_name, snapshot_ref) in new_refs {
        match snapshot_ref.typ {
            SnapshotRefType::Tag => {
                let (gc_root_snapshot, _) =
                    SnapshotsIO::read_snapshot(snapshot_ref.loc.clone(), op.clone(), true).await?;
                ref_gc_roots.push(gc_root_snapshot);
            }
            SnapshotRefType::Branch => {
                let branch_id = snapshot_ref.id;
                let gc_root_snap = fuse_table
                    .find_earliest_snapshot_via_history(ref_name, snapshot_ref)
                    .await?;
                let gc_root_location = fuse_table
                    .meta_location_generator()
                    .ref_snapshot_location_from_uuid(
                        branch_id,
                        &gc_root_snap.snapshot_id,
                        gc_root_snap.format_version,
                    )?;
                if snapshot_ref.loc != gc_root_location {
                    // Only collect snapshot timestamps when the GC root is NOT the head location.
                    update_gc_root_times(
                        fuse_table,
                        &gc_root_location,
                        gc_root_snap.timestamp,
                        &mut gc_root_meta_ts,
                        &mut gc_root_timestamp,
                    )
                    .await?;
                }

                ref_gc_roots.push(gc_root_snap);
            }
        }
    }
    Ok(RefVacuumInfo {
        ref_gc_roots,
        gc_root_meta_ts,
        gc_root_timestamp,
        files_to_gc: vec![],
    })
}

/// Process snapshot refs (branches and tags) for vacuum
#[async_backtrace::framed]
async fn process_snapshot_refs(
    fuse_table: &FuseTable,
    ctx: &Arc<dyn TableContext>,
) -> Result<RefVacuumInfo> {
    let start = std::time::Instant::now();
    let table_info = fuse_table.get_table_info();
    let mut files_to_gc = match fuse_table.cleanup_orphan_ref_dirs().await {
        Ok(paths) => paths,
        Err(e) => {
            warn!(
                "Failed to clean orphan refs for table {}: {}",
                table_info.desc, e
            );
            Vec::new()
        }
    };
    let op = fuse_table.get_operator();
    // Refs that expired and should be cleaned up
    let mut expired_refs = HashSet::new();
    let mut expired_ref_names = Vec::new();
    // Ref snapshot paths to be cleaned up
    let mut ref_snapshots_to_gc = Vec::new();
    let mut ref_gc_roots = Vec::new();
    let mut gc_root_meta_ts: Option<DateTime<Utc>> = None;
    let mut gc_root_timestamp: Option<DateTime<Utc>> = None;

    let now = Utc::now();
    let (retention_time, num_snapshots_to_keep) =
        fuse_table.get_refs_retention_policy(ctx.as_ref(), now)?;
    // Process active refs
    for (ref_name, snapshot_ref) in table_info.meta.refs.iter() {
        if snapshot_ref.expire_at.is_some_and(|v| v < now) {
            expired_refs.insert(snapshot_ref.id);
            expired_ref_names.push(ref_name);
            continue;
        }

        match snapshot_ref.typ {
            SnapshotRefType::Tag => {
                // Tag: read head snapshot as gc root to protect its segments and blocks
                let (gc_root_snapshot, _) =
                    SnapshotsIO::read_snapshot(snapshot_ref.loc.clone(), op.clone(), true).await?;
                ref_gc_roots.push(gc_root_snapshot);
            }
            SnapshotRefType::Branch => {
                let branch_id = snapshot_ref.id;
                let snapshots_before_retention = fuse_table
                    .list_branch_snapshots_with_fallback(
                        branch_id,
                        &snapshot_ref.loc,
                        retention_time,
                        num_snapshots_to_keep,
                    )
                    .await?;

                let mut snapshots_to_gc = Vec::new();
                let (gc_root_location, gc_root_snap) = match process_branch_gc_root(
                    fuse_table,
                    branch_id,
                    &snapshot_ref.loc,
                    &snapshots_before_retention,
                    &mut snapshots_to_gc,
                )
                .await?
                {
                    Some((location, sn)) => (location, sn),
                    None => {
                        // No gc_root found, use snapshot history to find earliest
                        let earliest_snap = fuse_table
                            .find_earliest_snapshot_via_history(ref_name, snapshot_ref)
                            .await?;
                        let location = fuse_table
                            .meta_location_generator()
                            .ref_snapshot_location_from_uuid(
                                branch_id,
                                &earliest_snap.snapshot_id,
                                earliest_snap.format_version,
                            )?;
                        (location, earliest_snap)
                    }
                };

                if snapshot_ref.loc != gc_root_location {
                    // Only collect snapshot timestamps when the GC root is NOT the head location.
                    update_gc_root_times(
                        fuse_table,
                        &gc_root_location,
                        gc_root_snap.timestamp,
                        &mut gc_root_meta_ts,
                        &mut gc_root_timestamp,
                    )
                    .await?;
                }

                ref_gc_roots.push(gc_root_snap);
                ref_snapshots_to_gc.extend(snapshots_to_gc);
            }
        }
    }

    if !expired_refs.is_empty() {
        let start_update = std::time::Instant::now();
        let expired_ref_dirs = fuse_table
            .update_table_refs_meta(ctx, &expired_refs)
            .await?;
        files_to_gc.extend(expired_ref_dirs);
        ctx.set_status_info(&format!(
            "Updated table meta for table {}, elapsed: {:?}",
            table_info.desc,
            start_update.elapsed()
        ));
    }

    // Step 3: Purge ref snapshots
    if !ref_snapshots_to_gc.is_empty() {
        let file_op = Files::create(ctx.clone(), op);
        file_op.remove_file_in_batch(&ref_snapshots_to_gc).await?;
    }

    ctx.set_status_info(&format!(
        "Processed snapshot refs for table {}, elapsed: {:?}, expire_refs: {}, ref_snapshots_to_gc: {}, ref_gc_root_meta_ts: {:?}",
        table_info.desc,
        start.elapsed(),
        slice_summary(&expired_ref_names),
        slice_summary(&ref_snapshots_to_gc),
        gc_root_meta_ts
    ));

    files_to_gc.extend(ref_snapshots_to_gc.into_iter());
    Ok(RefVacuumInfo {
        ref_gc_roots,
        gc_root_meta_ts,
        gc_root_timestamp,
        files_to_gc,
    })
}

/// Process branch gc_root: find gc_root, collect snapshots to GC, and update collections
#[async_backtrace::framed]
async fn process_branch_gc_root(
    fuse_table: &FuseTable,
    branch_id: u64,
    head: &str,
    snapshots_before_retention: &[Entry],
    ref_snapshots_to_gc: &mut Vec<String>,
) -> Result<Option<(String, Arc<TableSnapshot>)>> {
    if snapshots_before_retention.is_empty() {
        return Ok(None);
    }

    let op = fuse_table.get_operator();
    // Read the last snapshot (oldest one)
    let last_snapshot_path = snapshots_before_retention.last().unwrap().path();
    let (last_snapshot, _) =
        SnapshotsIO::read_snapshot(last_snapshot_path.to_string(), op.clone(), false).await?;
    // If last_snapshot_path is head, use head as gc_root and clean up all snapshots before retention
    if last_snapshot_path == head {
        // All snapshots before retention can be cleaned up, except the last one (head itself as gc_root)
        let len = snapshots_before_retention.len();
        for snapshot in snapshots_before_retention.iter().take(len - 1) {
            ref_snapshots_to_gc.push(snapshot.path().to_owned());
        }
        return Ok(Some((head.to_string(), last_snapshot)));
    }

    // Get its prev_snapshot_id as gc_root
    let Some((gc_root_id, gc_root_ver)) = last_snapshot.prev_snapshot_id else {
        return Ok(None);
    };
    let gc_root_path = fuse_table
        .meta_location_generator()
        .ref_snapshot_location_from_uuid(branch_id, &gc_root_id, gc_root_ver)?;

    // Try to read gc_root snapshot
    match SnapshotsIO::read_snapshot(gc_root_path.clone(), op, false).await {
        Ok((gc_root_snap, _)) => {
            // Collect snapshots_to_gc
            let mut gc_candidates = Vec::with_capacity(snapshots_before_retention.len());
            for snapshot in snapshots_before_retention.iter() {
                gc_candidates.push(snapshot.path().to_owned());
            }

            // Find gc_root position in candidates
            let gc_root_idx = gc_candidates.binary_search(&gc_root_path).ok();
            let snapshots_to_gc = if let Some(idx) = gc_root_idx {
                gc_candidates[..idx].to_vec()
            } else {
                return Ok(None);
            };
            ref_snapshots_to_gc.extend(snapshots_to_gc);
            Ok(Some((gc_root_path, gc_root_snap)))
        }
        Err(_) => Ok(None),
    }
}<|MERGE_RESOLUTION|>--- conflicted
+++ resolved
@@ -48,12 +48,6 @@
 use log::warn;
 use opendal::Entry;
 use opendal::ErrorKind;
-<<<<<<< HEAD
-=======
-use opendal::Operator;
-use opendal::Scheme;
-use uuid::Version;
->>>>>>> ebcad91c
 
 #[async_backtrace::framed]
 pub async fn do_vacuum2(
@@ -490,159 +484,6 @@
     version.is_some_and(|v| matches!(v, Version::SortRand))
 }
 
-<<<<<<< HEAD
-=======
-async fn list_until_prefix(
-    fuse_table: &FuseTable,
-    path: &str,
-    until: &str,
-    need_one_more: bool,
-    gc_root_meta_ts: Option<DateTime<Utc>>,
-) -> Result<Vec<Entry>> {
-    info!("Listing files until prefix: {}", until);
-    let dal = fuse_table.get_operator_ref();
-
-    match dal.info().scheme() {
-        Scheme::Fs => fs_list_until_prefix(dal, path, until, need_one_more, gc_root_meta_ts).await,
-        _ => general_list_until_prefix(dal, path, until, need_one_more, gc_root_meta_ts).await,
-    }
-}
-
-/// Object storage supported by Databend is expected to return entries sorted in ascending lexicographical
-/// order by object key. Databend leverages this property to enhance the efficiency and thoroughness
-/// of the vacuum process.
-///
-/// The safety of the vacuum algorithm does not depend on this ordering.
-async fn general_list_until_prefix(
-    dal: &Operator,
-    path: &str,
-    until: &str,
-    need_one_more: bool,
-    gc_root_meta_ts: Option<DateTime<Utc>>,
-) -> Result<Vec<Entry>> {
-    let mut lister = dal.lister(path).await?;
-    let mut paths = vec![];
-    while let Some(entry) = lister.try_next().await? {
-        if entry.metadata().is_dir() {
-            continue;
-        }
-        if entry.path() >= until {
-            info!("entry path: {} >= until: {}", entry.path(), until);
-            if need_one_more {
-                paths.push(entry);
-            }
-            break;
-        }
-        if gc_root_meta_ts.is_none()
-            || is_gc_candidate_segment_block(&entry, dal, gc_root_meta_ts.unwrap()).await?
-        {
-            paths.push(entry);
-        }
-    }
-    Ok(paths)
-}
-
-/// If storage is backed by FS, we prioritize thoroughness over efficiency (though efficiency loss
-/// is usually no significant). All entries are fetched and sorted before extracting the prefix entries.
-async fn fs_list_until_prefix(
-    dal: &Operator,
-    path: &str,
-    until: &str,
-    need_one_more: bool,
-    gc_root_meta_ts: Option<DateTime<Utc>>,
-) -> Result<Vec<Entry>> {
-    // Fetch ALL entries from the path and sort them by path in lexicographical order.
-    let mut lister = dal.lister(path).await?;
-    let mut entries = Vec::new();
-    while let Some(item) = lister.try_next().await? {
-        if item.metadata().is_file() {
-            entries.push(item);
-        }
-    }
-    entries.sort_by(|l, r| l.path().cmp(r.path()));
-
-    // Extract entries up to the `until` path, respecting lexicographical order.
-    let mut res = Vec::new();
-    for entry in entries {
-        if entry.path() >= until {
-            info!("entry path: {} >= until: {}", entry.path(), until);
-            if need_one_more {
-                res.push(entry);
-            }
-            break;
-        }
-        if gc_root_meta_ts.is_none()
-            || is_gc_candidate_segment_block(&entry, dal, gc_root_meta_ts.unwrap()).await?
-        {
-            res.push(entry);
-        }
-    }
-
-    Ok(res)
-}
-
-async fn is_gc_candidate_segment_block(
-    entry: &Entry,
-    op: &Operator,
-    gc_root_meta_ts: DateTime<Utc>,
-) -> Result<bool> {
-    let path = entry.path();
-    let last_part = path.rsplit('/').next().unwrap();
-    if last_part.starts_with(VACUUM2_OBJECT_KEY_PREFIX) {
-        return Ok(true);
-    }
-    let last_modified = if let Some(v) = entry.metadata().last_modified() {
-        v
-    } else {
-        let path = entry.path();
-        let meta = op.stat(path).await?;
-        meta.last_modified().ok_or_else(|| {
-            ErrorCode::StorageOther(format!(
-                "Failed to get `last_modified` metadata of the entry '{}'",
-                path
-            ))
-        })?
-    };
-
-    Ok(last_modified + ASSUMPTION_MAX_TXN_DURATION < gc_root_meta_ts)
-}
-
-async fn list_until_timestamp(
-    fuse_table: &FuseTable,
-    path: &str,
-    until: DateTime<Utc>,
-    need_one_more: bool,
-    gc_root_meta_ts: Option<DateTime<Utc>>,
-) -> Result<Vec<Entry>> {
-    let uuid = uuid_from_date_time(until);
-    let uuid_str = uuid.simple().to_string();
-
-    // extract the most significant 48 bits, which is 12 characters
-    let timestamp_component = &uuid_str[..12];
-    let until = format!(
-        "{}{}{}",
-        path, VACUUM2_OBJECT_KEY_PREFIX, timestamp_component
-    );
-    list_until_prefix(fuse_table, path, &until, need_one_more, gc_root_meta_ts).await
-}
-
-async fn read_snapshot_from_location(
-    fuse_table: &FuseTable,
-    path: &str,
-) -> Result<Arc<TableSnapshot>> {
-    let reader = MetaReaders::table_snapshot_reader(fuse_table.get_operator());
-    let ver = TableMetaLocationGenerator::snapshot_version(path);
-    info!("read snapshot from location: {}, version: {}", path, ver);
-    let params = LoadParams {
-        location: path.to_owned(),
-        len_hint: None,
-        ver,
-        put_cache: false,
-    };
-    reader.read(&params).await
-}
-
->>>>>>> ebcad91c
 async fn select_gc_root(
     ctx: &Arc<dyn TableContext>,
     fuse_table: &FuseTable,
@@ -814,15 +655,12 @@
     gc_root_timestamp: &mut Option<DateTime<Utc>>,
 ) -> Result<()> {
     let meta = fuse_table.get_operator_ref().stat(gc_root_location).await?;
-    let meta_ts = meta
-        .last_modified()
-        .ok_or_else(|| {
-            ErrorCode::StorageOther(format!(
-                "Failed to get `last_modified` metadata of snapshot '{}'",
-                gc_root_location
-            ))
-        })
-        .map(|v| DateTime::from_timestamp_nanos(v.into_inner().as_nanosecond() as i64))?;
+    let meta_ts = meta.last_modified().ok_or_else(|| {
+        ErrorCode::StorageOther(format!(
+            "Failed to get `last_modified` metadata of snapshot '{}'",
+            gc_root_location
+        ))
+    })?;
     *gc_root_meta_ts = Some(gc_root_meta_ts.map_or(meta_ts, |cur| cur.min(meta_ts)));
 
     let gc_root_ts = gc_root_snapshot_ts.unwrap();
