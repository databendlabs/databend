--- conflicted
+++ resolved
@@ -18,8 +18,5 @@
 pub mod license;
 pub mod storages;
 pub mod table_lock;
-<<<<<<< HEAD
 pub mod background_service;
-=======
-pub mod virtual_column;
->>>>>>> dfd8f03b
+pub mod virtual_column;