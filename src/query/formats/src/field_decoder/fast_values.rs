// Copyright 2021 Datafuse Labs
//
// Licensed under the Apache License, Version 2.0 (the "License");
// you may not use this file except in compliance with the License.
// You may obtain a copy of the License at
//
//     http://www.apache.org/licenses/LICENSE-2.0
//
// Unless required by applicable law or agreed to in writing, software
// distributed under the License is distributed on an "AS IS" BASIS,
// WITHOUT WARRANTIES OR CONDITIONS OF ANY KIND, either express or implied.
// See the License for the specific language governing permissions and
// limitations under the License.

use std::any::Any;
use std::collections::HashSet;
use std::collections::VecDeque;
use std::io::BufRead;
use std::io::Cursor;
use std::ops::Not;
use std::sync::LazyLock;

use aho_corasick::AhoCorasick;
use bstr::ByteSlice;
use databend_common_arrow::arrow::bitmap::MutableBitmap;
use databend_common_exception::ErrorCode;
use databend_common_exception::Result;
use databend_common_expression::serialize::read_decimal_with_size;
use databend_common_expression::serialize::uniform_date;
use databend_common_expression::types::array::ArrayColumnBuilder;
use databend_common_expression::types::binary::BinaryColumnBuilder;
use databend_common_expression::types::date::check_date;
use databend_common_expression::types::decimal::Decimal;
use databend_common_expression::types::decimal::DecimalColumnBuilder;
use databend_common_expression::types::decimal::DecimalSize;
use databend_common_expression::types::nullable::NullableColumnBuilder;
use databend_common_expression::types::number::Number;
use databend_common_expression::types::string::StringColumnBuilder;
use databend_common_expression::types::timestamp::check_timestamp;
use databend_common_expression::types::AnyType;
use databend_common_expression::types::NumberColumnBuilder;
use databend_common_expression::with_decimal_type;
use databend_common_expression::with_number_mapped_type;
use databend_common_expression::ColumnBuilder;
use databend_common_expression::Scalar;
use databend_common_io::constants::FALSE_BYTES_LOWER;
use databend_common_io::constants::INF_BYTES_LOWER;
use databend_common_io::constants::NAN_BYTES_LOWER;
use databend_common_io::constants::NULL_BYTES_UPPER;
use databend_common_io::constants::TRUE_BYTES_LOWER;
use databend_common_io::cursor_ext::BufferReadDateTimeExt;
use databend_common_io::cursor_ext::BufferReadStringExt;
use databend_common_io::cursor_ext::DateTimeResType;
use databend_common_io::cursor_ext::ReadBytesExt;
use databend_common_io::cursor_ext::ReadCheckPointExt;
use databend_common_io::cursor_ext::ReadNumberExt;
use databend_common_io::parse_bitmap;
use databend_common_io::parse_to_ewkb;
use databend_common_io::prelude::FormatSettings;
use jsonb::parse_value;
use lexical_core::FromLexical;
use num::cast::AsPrimitive;
use num_traits::NumCast;

use crate::FieldDecoder;
use crate::InputCommonSettings;

#[derive(Clone)]
pub struct FastFieldDecoderValues {
    common_settings: InputCommonSettings,
    rounding_mode: bool,
}

impl FieldDecoder for FastFieldDecoderValues {
    fn as_any(&self) -> &dyn Any {
        self
    }
}

impl FastFieldDecoderValues {
    pub fn create_for_insert(format: FormatSettings, rounding_mode: bool) -> Self {
        FastFieldDecoderValues {
            common_settings: InputCommonSettings {
                true_bytes: TRUE_BYTES_LOWER.as_bytes().to_vec(),
                false_bytes: FALSE_BYTES_LOWER.as_bytes().to_vec(),
                null_if: vec![
                    NULL_BYTES_UPPER.as_bytes().to_vec(),
                    NAN_BYTES_LOWER.as_bytes().to_vec(),
                ],
                nan_bytes: NAN_BYTES_LOWER.as_bytes().to_vec(),
                inf_bytes: INF_BYTES_LOWER.as_bytes().to_vec(),
                timezone: format.timezone,
                disable_variant_check: false,
                binary_format: Default::default(),
            },
            rounding_mode,
        }
    }

    fn common_settings(&self) -> &InputCommonSettings {
        &self.common_settings
    }

    fn ignore_field_end<R: AsRef<[u8]>>(&self, reader: &mut Cursor<R>) -> bool {
        reader.ignore_white_spaces();
        matches!(reader.peek(), None | Some(',') | Some(')') | Some(']'))
    }

    fn match_bytes<R: AsRef<[u8]>>(&self, reader: &mut Cursor<R>, bs: &[u8]) -> bool {
        let pos = reader.checkpoint();
        if reader.ignore_bytes(bs) && self.ignore_field_end(reader) {
            true
        } else {
            reader.rollback(pos);
            false
        }
    }

    fn pop_inner_values(&self, column: &mut ColumnBuilder, size: usize) {
        for _ in 0..size {
            let _ = column.pop();
        }
    }

    pub fn read_field<R: AsRef<[u8]>>(
        &self,
        column: &mut ColumnBuilder,
        reader: &mut Cursor<R>,
        positions: &mut VecDeque<usize>,
    ) -> Result<()> {
        match column {
            ColumnBuilder::Null { len } => self.read_null(len, reader),
            ColumnBuilder::Nullable(c) => self.read_nullable(c, reader, positions),
            ColumnBuilder::Boolean(c) => self.read_bool(c, reader),
            ColumnBuilder::Number(c) => with_number_mapped_type!(|NUM_TYPE| match c {
                NumberColumnBuilder::NUM_TYPE(c) => {
                    if NUM_TYPE::FLOATING {
                        self.read_float(c, reader)
                    } else {
                        self.read_int(c, reader)
                    }
                }
            }),
            ColumnBuilder::Decimal(c) => with_decimal_type!(|DECIMAL_TYPE| match c {
                DecimalColumnBuilder::DECIMAL_TYPE(c, size) => self.read_decimal(c, *size, reader),
            }),
            ColumnBuilder::Date(c) => self.read_date(c, reader, positions),
            ColumnBuilder::Timestamp(c) => self.read_timestamp(c, reader, positions),
            ColumnBuilder::String(c) => self.read_string(c, reader, positions),
            ColumnBuilder::Array(c) => self.read_array(c, reader, positions),
            ColumnBuilder::Map(c) => self.read_map(c, reader, positions),
            ColumnBuilder::Bitmap(c) => self.read_bitmap(c, reader, positions),
            ColumnBuilder::Tuple(fields) => self.read_tuple(fields, reader, positions),
            ColumnBuilder::Variant(c) => self.read_variant(c, reader, positions),
<<<<<<< HEAD
            ColumnBuilder::Binary(_) => Err(ErrorCode::Unimplemented("binary literal")),
            ColumnBuilder::EmptyArray { .. } | ColumnBuilder::EmptyMap { .. } => {
                Err(ErrorCode::Unimplemented("empty array/map literal"))
            }
=======
            ColumnBuilder::Geometry(c) => self.read_geometry(c, reader, positions),
            _ => unimplemented!(),
>>>>>>> a704a65f
        }
    }

    fn read_bool<R: AsRef<[u8]>>(
        &self,
        column: &mut MutableBitmap,
        reader: &mut Cursor<R>,
    ) -> Result<()> {
        if self.match_bytes(reader, &self.common_settings().true_bytes) {
            column.push(true);
            Ok(())
        } else if self.match_bytes(reader, &self.common_settings().false_bytes) {
            column.push(false);
            Ok(())
        } else {
            let err_msg = format!(
                "Incorrect boolean value, expect {} or {}",
                self.common_settings().true_bytes.to_str().unwrap(),
                self.common_settings().false_bytes.to_str().unwrap()
            );
            Err(ErrorCode::BadBytes(err_msg))
        }
    }

    fn read_null<R: AsRef<[u8]>>(&self, len: &mut usize, _reader: &mut Cursor<R>) -> Result<()> {
        *len += 1;
        Ok(())
    }

    fn read_nullable<R: AsRef<[u8]>>(
        &self,
        column: &mut NullableColumnBuilder<AnyType>,
        reader: &mut Cursor<R>,
        positions: &mut VecDeque<usize>,
    ) -> Result<()> {
        if reader.eof() || reader.ignore_bytes(b"NULL") || reader.ignore_bytes(b"null") {
            column.push_null();
        } else {
            self.read_field(&mut column.builder, reader, positions)?;
            column.validity.push(true);
        }
        Ok(())
    }

    fn read_int<T, R: AsRef<[u8]>>(&self, column: &mut Vec<T>, reader: &mut Cursor<R>) -> Result<()>
    where
        T: Number + From<T::Native>,
        T::Native: FromLexical + NumCast,
    {
        let val: Result<T::Native> = reader.read_int_text();
        let v = match val {
            Ok(v) => v,
            Err(_) => {
                // cast float value to integer value
                let val: f64 = reader.read_float_text()?;
                let new_val: Option<T::Native> = if self.rounding_mode {
                    num_traits::cast::cast(val.round())
                } else {
                    num_traits::cast::cast(val)
                };
                if let Some(v) = new_val {
                    v
                } else {
                    return Err(ErrorCode::BadBytes(format!("number {} is overflowed", val)));
                }
            }
        };
        column.push(v.into());
        Ok(())
    }

    fn read_float<T, R: AsRef<[u8]>>(
        &self,
        column: &mut Vec<T>,
        reader: &mut Cursor<R>,
    ) -> Result<()>
    where
        T: Number + From<T::Native>,
        T::Native: FromLexical,
    {
        let v: T::Native = reader.read_float_text()?;
        column.push(v.into());
        Ok(())
    }

    fn read_decimal<R: AsRef<[u8]>, D: Decimal>(
        &self,
        column: &mut Vec<D>,
        size: DecimalSize,
        reader: &mut Cursor<R>,
    ) -> Result<()> {
        let buf = reader.remaining_slice();
        let (n, n_read) = read_decimal_with_size(buf, size, false, true)?;
        column.push(n);
        reader.consume(n_read);
        Ok(())
    }

    fn read_string_inner<R: AsRef<[u8]>>(
        &self,
        reader: &mut Cursor<R>,
        out_buf: &mut Vec<u8>,
        positions: &mut VecDeque<usize>,
    ) -> Result<()> {
        reader.fast_read_quoted_text(out_buf, positions)?;
        Ok(())
    }

    fn read_string<R: AsRef<[u8]>>(
        &self,
        column: &mut StringColumnBuilder,
        reader: &mut Cursor<R>,
        positions: &mut VecDeque<usize>,
    ) -> Result<()> {
        self.read_string_inner(reader, &mut column.data, positions)?;
        column.commit_row();
        Ok(())
    }

    fn read_date<R: AsRef<[u8]>>(
        &self,
        column: &mut Vec<i32>,
        reader: &mut Cursor<R>,
        positions: &mut VecDeque<usize>,
    ) -> Result<()> {
        let mut buf = Vec::new();
        self.read_string_inner(reader, &mut buf, positions)?;
        let mut buffer_readr = Cursor::new(&buf);
        let date = buffer_readr.read_date_text(&self.common_settings().timezone)?;
        let days = uniform_date(date);
        check_date(days as i64)?;
        column.push(days);
        Ok(())
    }

    fn read_timestamp<R: AsRef<[u8]>>(
        &self,
        column: &mut Vec<i64>,
        reader: &mut Cursor<R>,
        positions: &mut VecDeque<usize>,
    ) -> Result<()> {
        let mut buf = Vec::new();
        self.read_string_inner(reader, &mut buf, positions)?;
        let mut buffer_readr = Cursor::new(&buf);
        let ts = buffer_readr.read_timestamp_text(&self.common_settings().timezone, false)?;
        match ts {
            DateTimeResType::Datetime(ts) => {
                if !buffer_readr.eof() {
                    let data = buf.to_str().unwrap_or("not utf8");
                    let msg = format!(
                        "fail to deserialize timestamp, unexpected end at pos {} of {}",
                        buffer_readr.position(),
                        data
                    );
                    return Err(ErrorCode::BadBytes(msg));
                }
                let micros = ts.timestamp_micros();
                check_timestamp(micros)?;
                column.push(micros.as_());
            }
            _ => unreachable!(),
        }
        Ok(())
    }

    fn read_array<R: AsRef<[u8]>>(
        &self,
        column: &mut ArrayColumnBuilder<AnyType>,
        reader: &mut Cursor<R>,
        positions: &mut VecDeque<usize>,
    ) -> Result<()> {
        reader.must_ignore_byte(b'[')?;
        for idx in 0.. {
            let _ = reader.ignore_white_spaces();
            if reader.ignore_byte(b']') {
                break;
            }
            if idx != 0 {
                if let Err(err) = reader.must_ignore_byte(b',') {
                    self.pop_inner_values(&mut column.builder, idx);
                    return Err(err.into());
                }
            }
            let _ = reader.ignore_white_spaces();
            if let Err(err) = self.read_field(&mut column.builder, reader, positions) {
                self.pop_inner_values(&mut column.builder, idx);
                return Err(err);
            }
        }
        column.commit_row();
        Ok(())
    }

    fn read_map<R: AsRef<[u8]>>(
        &self,
        column: &mut ArrayColumnBuilder<AnyType>,
        reader: &mut Cursor<R>,
        positions: &mut VecDeque<usize>,
    ) -> Result<()> {
        const KEY: usize = 0;
        const VALUE: usize = 1;
        reader.must_ignore_byte(b'{')?;
        let mut set = HashSet::new();
        let map_builder = column.builder.as_tuple_mut().unwrap();
        for idx in 0.. {
            let _ = reader.ignore_white_spaces();
            if reader.ignore_byte(b'}') {
                break;
            }
            if idx != 0 {
                if let Err(err) = reader.must_ignore_byte(b',') {
                    self.pop_inner_values(&mut map_builder[KEY], idx);
                    self.pop_inner_values(&mut map_builder[VALUE], idx);
                    return Err(err.into());
                }
            }
            let _ = reader.ignore_white_spaces();
            if let Err(err) = self.read_field(&mut map_builder[KEY], reader, positions) {
                self.pop_inner_values(&mut map_builder[KEY], idx);
                self.pop_inner_values(&mut map_builder[VALUE], idx);
                return Err(err);
            }
            // check duplicate map keys
            let key = map_builder[KEY].pop().unwrap();
            if set.contains(&key) {
                self.pop_inner_values(&mut map_builder[KEY], idx);
                self.pop_inner_values(&mut map_builder[VALUE], idx);
                return Err(ErrorCode::BadBytes(
                    "map keys have to be unique".to_string(),
                ));
            }
            set.insert(key.clone());
            map_builder[KEY].push(key.as_ref());
            let _ = reader.ignore_white_spaces();
            if let Err(err) = reader.must_ignore_byte(b':') {
                self.pop_inner_values(&mut map_builder[KEY], idx + 1);
                self.pop_inner_values(&mut map_builder[VALUE], idx);
                return Err(err.into());
            }
            let _ = reader.ignore_white_spaces();
            if let Err(err) = self.read_field(&mut map_builder[VALUE], reader, positions) {
                self.pop_inner_values(&mut map_builder[KEY], idx + 1);
                self.pop_inner_values(&mut map_builder[VALUE], idx);
                return Err(err);
            }
        }
        column.commit_row();
        Ok(())
    }

    fn read_tuple<R: AsRef<[u8]>>(
        &self,
        fields: &mut [ColumnBuilder],
        reader: &mut Cursor<R>,
        positions: &mut VecDeque<usize>,
    ) -> Result<()> {
        reader.must_ignore_byte(b'(')?;
        for idx in 0..fields.len() {
            let _ = reader.ignore_white_spaces();
            if idx != 0 {
                if let Err(err) = reader.must_ignore_byte(b',') {
                    for field in fields.iter_mut().take(idx) {
                        self.pop_inner_values(field, 1);
                    }
                    return Err(err.into());
                }
            }
            let _ = reader.ignore_white_spaces();
            if let Err(err) = self.read_field(&mut fields[idx], reader, positions) {
                for field in fields.iter_mut().take(idx) {
                    self.pop_inner_values(field, 1);
                }
                return Err(err);
            }
        }
        if let Err(err) = reader.must_ignore_byte(b')') {
            for field in fields.iter_mut() {
                self.pop_inner_values(field, 1);
            }
            return Err(err.into());
        }
        Ok(())
    }

    fn read_bitmap<R: AsRef<[u8]>>(
        &self,
        column: &mut BinaryColumnBuilder,
        reader: &mut Cursor<R>,
        positions: &mut VecDeque<usize>,
    ) -> Result<()> {
        let mut buf = Vec::new();
        self.read_string_inner(reader, &mut buf, positions)?;
        let rb = parse_bitmap(&buf)?;
        rb.serialize_into(&mut column.data).unwrap();
        column.commit_row();
        Ok(())
    }

    fn read_variant<R: AsRef<[u8]>>(
        &self,
        column: &mut BinaryColumnBuilder,
        reader: &mut Cursor<R>,
        positions: &mut VecDeque<usize>,
    ) -> Result<()> {
        let mut buf = Vec::new();
        self.read_string_inner(reader, &mut buf, positions)?;
        match parse_value(&buf) {
            Ok(value) => {
                value.write_to_vec(&mut column.data);
                column.commit_row();
            }
            Err(_) => {
                if self.common_settings().disable_variant_check {
                    column.commit_row();
                } else {
                    return Err(ErrorCode::BadBytes(format!(
                        "Invalid JSON value: {:?}",
                        String::from_utf8_lossy(&buf)
                    )));
                }
            }
        }
        Ok(())
    }

    fn read_geometry<R: AsRef<[u8]>>(
        &self,
        column: &mut BinaryColumnBuilder,
        reader: &mut Cursor<R>,
        positions: &mut VecDeque<usize>,
    ) -> Result<()> {
        let mut buf = Vec::new();
        self.read_string_inner(reader, &mut buf, positions)?;
        let geom = parse_to_ewkb(&buf)?;
        column.put_slice(geom.as_bytes());
        column.commit_row();
        Ok(())
    }
}

pub struct FastValuesDecoder<'a> {
    field_decoder: &'a FastFieldDecoderValues,
    reader: Cursor<&'a [u8]>,
    estimated_rows: usize,
    positions: VecDeque<usize>,
}

#[async_trait::async_trait]
pub trait FastValuesDecodeFallback {
    async fn parse_fallback(&self, sql: &str) -> Result<Vec<Scalar>>;
}

// Pre-generate the positions of `(`, `'` and `\`
static PATTERNS: &[&str] = &["(", "'", "\\"];

static INSERT_TOKEN_FINDER: LazyLock<AhoCorasick> =
    LazyLock::new(|| AhoCorasick::new(PATTERNS).unwrap());

impl<'a> FastValuesDecoder<'a> {
    pub fn new(data: &'a str, field_decoder: &'a FastFieldDecoderValues) -> Self {
        let mut estimated_rows = 0;
        let mut positions = VecDeque::new();
        for mat in INSERT_TOKEN_FINDER.find_iter(data) {
            if mat.pattern() == 0.into() {
                estimated_rows += 1;
                continue;
            }
            positions.push_back(mat.start());
        }
        let reader = Cursor::new(data.as_bytes());
        FastValuesDecoder {
            reader,
            estimated_rows,
            positions,
            field_decoder,
        }
    }

    pub fn estimated_rows(&self) -> usize {
        self.estimated_rows
    }

    pub async fn parse(
        &mut self,
        columns: &mut [ColumnBuilder],
        fallback_fn: &impl FastValuesDecodeFallback,
    ) -> Result<()> {
        for row in 0.. {
            let _ = self.reader.ignore_white_spaces();
            if self.reader.eof() {
                break;
            }

            // Not the first row
            if row != 0 {
                if self.reader.ignore_byte(b';') {
                    break;
                }
                self.reader.must_ignore_byte(b',')?;
            }

            self.parse_next_row(columns, fallback_fn).await?;
        }
        Ok(())
    }

    async fn parse_next_row(
        &mut self,
        columns: &mut [ColumnBuilder],
        fallback: &impl FastValuesDecodeFallback,
    ) -> Result<()> {
        let _ = self.reader.ignore_white_spaces();
        let col_size = columns.len();
        let start_pos_of_row = self.reader.checkpoint();

        // Start of the row --- '('
        if !self.reader.ignore_byte(b'(') {
            return Err(ErrorCode::BadDataValueType(
                "Must start with parentheses".to_string(),
            ));
        }
        // Ignore the positions in the previous row.
        while let Some(pos) = self.positions.front() {
            if *pos < start_pos_of_row as usize {
                self.positions.pop_front();
            } else {
                break;
            }
        }

        for col_idx in 0..col_size {
            let _ = self.reader.ignore_white_spaces();
            let col_end = if col_idx + 1 == col_size { b')' } else { b',' };

            let col = columns
                .get_mut(col_idx)
                .ok_or_else(|| ErrorCode::Internal("ColumnBuilder is None"))?;

            let (need_fallback, pop_count) = self
                .field_decoder
                .read_field(col, &mut self.reader, &mut self.positions)
                .map(|_| {
                    let _ = self.reader.ignore_white_spaces();
                    let need_fallback = self.reader.ignore_byte(col_end).not();
                    (need_fallback, col_idx + 1)
                })
                .unwrap_or((true, col_idx));

            // ColumnBuilder and expr-parser both will eat the end ')' of the row.
            if need_fallback {
                for col in columns.iter_mut().take(pop_count) {
                    col.pop();
                }
                // rollback to start position of the row
                self.reader.rollback(start_pos_of_row + 1);
                skip_to_next_row(&mut self.reader, 1)?;
                let end_pos_of_row = self.reader.position();

                // Parse from expression and append all columns.
                self.reader.set_position(start_pos_of_row);
                let row_len = end_pos_of_row - start_pos_of_row;
                let buf = &self.reader.remaining_slice()[..row_len as usize];

                let sql = std::str::from_utf8(buf).unwrap();
                let values = fallback.parse_fallback(sql).await?;

                for (col, scalar) in columns.iter_mut().zip(values) {
                    col.push(scalar.as_ref());
                }
                self.reader.set_position(end_pos_of_row);
                return Ok(());
            }
        }

        Ok(())
    }
}

// Values |(xxx), (yyy), (zzz)
pub fn skip_to_next_row<R: AsRef<[u8]>>(reader: &mut Cursor<R>, mut balance: i32) -> Result<()> {
    let _ = reader.ignore_white_spaces();

    let mut quoted = false;
    let mut escaped = false;

    while balance > 0 {
        let buffer = reader.remaining_slice();
        if buffer.is_empty() {
            break;
        }

        let size = buffer.len();

        let it = buffer
            .iter()
            .position(|&c| c == b'(' || c == b')' || c == b'\\' || c == b'\'');

        if let Some(it) = it {
            let c = buffer[it];
            reader.consume(it + 1);

            if it == 0 && escaped {
                escaped = false;
                continue;
            }
            escaped = false;

            match c {
                b'\\' => {
                    escaped = true;
                    continue;
                }
                b'\'' => {
                    quoted ^= true;
                    continue;
                }
                b')' => {
                    if !quoted {
                        balance -= 1;
                    }
                }
                b'(' => {
                    if !quoted {
                        balance += 1;
                    }
                }
                _ => {}
            }
        } else {
            escaped = false;
            reader.consume(size);
        }
    }
    Ok(())
}<|MERGE_RESOLUTION|>--- conflicted
+++ resolved
@@ -152,15 +152,11 @@
             ColumnBuilder::Bitmap(c) => self.read_bitmap(c, reader, positions),
             ColumnBuilder::Tuple(fields) => self.read_tuple(fields, reader, positions),
             ColumnBuilder::Variant(c) => self.read_variant(c, reader, positions),
-<<<<<<< HEAD
+            ColumnBuilder::Geometry(c) => self.read_geometry(c, reader, positions),
             ColumnBuilder::Binary(_) => Err(ErrorCode::Unimplemented("binary literal")),
             ColumnBuilder::EmptyArray { .. } | ColumnBuilder::EmptyMap { .. } => {
                 Err(ErrorCode::Unimplemented("empty array/map literal"))
             }
-=======
-            ColumnBuilder::Geometry(c) => self.read_geometry(c, reader, positions),
-            _ => unimplemented!(),
->>>>>>> a704a65f
         }
     }
 
