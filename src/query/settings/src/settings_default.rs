// Copyright 2021 Datafuse Labs
//
// Licensed under the Apache License, Version 2.0 (the "License");
// you may not use this file except in compliance with the License.
// You may obtain a copy of the License at
//
//     http://www.apache.org/licenses/LICENSE-2.0
//
// Unless required by applicable law or agreed to in writing, software
// distributed under the License is distributed on an "AS IS" BASIS,
// WITHOUT WARRANTIES OR CONDITIONS OF ANY KIND, either express or implied.
// See the License for the specific language governing permissions and
// limitations under the License.

use std::collections::HashMap;
use std::fmt::Display;
use std::ops::RangeInclusive;
use std::sync::Arc;

use databend_common_config::GlobalConfig;
use databend_common_exception::ErrorCode;
use databend_common_exception::Result;
use databend_common_meta_app::principal::UserSettingValue;
use once_cell::sync::OnceCell;

static DEFAULT_SETTINGS: OnceCell<Arc<DefaultSettings>> = OnceCell::new();

// Default value of cost factor settings
#[allow(dead_code)]
static COST_FACTOR_COMPUTE_PER_ROW: u64 = 1;
static COST_FACTOR_HASH_TABLE_PER_ROW: u64 = 10;
static COST_FACTOR_AGGREGATE_PER_ROW: u64 = 5;
static COST_FACTOR_NETWORK_PER_ROW: u64 = 50;

// Settings for readability and writability of tags.
// we will not be able to safely get its value when set to only write.
// we will not be able to safely set its value when set to only read.
#[derive(Copy, Clone, Debug)]
pub enum SettingMode {
    // they can be set, unset, or select
    Both,
    // they only can be select
    Read,
    // they only can be set or unset
    Write,
}

#[derive(Clone, Debug)]
pub enum SettingRange {
    Numeric(RangeInclusive<u64>),
    String(Vec<String>),
}

impl Display for SettingRange {
    fn fmt(&self, f: &mut std::fmt::Formatter<'_>) -> std::fmt::Result {
        match self {
            SettingRange::Numeric(range) => write!(f, "[{}, {}]", range.start(), range.end()),
            SettingRange::String(values) => write!(f, "{:?}", values),
        }
    }
}

impl SettingRange {
    /// Checks if an integer value is within the numeric range.
    pub fn is_within_numeric_range(&self, value: u64) -> Result<()> {
        match self {
            SettingRange::Numeric(range) => {
                if range.contains(&value) {
                    Ok(())
                } else {
                    Err(ErrorCode::WrongValueForVariable(format!(
                        "Value {} is not within the range {}",
                        value, self
                    )))
                }
            }
            _ => Err(ErrorCode::BadArguments(
                "Expected numeric range".to_string(),
            )),
        }
    }

    /// Checks if a string value is within the string range.
    pub fn is_within_string_range(&self, value: &str) -> Result<String> {
        match self {
            SettingRange::String(values) => {
                match values.iter().find(|&s| s.eq_ignore_ascii_case(value)) {
                    Some(s) => Ok(s.to_string()),
                    None => Err(ErrorCode::WrongValueForVariable(format!(
                        "Value {} is not within the allowed values {:}",
                        value, self
                    ))),
                }
            }
            _ => Err(ErrorCode::BadArguments("Expected string range".to_string())),
        }
    }
}

#[derive(Clone, Debug)]
pub struct DefaultSettingValue {
    pub(crate) value: UserSettingValue,
    pub(crate) desc: &'static str,
    pub(crate) mode: SettingMode,
    pub(crate) range: Option<SettingRange>,
}

#[derive(Clone)]
pub struct DefaultSettings {
    pub(crate) settings: HashMap<String, DefaultSettingValue>,
}

impl DefaultSettings {
    pub fn instance() -> Result<Arc<DefaultSettings>> {
        Ok(Arc::clone(DEFAULT_SETTINGS.get_or_try_init(|| -> Result<Arc<DefaultSettings>> {
            let num_cpus = Self::num_cpus();
            let max_memory_usage = Self::max_memory_usage()?;
            let recluster_block_size = Self::recluster_block_size()?;
            let default_max_storage_io_requests = Self::storage_io_requests(num_cpus);
            let data_retention_time_in_days_max = Self::data_retention_time_in_days_max();
            let global_conf = GlobalConfig::try_get_instance();
            let all_timezones: Vec<String> = chrono_tz::TZ_VARIANTS.iter().map(|tz| tz.to_string()).collect();

            let default_settings = HashMap::from([
                ("enable_clickhouse_handler", DefaultSettingValue {
                    value: UserSettingValue::UInt64(0),
                    desc: "Enables clickhouse handler.",
                    mode: SettingMode::Both,
                    range: Some(SettingRange::Numeric(0..=1)),
                }),
                ("max_block_size", DefaultSettingValue {
                    value: UserSettingValue::UInt64(65536),
                    desc: "Sets the maximum byte size of a single data block that can be read.",
                    mode: SettingMode::Both,
                    range: Some(SettingRange::Numeric(1..=u64::MAX)),
                }),
                ("parquet_max_block_size", DefaultSettingValue {
                    value: UserSettingValue::UInt64(8192),
                    desc: "Max block size for parquet reader",
                    mode: SettingMode::Both,
                    range: Some(SettingRange::Numeric(1..=u64::MAX)),
                }),
                ("max_threads", DefaultSettingValue {
                    value: UserSettingValue::UInt64(num_cpus),
                    desc: "Sets the maximum number of threads to execute a request.",
                    mode: SettingMode::Both,
                    range: Some(SettingRange::Numeric(1..=1024)),
                }),
                ("max_memory_usage", DefaultSettingValue {
                    value: UserSettingValue::UInt64(max_memory_usage),
                    desc: "Sets the maximum memory usage in bytes for processing a single query.",
                    mode: SettingMode::Both,
                    range: Some(SettingRange::Numeric(0..=u64::MAX)),
                }),
                ("data_retention_time_in_days", DefaultSettingValue {
                    // unit of retention_period is day
                    value: UserSettingValue::UInt64(1),
                    desc: "Sets the data retention time in days.",
                    mode: SettingMode::Both,
                    range: Some(SettingRange::Numeric(0..=data_retention_time_in_days_max)),
                }),
                ("max_storage_io_requests", DefaultSettingValue {
                    value: UserSettingValue::UInt64(default_max_storage_io_requests),
                    desc: "Sets the maximum number of concurrent I/O requests.",
                    mode: SettingMode::Both,
                    range: Some(SettingRange::Numeric(1..=1024)),
                }),
                ("storage_io_min_bytes_for_seek", DefaultSettingValue {
                    value: UserSettingValue::UInt64(48),
                    desc: "Sets the minimum byte size of data that must be read from storage in a single I/O operation \
                when seeking a new location in the data file.",
                    mode: SettingMode::Both,
                    range: Some(SettingRange::Numeric(0..=u64::MAX)),
                }),
                ("storage_io_max_page_bytes_for_read", DefaultSettingValue {
                    value: UserSettingValue::UInt64(512 * 1024),
                    desc: "Sets the maximum byte size of data pages that can be read from storage in a single I/O operation.",
                    mode: SettingMode::Both,
                    range: Some(SettingRange::Numeric(0..=u64::MAX)),
                }),
                ("flight_client_timeout", DefaultSettingValue {
                    value: UserSettingValue::UInt64(60),
                    desc: "Sets the maximum time in seconds that a flight client request can be processed.",
                    mode: SettingMode::Both,
                    range: Some(SettingRange::Numeric(0..=u64::MAX)),
                }),
                ("http_handler_result_timeout_secs", DefaultSettingValue {
                    value: {
                        let result_timeout_secs = global_conf.map(|conf| conf.query.http_handler_result_timeout_secs)
                            .unwrap_or(60);
                        UserSettingValue::UInt64(result_timeout_secs)
                    },
                    desc: "Set the timeout in seconds that a http query session expires without any polls.",
                    mode: SettingMode::Both,
                    range: Some(SettingRange::Numeric(0..=u64::MAX)),
                }),
                ("storage_read_buffer_size", DefaultSettingValue {
                    value: UserSettingValue::UInt64(1024 * 1024),
                    desc: "Sets the byte size of the buffer used for reading data into memory.",
                    mode: SettingMode::Both,
                    range: Some(SettingRange::Numeric(0..=u64::MAX)),
                }),
                ("input_read_buffer_size", DefaultSettingValue {
                    value: UserSettingValue::UInt64(4 * 1024 * 1024),
                    desc: "Sets the memory size in bytes allocated to the buffer used by the buffered reader to read data from storage.",
                    mode: SettingMode::Both,
                    range: Some(SettingRange::Numeric(0..=u64::MAX)),
                }),
                ("enable_new_copy_for_text_formats", DefaultSettingValue {
                    value: UserSettingValue::UInt64(1),
                    desc: "Use new implementation for loading CSV files.",
                    mode: SettingMode::Both,
                    range: Some(SettingRange::Numeric(0..=1)),
                }),
                ("purge_duplicated_files_in_copy", DefaultSettingValue {
                    value: UserSettingValue::UInt64(0),
                    desc: "Purge duplicated files detected during execution of copy into table.",
                    mode: SettingMode::Both,
                    range: Some(SettingRange::Numeric(0..=1)),
                }),
                ("timezone", DefaultSettingValue {
                    value: UserSettingValue::String("UTC".to_owned()),
                    desc: "Sets the timezone.",
                    mode: SettingMode::Both,
                    range: Some(SettingRange::String(all_timezones)),
                }),
                ("group_by_two_level_threshold", DefaultSettingValue {
                    value: UserSettingValue::UInt64(20000),
                    desc: "Sets the number of keys in a GROUP BY operation that will trigger a two-level aggregation.",
                    mode: SettingMode::Both,
                    range: Some(SettingRange::Numeric(0..=u64::MAX)),
                }),
                ("max_inlist_to_or", DefaultSettingValue {
                    value: UserSettingValue::UInt64(3),
                    desc: "Sets the maximum number of values that can be included in an IN expression to be converted to an OR operator.",
                    mode: SettingMode::Both,
                    range: Some(SettingRange::Numeric(0..=u64::MAX)),
                }),
                ("unquoted_ident_case_sensitive", DefaultSettingValue {
                    value: UserSettingValue::UInt64(0),
                    desc: "Set to 1 to make unquoted names (like table or column names) case-sensitive, or 0 for case-insensitive.",
                    mode: SettingMode::Both,
                    range: Some(SettingRange::Numeric(0..=1)),
                }),
                ("quoted_ident_case_sensitive", DefaultSettingValue {
                    value: UserSettingValue::UInt64(1),
                    desc: "Set to 1 for case-sensitive treatment of quoted names (like \"TableName\"), or 0 for case-insensitive.",
                    mode: SettingMode::Both,
                    range: Some(SettingRange::Numeric(0..=1)),
                }),
                ("sql_dialect", DefaultSettingValue {
                    value: UserSettingValue::String("PostgreSQL".to_owned()),
                    desc: "Sets the SQL dialect. Available values include \"PostgreSQL\", \"MySQL\",  \"Experimental\", \"Prql\", and \"Hive\".",
                    mode: SettingMode::Both,
                    range: Some(SettingRange::String(vec!["PostgreSQL".into(), "MySQL".into(), "Experimental".into(), "Hive".into(), "Prql".into()])),
                }),
                ("enable_dphyp", DefaultSettingValue {
                    value: UserSettingValue::UInt64(1),
                    desc: "Enables dphyp join order algorithm.",
                    mode: SettingMode::Both,
                    range: Some(SettingRange::Numeric(0..=1)),
                }),
                ("enable_cbo", DefaultSettingValue {
                    value: UserSettingValue::UInt64(1),
                    desc: "Enables cost-based optimization.",
                    mode: SettingMode::Both,
                    range: Some(SettingRange::Numeric(0..=1)),
                }),
                ("disable_join_reorder", DefaultSettingValue {
                    value: UserSettingValue::UInt64(0),
                    desc: "Disable join reorder optimization.",
                    mode: SettingMode::Both,
                    range: Some(SettingRange::Numeric(0..=1)),
                }),
                ("join_spilling_memory_ratio", DefaultSettingValue {
                    value: UserSettingValue::UInt64(60),
                    desc: "Sets the maximum memory ratio in bytes that hash join can use before spilling data to storage during query execution, 0 is unlimited",
                    mode: SettingMode::Both,
                    range: Some(SettingRange::Numeric(0..=100)),
                }),
                ("join_spilling_bytes_threshold_per_proc", DefaultSettingValue {
                    value: UserSettingValue::UInt64(0),
                    desc: "Sets the maximum amount of memory in bytes that one join processor can use before spilling data to storage during query execution, 0 is unlimited.",
                    mode: SettingMode::Both,
                    range: Some(SettingRange::Numeric(0..=u64::MAX)),
                }),
                ("join_spilling_partition_bits", DefaultSettingValue {
                    value: UserSettingValue::UInt64(4),
                    desc: "Set the number of partitions for join spilling. Default value is 4, it means 2^4 partitions.",
                    mode: SettingMode::Both,
                    range: Some(SettingRange::Numeric(0..=u64::MAX)),
                }),
                ("inlist_to_join_threshold", DefaultSettingValue {
                    value: UserSettingValue::UInt64(1024),
                    desc: "Set the threshold for converting IN list to JOIN.",
                    mode: SettingMode::Both,
                    range: Some(SettingRange::Numeric(0..=u64::MAX)),
                }),
                ("enable_bloom_runtime_filter", DefaultSettingValue {
                    value: UserSettingValue::UInt64(1),
                    desc: "Enables runtime filter optimization for JOIN.",
                    mode: SettingMode::Both,
                    range: Some(SettingRange::Numeric(0..=1)),
                }),
                ("max_execute_time_in_seconds", DefaultSettingValue {
                    value: UserSettingValue::UInt64(0),
                    desc: "Sets the maximum query execution time in seconds. Setting it to 0 means no limit.",
                    mode: SettingMode::Both,
                    range: Some(SettingRange::Numeric(0..=u64::MAX)),
                }),
                ("collation", DefaultSettingValue {
                    value: UserSettingValue::String("utf8".to_owned()),
                    desc: "Sets the character collation. Available values include \"utf8\".",
                    mode: SettingMode::Both,
                    range: Some(SettingRange::String(vec!["utf8".into()])),
                }),
                ("max_result_rows", DefaultSettingValue {
                    value: UserSettingValue::UInt64(0),
                    desc: "Sets the maximum number of rows that can be returned in a query result when no specific row count is specified. Setting it to 0 means no limit.",
                    mode: SettingMode::Both,
                    range: Some(SettingRange::Numeric(0..=u64::MAX)),
                }),
                ("prefer_broadcast_join", DefaultSettingValue {
                    value: UserSettingValue::UInt64(1),
                    desc: "Enables broadcast join.",
                    mode: SettingMode::Both,
                    range: Some(SettingRange::Numeric(0..=1)),
                }),
                ("enforce_broadcast_join", DefaultSettingValue {
                    value: UserSettingValue::UInt64(0),
                    desc: "Enforce broadcast join.",
                    mode: SettingMode::Both,
                    range: Some(SettingRange::Numeric(0..=1)),
                }),
                ("storage_fetch_part_num", DefaultSettingValue {
                    value: UserSettingValue::UInt64(2),
                    desc: "Sets the number of partitions that are fetched in parallel from storage during query execution.",
                    mode: SettingMode::Both,
                    range: Some(SettingRange::Numeric(0..=u64::MAX)),
                }),
                ("load_file_metadata_expire_hours", DefaultSettingValue {
                    value: UserSettingValue::UInt64(24 * 7),
                    desc: "Sets the hours that the metadata of files you load data from with COPY INTO will expire in.",
                    mode: SettingMode::Both,
                    range: Some(SettingRange::Numeric(0..=u64::MAX)),
                }),
                ("hide_options_in_show_create_table", DefaultSettingValue {
                    value: UserSettingValue::UInt64(1),
                    desc: "Hides table-relevant information, such as SNAPSHOT_LOCATION and STORAGE_FORMAT, at the end of the result of SHOW TABLE CREATE.",
                    mode: SettingMode::Both,
                    range: Some(SettingRange::Numeric(0..=1)),
                }),
                ("sandbox_tenant", DefaultSettingValue {
                    value: UserSettingValue::String("".to_string()),
                    desc: "Injects a custom 'sandbox_tenant' into this session. This is only for testing purposes and will take effect only when 'internal_enable_sandbox_tenant' is turned on.",
                    mode: SettingMode::Both,
                    range: None,
                }),
                ("parquet_uncompressed_buffer_size", DefaultSettingValue {
                    value: UserSettingValue::UInt64(2 * 1024 * 1024),
                    desc: "Sets the byte size of the buffer used for reading Parquet files.",
                    mode: SettingMode::Both,
                    range: Some(SettingRange::Numeric(0..=u64::MAX)),
                }),
                ("enable_bushy_join", DefaultSettingValue {
                    value: UserSettingValue::UInt64(0),
                    desc: "Enables generating a bushy join plan with the optimizer.",
                    mode: SettingMode::Both,
                    range: Some(SettingRange::Numeric(0..=1)),
                }),
                ("enable_query_result_cache", DefaultSettingValue {
                    value: UserSettingValue::UInt64(0),
                    desc: "Enables caching query results to improve performance for identical queries.",
                    mode: SettingMode::Both,
                    range: Some(SettingRange::Numeric(0..=1)),
                }),
                ("query_result_cache_max_bytes", DefaultSettingValue {
                    value: UserSettingValue::UInt64(1048576), // 1MB
                    desc: "Sets the maximum byte size of cache for a single query result.",
                    mode: SettingMode::Both,
                    range: Some(SettingRange::Numeric(0..=u64::MAX)),
                }),
                ("query_result_cache_min_execute_secs", DefaultSettingValue {
                    value: UserSettingValue::UInt64(1),
                    desc: "For a query to be cached, it must take at least this many seconds to fetch the first block. It helps to avoid caching queries that are too fast to execute or queries with streaming scan.",
                    mode: SettingMode::Both,
                    range: Some(SettingRange::Numeric(0..=u64::MAX)),
                }),
                ("query_result_cache_ttl_secs", DefaultSettingValue {
                    value: UserSettingValue::UInt64(300), // seconds
                    desc: "Sets the time-to-live (TTL) in seconds for cached query results. \
                Once the TTL for a cached result has expired, the result is considered stale and will not be used for new queries.",
                    mode: SettingMode::Both,
                    range: Some(SettingRange::Numeric(0..=u64::MAX)),
                }),
                ("query_result_cache_allow_inconsistent", DefaultSettingValue {
                    value: UserSettingValue::UInt64(0),
                    desc: "Determines whether Databend will return cached query results that are inconsistent with the underlying data.",
                    mode: SettingMode::Both,
                    range: Some(SettingRange::Numeric(0..=1)),
                }),
                ("enable_hive_parquet_predict_pushdown", DefaultSettingValue {
                    value: UserSettingValue::UInt64(1),
                    desc: "Enables hive parquet predict pushdown  by setting this variable to 1, default value: 1",
                    mode: SettingMode::Both,
                    range: Some(SettingRange::Numeric(0..=1)),
                }),
                ("hive_parquet_chunk_size", DefaultSettingValue {
                    value: UserSettingValue::UInt64(16384),
                    desc: "The max number of rows each read from parquet to databend processor",
                    mode: SettingMode::Both,
                    range: Some(SettingRange::Numeric(0..=u64::MAX)),
                }),
                ("aggregate_spilling_bytes_threshold_per_proc", DefaultSettingValue {
                    value: UserSettingValue::UInt64(0),
                    desc: "Sets the maximum amount of memory in bytes that an aggregator can use before spilling data to storage during query execution.",
                    mode: SettingMode::Both,
                    range: Some(SettingRange::Numeric(0..=u64::MAX)),
                }),
                ("aggregate_spilling_memory_ratio", DefaultSettingValue {
                    value: UserSettingValue::UInt64(60),
                    desc: "Sets the maximum memory ratio in bytes that an aggregator can use before spilling data to storage during query execution.",
                    mode: SettingMode::Both,
                    range: Some(SettingRange::Numeric(0..=100)),
                }),
                ("sort_spilling_bytes_threshold_per_proc", DefaultSettingValue {
                    value: UserSettingValue::UInt64(0),
                    desc: "Sets the maximum amount of memory in bytes that a sorter can use before spilling data to storage during query execution.",
                    mode: SettingMode::Both,
                    range: Some(SettingRange::Numeric(0..=u64::MAX)),
                }),
                ("sort_spilling_memory_ratio", DefaultSettingValue {
                    value: UserSettingValue::UInt64(60),
                    desc: "Sets the maximum memory ratio in bytes that a sorter can use before spilling data to storage during query execution.",
                    mode: SettingMode::Both,
                    range: Some(SettingRange::Numeric(0..=100)),
                }),
                ("group_by_shuffle_mode", DefaultSettingValue {
                    value: UserSettingValue::String(String::from("before_merge")),
                    desc: "Group by shuffle mode, 'before_partial' is more balanced, but more data needs to exchange.",
                    mode: SettingMode::Both,
                    range: Some(SettingRange::String(vec!["before_partial".into(), "before_merge".into()])),
                }),
                ("efficiently_memory_group_by", DefaultSettingValue {
                    value: UserSettingValue::UInt64(0),
                    desc: "Memory is used efficiently, but this may cause performance degradation.",
                    mode: SettingMode::Both,
                    range: Some(SettingRange::Numeric(0..=1)),
                }),
                ("lazy_read_threshold", DefaultSettingValue {
                    value: UserSettingValue::UInt64(1000),
                    desc: "Sets the maximum LIMIT in a query to enable lazy read optimization. Setting it to 0 disables the optimization.",
                    mode: SettingMode::Both,
                    range: Some(SettingRange::Numeric(0..=u64::MAX)),
                }),
                ("parquet_fast_read_bytes", DefaultSettingValue {
                    value: UserSettingValue::UInt64(16 * 1024 * 1024),
                    desc: "Parquet file with smaller size will be read as a whole file, instead of column by column. Default value: 16MB",
                    mode: SettingMode::Both,
                    range: Some(SettingRange::Numeric(0..=u64::MAX)),
                }),

                // enterprise license related settings
                ("enterprise_license", DefaultSettingValue {
                    value: UserSettingValue::String("".to_owned()),
                    desc: "License key for use enterprise features",
                    // license key should not be reported
                    mode: SettingMode::Write,
                    range: None,
                }),
                ("enable_table_lock", DefaultSettingValue {
                    value: UserSettingValue::UInt64(1),
                    desc: "Enables table lock if necessary (enabled by default).",
                    mode: SettingMode::Both,
                    range: Some(SettingRange::Numeric(0..=1)),
                }),
                ("table_lock_expire_secs", DefaultSettingValue {
                    value: UserSettingValue::UInt64(15),
                    desc: "Sets the seconds that the table lock will expire in.",
                    mode: SettingMode::Both,
                    range: Some(SettingRange::Numeric(0..=u64::MAX)),
                }),
                ("acquire_lock_timeout", DefaultSettingValue {
                    value: UserSettingValue::UInt64(20),
                    desc: "Sets the maximum timeout in seconds for acquire a lock.",
                    mode: SettingMode::Both,
                    range: Some(SettingRange::Numeric(0..=u64::MAX)),
                }),
                ("deduplicate_label", DefaultSettingValue {
                    value: UserSettingValue::String("".to_owned()),
                    desc: "Sql duplicate label for deduplication.",
                    mode: SettingMode::Write,
                    range: None,
                }),
                ("enable_distributed_copy_into", DefaultSettingValue {
                    value: UserSettingValue::UInt64(1),
                    desc: "Enables distributed execution for the 'COPY INTO'.",
                    mode: SettingMode::Both,
                    range: Some(SettingRange::Numeric(0..=1)),
                }),
                ("enable_experimental_merge_into", DefaultSettingValue {
                    value: UserSettingValue::UInt64(1),
                    desc: "Enables the experimental feature for 'MERGE INTO'.",
                    mode: SettingMode::Both,
                    range: Some(SettingRange::Numeric(0..=1)),
                }),
                ("enable_distributed_merge_into", DefaultSettingValue {
                    value: UserSettingValue::UInt64(0),
                    desc: "Enables distributed execution for 'MERGE INTO'.",
                    mode: SettingMode::Both,
                    range: Some(SettingRange::Numeric(0..=1)),
                }),
                ("enable_distributed_replace_into", DefaultSettingValue {
                    value: UserSettingValue::UInt64(0),
                    desc: "Enables distributed execution of 'REPLACE INTO'.",
                    mode: SettingMode::Both,
                    range: Some(SettingRange::Numeric(0..=1)),
                }),
                ("enable_distributed_compact", DefaultSettingValue {
                    value: UserSettingValue::UInt64(0),
                    desc: "Enables distributed execution of table compaction.",
                    mode: SettingMode::Both,
                    range: Some(SettingRange::Numeric(0..=1)),
                }),
                ("enable_aggregating_index_scan", DefaultSettingValue {
                    value: UserSettingValue::UInt64(1),
                    desc: "Enables scanning aggregating index data while querying.",
                    mode: SettingMode::Both,
                    range: Some(SettingRange::Numeric(0..=1)),
                }),
                ("enable_compact_after_write", DefaultSettingValue {
                    value: UserSettingValue::UInt64(1),
                    desc: "Enables compact after write(copy/insert/replace-into/merge-into), need more memory.",
                    mode: SettingMode::Both,
                    range: Some(SettingRange::Numeric(0..=1)),
                }),
                ("auto_compaction_imperfect_blocks_threshold", DefaultSettingValue {
                    value: UserSettingValue::UInt64(50),
                    desc: "Threshold for triggering auto compaction. This occurs when the number of imperfect blocks in a snapshot exceeds this value after write operations.",
                    mode: SettingMode::Both,
                    range: Some(SettingRange::Numeric(0..=u64::MAX)),
                }),
                ("use_parquet2", DefaultSettingValue {
                    value: UserSettingValue::UInt64(0),
                    desc: "This setting is deprecated",
                    mode: SettingMode::Both,
                    range: Some(SettingRange::Numeric(0..=1)),
                }),
                ("enable_replace_into_partitioning", DefaultSettingValue {
                    value: UserSettingValue::UInt64(1),
                    desc: "Enables partitioning for replace-into statement (if table has cluster keys).",
                    mode: SettingMode::Both,
                    range: Some(SettingRange::Numeric(0..=1)),
                }),
                ("enable_replace_into_bloom_pruning", DefaultSettingValue {
                    value: UserSettingValue::UInt64(1),
                    desc: "Enables bloom pruning for replace-into statement.",
                    mode: SettingMode::Both,
                    range: Some(SettingRange::Numeric(0..=1)),
                }),
                ("replace_into_bloom_pruning_max_column_number", DefaultSettingValue {
                    value: UserSettingValue::UInt64(4),
                    desc: "Max number of columns used by bloom pruning for replace-into statement.",
                    mode: SettingMode::Both,
                    range: Some(SettingRange::Numeric(0..=u64::MAX)),
                }),
                ("replace_into_shuffle_strategy", DefaultSettingValue {
                    value: UserSettingValue::UInt64(0),
                    desc: "Choose shuffle strategy: 0 for Block, 1 for Segment level.",
                    mode: SettingMode::Both,
                    range: Some(SettingRange::Numeric(0..=1)),
                }),
                ("recluster_timeout_secs", DefaultSettingValue {
                    value: UserSettingValue::UInt64(12 * 60 * 60),
                    desc: "Sets the seconds that recluster final will be timeout.",
                    mode: SettingMode::Both,
                    range: Some(SettingRange::Numeric(0..=u64::MAX)),
                }),
                ("ddl_column_type_nullable", DefaultSettingValue {
                    value: UserSettingValue::UInt64(1),
                    desc: "Sets new columns to be nullable (1) or not (0) by default in table operations.",
                    mode: SettingMode::Both,
                    range: Some(SettingRange::Numeric(0..=1)),
                }),
                ("enable_query_profiling", DefaultSettingValue {
                    value: UserSettingValue::UInt64(0),
                    desc: "Enables recording query profile",
                    mode: SettingMode::Both,
                    range: Some(SettingRange::Numeric(0..=1)),
                }),
                ("recluster_block_size", DefaultSettingValue {
                    value: UserSettingValue::UInt64(recluster_block_size),
                    desc: "Sets the maximum byte size of blocks for recluster",
                    mode: SettingMode::Both,
                    range: Some(SettingRange::Numeric(0..=u64::MAX)),
                }),
                ("enable_distributed_recluster", DefaultSettingValue {
                    value: UserSettingValue::UInt64(0),
                    desc: "Enable distributed execution of table recluster.",
                    mode: SettingMode::Both,
                    range: Some(SettingRange::Numeric(0..=1)),
                }),
                ("enable_parquet_page_index", DefaultSettingValue {
                    value: UserSettingValue::UInt64(1),
                    desc: "Enables parquet page index",
                    mode: SettingMode::Both,
                    range: Some(SettingRange::Numeric(0..=1)),
                }),
                ("enable_parquet_rowgroup_pruning", DefaultSettingValue {
                    value: UserSettingValue::UInt64(1),
                    desc: "Enables parquet rowgroup pruning",
                    mode: SettingMode::Both,
                    range: Some(SettingRange::Numeric(0..=1)),
                }),
                ("external_server_connect_timeout_secs", DefaultSettingValue {
                    value: UserSettingValue::UInt64(10),
                    desc: "Connection timeout to external server",
                    mode: SettingMode::Both,
                    range: Some(SettingRange::Numeric(0..=u64::MAX)),
                }),
                ("external_server_request_timeout_secs", DefaultSettingValue {
                    value: UserSettingValue::UInt64(180),
                    desc: "Request timeout to external server",
                    mode: SettingMode::Both,
                    range: Some(SettingRange::Numeric(0..=u64::MAX)),
                }),
                ("enable_parquet_prewhere", DefaultSettingValue {
                    value: UserSettingValue::UInt64(0),
                    desc: "Enables parquet prewhere",
                    mode: SettingMode::Both,
                    range: Some(SettingRange::Numeric(0..=1)),
                }),
                ("enable_experimental_aggregate_hashtable", DefaultSettingValue {
                    value: UserSettingValue::UInt64(1),
                    desc: "Enables experimental aggregate hashtable",
                    mode: SettingMode::Both,
                    range: Some(SettingRange::Numeric(0..=1)),
                }),
                ("numeric_cast_option", DefaultSettingValue {
                    value: UserSettingValue::String("rounding".to_string()),
                    desc: "Set numeric cast mode as \"rounding\" or \"truncating\".",
                    mode: SettingMode::Both,
                    range: Some(SettingRange::String(vec!["rounding".into(), "truncating".into()])),
                }),
                ("enable_experimental_rbac_check", DefaultSettingValue {
                    value: UserSettingValue::UInt64(0),
                    desc: "experiment setting disables stage and udf privilege check(disable by default).",
                    mode: SettingMode::Both,
                    range: Some(SettingRange::Numeric(0..=1)),
                }),
                ("create_query_flight_client_with_current_rt", DefaultSettingValue {
                    value: UserSettingValue::UInt64(1),
                    desc: "Turns on (1) or off (0) the use of the current runtime for query operations.",
                    mode: SettingMode::Both,
                    range: Some(SettingRange::Numeric(0..=1)),
                }),
                ("query_flight_compression", DefaultSettingValue {
                    value: UserSettingValue::String(String::from("LZ4")),
                    desc: "flight compression method",
                    mode: SettingMode::Both,
                    range: Some(SettingRange::String(vec!["None".into(), "LZ4".into(), "ZSTD".into()])),
                }),
                ("enable_refresh_virtual_column_after_write", DefaultSettingValue {
                    value: UserSettingValue::UInt64(1),
                    desc: "Refresh virtual column after new data written",
                    mode: SettingMode::Both,
                    range: Some(SettingRange::Numeric(0..=1)),
                }),
                ("enable_refresh_aggregating_index_after_write", DefaultSettingValue {
                    value: UserSettingValue::UInt64(1),
                    desc: "Refresh aggregating index after new data written",
                    mode: SettingMode::Both,
                    range: Some(SettingRange::Numeric(0..=1)),
                }),
                ("parse_datetime_ignore_remainder", DefaultSettingValue {
                    value: UserSettingValue::UInt64(1),
                    desc: "Ignore trailing chars when parse string to datetime(disable by default)",
                    mode: SettingMode::Both,
                    range: Some(SettingRange::Numeric(0..=1)),
                }),
                ("disable_variant_check", DefaultSettingValue {
                    value: UserSettingValue::UInt64(0),
                    desc: "Disable variant check to allow insert invalid JSON values",
                    mode: SettingMode::Both,
                    range: Some(SettingRange::Numeric(0..=1)),
                }),
                ("cost_factor_hash_table_per_row", DefaultSettingValue {
                    value: UserSettingValue::UInt64(COST_FACTOR_HASH_TABLE_PER_ROW),
                    desc: "Cost factor of building hash table for a data row",
                    mode: SettingMode::Both,
                    range: Some(SettingRange::Numeric(0..=u64::MAX)),
                }),
                ("cost_factor_aggregate_per_row", DefaultSettingValue {
                    value: UserSettingValue::UInt64(COST_FACTOR_AGGREGATE_PER_ROW),
                    desc: "Cost factor of grouping operation for a data row",
                    mode: SettingMode::Both,
                    range: Some(SettingRange::Numeric(0..=u64::MAX)),
                }),
                ("cost_factor_network_per_row", DefaultSettingValue {
                    value: UserSettingValue::UInt64(COST_FACTOR_NETWORK_PER_ROW),
                    desc: "Cost factor of transmit via network for a data row",
                    mode: SettingMode::Both,
                    range: Some(SettingRange::Numeric(0..=u64::MAX)),
                }),
                // this setting will be removed when geometry type stable.
                ("enable_geo_create_table", DefaultSettingValue {
                    value: UserSettingValue::UInt64(0),
                    desc: "Create and alter table with geometry type",
                    mode: SettingMode::Both,
                    range: Some(SettingRange::Numeric(0..=1)),
                }),
                ("idle_transaction_timeout_secs", DefaultSettingValue {
                    value: UserSettingValue::UInt64(4 * 60 * 60),
                    desc: "Set the timeout in seconds for active session without any query",
                    mode: SettingMode::Both,
                    range: Some(SettingRange::Numeric(1..=u64::MAX)),
                }),
                ("enable_experimental_queries_executor", DefaultSettingValue {
                    value: UserSettingValue::UInt64(0),
                    desc: "Enables experimental new executor",
                    mode: SettingMode::Both,
                    range: Some(SettingRange::Numeric(0..=1)),
                }),
                ("statement_queued_timeout_in_seconds", DefaultSettingValue {
                    value: UserSettingValue::UInt64(0),
                    desc: "The maximum waiting seconds in the queue. The default value is 0(no limit).",
                    mode: SettingMode::Both,
                    range: Some(SettingRange::Numeric(0..=u64::MAX)),
                }),
<<<<<<< HEAD
                ("geometry_output_format", DefaultSettingValue {
                    value: UserSettingValue::String("GeoJSON".to_owned()),
                    desc: "Display format for GEOMETRY values.",
                    mode: SettingMode::Both,
                    range: Some(SettingRange::String(vec!["WKT".into(), "WKB".into(), "EWKT".into(), "EWKB".into(), "GeoJSON".into()]))
=======
                ("script_max_steps", DefaultSettingValue {
                    value: UserSettingValue::UInt64(10000),
                    desc: "The maximum steps allowed in a single execution of script.",
                    mode: SettingMode::Both,
                    range: Some(SettingRange::Numeric(0..=u64::MAX)),
>>>>>>> 2777837f
                })
            ]);

            Ok(Arc::new(DefaultSettings {
                settings: default_settings.into_iter().map(|(k, v)| (k.to_string(), v))
                    .collect()
            }))
        })?))
    }

    fn storage_io_requests(num_cpus: u64) -> u64 {
        match GlobalConfig::try_get_instance() {
            None => std::cmp::min(num_cpus, 64),
            Some(conf) => match conf.storage.params.is_fs() {
                true => 48,
                false => std::cmp::min(num_cpus, 64),
            },
        }
    }

    /// The maximum number of days that data can be retained.
    /// The max is read from the global config:data_retention_time_in_days_max
    /// If the global config is not set, the default value is 90 days.
    fn data_retention_time_in_days_max() -> u64 {
        match GlobalConfig::try_get_instance() {
            None => 90,
            Some(conf) => conf.query.data_retention_time_in_days_max,
        }
    }

    fn num_cpus() -> u64 {
        match GlobalConfig::try_get_instance() {
            None => num_cpus::get() as u64,
            Some(conf) => {
                let mut num_cpus = num_cpus::get() as u64;

                if conf.storage.params.is_fs() {
                    if let Ok(n) = std::thread::available_parallelism() {
                        num_cpus = n.get() as u64;
                    }

                    // Most of x86_64 CPUs have 2-way Hyper-Threading
                    #[cfg(target_arch = "x86_64")]
                    {
                        if num_cpus >= 32 {
                            num_cpus /= 2;
                        }
                    }
                    // Detect CGROUPS ?
                }

                if conf.query.num_cpus != 0 {
                    num_cpus = conf.query.num_cpus;
                }

                num_cpus.clamp(1, 96)
            }
        }
    }

    fn max_memory_usage() -> Result<u64> {
        let memory_info = sys_info::mem_info().map_err(ErrorCode::from_std_error)?;

        Ok(match GlobalConfig::try_get_instance() {
            None => 1024 * memory_info.total * 80 / 100,
            Some(conf) => match conf.query.max_server_memory_usage {
                0 => 1024 * memory_info.total * 80 / 100,
                max_server_memory_usage => max_server_memory_usage,
            },
        })
    }

    fn recluster_block_size() -> Result<u64> {
        let max_memory_usage = Self::max_memory_usage()?;
        // The sort merge consumes more than twice as much memory,
        // so the block size is set relatively conservatively here.
        let recluster_block_size = max_memory_usage * 35 / 100;
        Ok(recluster_block_size)
    }

    /// Converts and validates a setting value based on its key.
    pub fn convert_value(k: String, v: String) -> Result<(String, UserSettingValue)> {
        // Retrieve the default settings instance
        let default_settings = DefaultSettings::instance()?;

        let setting_value = default_settings
            .settings
            .get(&k)
            .ok_or_else(|| ErrorCode::UnknownVariable(format!("Unknown variable: {:?}", k)))?;

        match &setting_value.range {
            None => {
                match setting_value.value {
                    // Numeric value.
                    UserSettingValue::UInt64(_) => {
                        let u64_val = Self::parse_to_u64(&v)?;
                        Ok((k, UserSettingValue::UInt64(u64_val)))
                    }
                    // String value.
                    UserSettingValue::String(_) => Ok((k, UserSettingValue::String(v))),
                }
            }
            Some(range) => {
                match range {
                    // Numeric range.
                    SettingRange::Numeric(_) => {
                        let u64_val = Self::parse_to_u64(&v)?;
                        range.is_within_numeric_range(u64_val)?;

                        Ok((k, UserSettingValue::UInt64(u64_val)))
                    }
                    // String range.
                    SettingRange::String(_) => {
                        // value is the standard value of the setting.
                        let value = range.is_within_string_range(&v)?;

                        Ok((k, UserSettingValue::String(value)))
                    }
                }
            }
        }
    }

    /// Parses a string value to u64.
    /// If the value is not a valid u64, it will be parsed as f64.
    /// Used for:
    /// set max_memory_usage = 1024*1024*1024*1.5;
    fn parse_to_u64(v: &str) -> Result<u64, ErrorCode> {
        match v.parse::<u64>() {
            Ok(val) => Ok(val),
            Err(_) => {
                // If not a valid u64, try parsing as f64
                match v.parse::<f64>() {
                    Ok(f) if f.fract() == 0.0 && f >= 0.0 && f <= u64::MAX as f64 => {
                        Ok(f.trunc() as u64) /* Convert to u64 if no fractional part, non-negative, and within u64 range */
                    }
                    _ => Err(ErrorCode::WrongValueForVariable(format!(
                        "{} is not a valid integer value",
                        v
                    ))),
                }
            }
        }
    }

    pub fn try_get_u64(key: &str) -> Result<u64> {
        match DefaultSettings::instance()?.settings.get(key) {
            Some(v) => v.value.as_u64(),
            None => Err(ErrorCode::UnknownVariable(format!(
                "Unknown variable: {:?}",
                key
            ))),
        }
    }

    pub fn try_get_string(key: &str) -> Result<String> {
        match DefaultSettings::instance()?.settings.get(key) {
            Some(v) => Ok(v.value.as_string()),
            None => Err(ErrorCode::UnknownVariable(format!(
                "Unknown variable: {:?}",
                key
            ))),
        }
    }

    pub fn check_setting_mode(key: &str, expect: SettingMode) -> Result<()> {
        let default_settings = DefaultSettings::instance()?;
        let setting_mode = default_settings
            .settings
            .get(key)
            .map(|x| x.mode)
            .ok_or_else(|| ErrorCode::UnknownVariable(format!("Unknown variable: {:?}", key)))?;

        let matched_mode = match expect {
            SettingMode::Both => matches!(setting_mode, SettingMode::Both),
            SettingMode::Read => matches!(setting_mode, SettingMode::Both | SettingMode::Read),
            SettingMode::Write => matches!(setting_mode, SettingMode::Both | SettingMode::Write),
        };

        match matched_mode {
            true => Ok(()),
            false => Err(ErrorCode::Internal(format!(
                "Variable mode don't matched, expect: {:?}, actual: {:?}",
                expect, setting_mode
            ))),
        }
    }
}

pub enum ReplaceIntoShuffleStrategy {
    SegmentLevelShuffling,
    BlockLevelShuffling,
}

impl TryFrom<u64> for ReplaceIntoShuffleStrategy {
    type Error = ErrorCode;

    fn try_from(value: u64) -> std::result::Result<Self, Self::Error> {
        match value {
            0 => Ok(ReplaceIntoShuffleStrategy::BlockLevelShuffling),
            1 => Ok(ReplaceIntoShuffleStrategy::SegmentLevelShuffling),
            _ => Err(ErrorCode::InvalidConfig(
                "value of replace_into_shuffle_strategy should be one of {0,1}, 0 for block level shuffling, 1 for segment level shuffling",
            )),
        }
    }
}<|MERGE_RESOLUTION|>--- conflicted
+++ resolved
@@ -727,19 +727,17 @@
                     mode: SettingMode::Both,
                     range: Some(SettingRange::Numeric(0..=u64::MAX)),
                 }),
-<<<<<<< HEAD
                 ("geometry_output_format", DefaultSettingValue {
                     value: UserSettingValue::String("GeoJSON".to_owned()),
                     desc: "Display format for GEOMETRY values.",
                     mode: SettingMode::Both,
                     range: Some(SettingRange::String(vec!["WKT".into(), "WKB".into(), "EWKT".into(), "EWKB".into(), "GeoJSON".into()]))
-=======
+                }),  
                 ("script_max_steps", DefaultSettingValue {
                     value: UserSettingValue::UInt64(10000),
                     desc: "The maximum steps allowed in a single execution of script.",
                     mode: SettingMode::Both,
                     range: Some(SettingRange::Numeric(0..=u64::MAX)),
->>>>>>> 2777837f
                 })
             ]);
 
