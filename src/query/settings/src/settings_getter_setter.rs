// Copyright 2021 Datafuse Labs
//
// Licensed under the Apache License, Version 2.0 (the "License");
// you may not use this file except in compliance with the License.
// You may obtain a copy of the License at
//
//     http://www.apache.org/licenses/LICENSE-2.0
//
// Unless required by applicable law or agreed to in writing, software
// distributed under the License is distributed on an "AS IS" BASIS,
// WITHOUT WARRANTIES OR CONDITIONS OF ANY KIND, either express or implied.
// See the License for the specific language governing permissions and
// limitations under the License.

use common_ast::Dialect;
use common_exception::ErrorCode;
use common_exception::Result;
use common_meta_app::principal::UserSettingValue;

use crate::settings::Settings;
use crate::settings_default::DefaultSettings;
use crate::ChangeValue;
use crate::ScopeLevel;

impl Settings {
    // Get u64 value, we don't get from the metasrv.
    fn try_get_u64(&self, key: &str) -> Result<u64> {
        match self.changes.get(key) {
            Some(v) => v.value.as_u64(),
            None => DefaultSettings::try_get_u64(key),
        }
    }

    fn try_get_string(&self, key: &str) -> Result<String> {
        match self.changes.get(key) {
            Some(v) => v.value.as_string(),
            None => DefaultSettings::try_get_string(key),
        }
    }

    fn try_set_u64(&self, key: &str, val: u64) -> Result<()> {
        match DefaultSettings::instance()?.settings.get(key) {
            None => Err(ErrorCode::UnknownVariable(format!(
                "Unknown variable: {:?}",
                key
            ))),
            Some(default_val) => {
                if !matches!(&default_val.value, UserSettingValue::UInt64(_)) {
                    return Err(ErrorCode::BadArguments(format!(
                        "Set a integer({}) into {:?}.",
                        val, key
                    )));
                }

                self.changes.insert(key.to_string(), ChangeValue {
                    level: ScopeLevel::Session,
                    value: UserSettingValue::UInt64(val),
                });

                Ok(())
            }
        }
    }

    // Get max_block_size.
    pub fn get_max_block_size(&self) -> Result<u64> {
        self.try_get_u64("max_block_size")
    }

    // Get max_threads.
    pub fn get_max_threads(&self) -> Result<u64> {
        match self.try_get_u64("max_threads")? {
            0 => Ok(16),
            value => Ok(value),
        }
    }

    // Set max_threads.
    pub fn set_max_threads(&self, val: u64) -> Result<()> {
        self.try_set_u64("max_threads", val)
    }

    // Get storage_fetch_part_num.
    pub fn get_storage_fetch_part_num(&self) -> Result<u64> {
        match self.try_get_u64("storage_fetch_part_num")? {
            0 => Ok(16),
            value => Ok(value),
        }
    }

    // Set storage_fetch_part_num.
    pub fn set_storage_fetch_part_num(&self, val: u64) -> Result<()> {
        self.try_set_u64("storage_fetch_part_num", val)
    }

    // Get parquet_uncompressed_buffer_size.
    pub fn get_parquet_uncompressed_buffer_size(&self) -> Result<u64> {
        self.try_get_u64("parquet_uncompressed_buffer_size")
    }

    // Set parquet_uncompressed_buffer_size.
    pub fn set_parquet_uncompressed_buffer_size(&self, val: u64) -> Result<()> {
        self.try_set_u64("parquet_uncompressed_buffer_size", val)
    }

    pub fn get_max_memory_usage(&self) -> Result<u64> {
        self.try_get_u64("max_memory_usage")
    }

    pub fn set_max_memory_usage(&self, val: u64) -> Result<()> {
        self.try_set_u64("max_memory_usage", val)
    }

    pub fn set_retention_period(&self, hours: u64) -> Result<()> {
        self.try_set_u64("retention_period", hours)
    }

    pub fn get_retention_period(&self) -> Result<u64> {
        self.try_get_u64("retention_period")
    }

    pub fn get_max_storage_io_requests(&self) -> Result<u64> {
        self.try_get_u64("max_storage_io_requests")
    }

    pub fn set_max_storage_io_requests(&self, val: u64) -> Result<()> {
        if val > 0 {
            self.try_set_u64("max_storage_io_requests", val)
        } else {
            Err(ErrorCode::BadArguments("Value must be greater than 0"))
        }
    }

    pub fn get_storage_io_min_bytes_for_seek(&self) -> Result<u64> {
        self.try_get_u64("storage_io_min_bytes_for_seek")
    }

    pub fn set_storage_io_min_bytes_for_seek(&self, val: u64) -> Result<()> {
        self.try_set_u64("storage_io_min_bytes_for_seek", val)
    }

    pub fn get_storage_io_max_page_bytes_for_read(&self) -> Result<u64> {
        self.try_get_u64("storage_io_max_page_bytes_for_read")
    }

    pub fn set_storage_io_max_page_bytes_for_read(&self, val: u64) -> Result<()> {
        self.try_set_u64("storage_io_max_page_bytes_for_read", val)
    }

    // Get max_execute_time.
    pub fn get_max_execute_time(&self) -> Result<u64> {
        self.try_get_u64("max_execute_time")
    }

    // Set max_execute_time.
    pub fn set_max_execute_time(&self, val: u64) -> Result<()> {
        self.try_set_u64("max_execute_time", val)
    }

    // Get flight client timeout.
    pub fn get_flight_client_timeout(&self) -> Result<u64> {
        self.try_get_u64("flight_client_timeout")
    }

    // Get storage read buffer size.
    pub fn get_storage_read_buffer_size(&self) -> Result<u64> {
        self.try_get_u64("storage_read_buffer_size")
    }

    pub fn get_input_read_buffer_size(&self) -> Result<u64> {
        self.try_get_u64("input_read_buffer_size")
    }

    pub fn get_enable_bushy_join(&self) -> Result<u64> {
        self.try_get_u64("enable_bushy_join")
    }

    pub fn get_timezone(&self) -> Result<String> {
        self.try_get_string("timezone")
    }

    // Get group by two level threshold
    pub fn get_group_by_two_level_threshold(&self) -> Result<u64> {
        self.try_get_u64("group_by_two_level_threshold")
    }

    // Set group by two level threshold
    pub fn set_group_by_two_level_threshold(&self, val: u64) -> Result<()> {
        self.try_set_u64("group_by_two_level_threshold", val)
    }

    pub fn get_max_inlist_to_or(&self) -> Result<u64> {
        self.try_get_u64("max_inlist_to_or")
    }

    pub fn get_unquoted_ident_case_sensitive(&self) -> Result<bool> {
        Ok(self.try_get_u64("unquoted_ident_case_sensitive")? != 0)
    }

    pub fn set_unquoted_ident_case_sensitive(&self, val: bool) -> Result<()> {
        self.try_set_u64("unquoted_ident_case_sensitive", u64::from(val))
    }

    pub fn get_quoted_ident_case_sensitive(&self) -> Result<bool> {
        Ok(self.try_get_u64("quoted_ident_case_sensitive")? != 0)
    }

    pub fn set_quoted_ident_case_sensitive(&self, val: bool) -> Result<()> {
        self.try_set_u64("quoted_ident_case_sensitive", u64::from(val))
    }

    pub fn get_enable_distributed_eval_index(&self) -> Result<bool> {
        Ok(self.try_get_u64("enable_distributed_eval_index")? != 0)
    }

    pub fn get_max_result_rows(&self) -> Result<u64> {
        self.try_get_u64("max_result_rows")
    }

    pub fn set_enable_distributed_eval_index(&self, val: bool) -> Result<()> {
        self.try_set_u64("enable_distributed_eval_index", u64::from(val))
    }

    pub fn get_enable_dphyp(&self) -> Result<bool> {
        Ok(self.try_get_u64("enable_dphyp")? != 0)
    }

    pub fn set_enable_dphyp(&self, val: bool) -> Result<()> {
        self.try_set_u64("enable_dphyp", u64::from(val))
    }

    pub fn get_enable_cbo(&self) -> Result<bool> {
        Ok(self.try_get_u64("enable_cbo")? != 0)
    }

    pub fn set_enable_cbo(&self, val: bool) -> Result<()> {
        self.try_set_u64("enable_cbo", u64::from(val))
    }

    pub fn get_runtime_filter(&self) -> Result<bool> {
        Ok(self.try_get_u64("enable_runtime_filter")? != 0)
    }

    pub fn set_runtime_filter(&self, val: bool) -> Result<()> {
        self.try_set_u64("enable_runtime_filter", u64::from(val))
    }

    pub fn get_prefer_broadcast_join(&self) -> Result<bool> {
        Ok(self.try_get_u64("prefer_broadcast_join")? != 0)
    }

    pub fn set_prefer_broadcast_join(&self, val: bool) -> Result<()> {
        self.try_set_u64("join_distribution_type", u64::from(val))
    }

    pub fn get_sql_dialect(&self) -> Result<Dialect> {
        match self.try_get_string("sql_dialect")?.as_str() {
            "hive" => Ok(Dialect::Hive),
            "mysql" => Ok(Dialect::MySQL),
            _ => Ok(Dialect::PostgreSQL),
        }
    }

    pub fn get_collation(&self) -> Result<&str> {
        match self.try_get_string("collation")?.as_str() {
            "utf8" => Ok("utf8"),
            _ => Ok("binary"),
        }
    }

    pub fn get_enable_hive_parquet_predict_pushdown(&self) -> Result<u64> {
        self.try_get_u64("enable_hive_parquet_predict_pushdown")
    }

    pub fn get_hive_parquet_chunk_size(&self) -> Result<u64> {
        self.try_get_u64("hive_parquet_chunk_size")
    }

    pub fn set_load_file_metadata_expire_hours(&self, val: u64) -> Result<()> {
        self.try_set_u64("load_file_metadata_expire_hours", val)
    }

    pub fn get_load_file_metadata_expire_hours(&self) -> Result<u64> {
        self.try_get_u64("load_file_metadata_expire_hours")
    }

    pub fn get_sandbox_tenant(&self) -> Result<String> {
        self.try_get_string("sandbox_tenant")
    }

    pub fn get_hide_options_in_show_create_table(&self) -> Result<bool> {
        Ok(self.try_get_u64("hide_options_in_show_create_table")? != 0)
    }

    pub fn get_enable_query_result_cache(&self) -> Result<bool> {
        Ok(self.try_get_u64("enable_query_result_cache")? != 0)
    }

    pub fn get_query_result_cache_max_bytes(&self) -> Result<usize> {
        Ok(self.try_get_u64("query_result_cache_max_bytes")? as usize)
    }

    pub fn get_query_result_cache_ttl_secs(&self) -> Result<u64> {
        self.try_get_u64("query_result_cache_ttl_secs")
    }

    pub fn get_query_result_cache_allow_inconsistent(&self) -> Result<bool> {
        Ok(self.try_get_u64("query_result_cache_allow_inconsistent")? != 0)
    }

    pub fn get_spilling_bytes_threshold_per_proc(&self) -> Result<usize> {
        Ok(self.try_get_u64("spilling_bytes_threshold_per_proc")? as usize)
    }

    pub fn set_spilling_bytes_threshold_per_proc(&self, value: usize) -> Result<()> {
        self.try_set_u64("spilling_bytes_threshold_per_proc", value as u64)
    }

    pub fn get_group_by_shuffle_mode(&self) -> Result<String> {
        self.try_get_string("group_by_shuffle_mode")
    }

    pub fn get_efficiently_memory_group_by(&self) -> Result<bool> {
        Ok(self.try_get_u64("efficiently_memory_group_by")? == 1)
    }

    pub fn set_lazy_topn_threshold(&self, value: u64) -> Result<()> {
        self.try_set_u64("lazy_topn_threshold", value)
    }

    pub fn get_lazy_topn_threshold(&self) -> Result<u64> {
        self.try_get_u64("lazy_topn_threshold")
    }

    pub fn set_parquet_fast_read_bytes(&self, value: u64) -> Result<()> {
        self.try_set_u64("parquet_fast_read_bytes", value)
    }

    pub fn get_parquet_fast_read_bytes(&self) -> Result<u64> {
        self.try_get_u64("parquet_fast_read_bytes")
    }

<<<<<<< HEAD
    pub fn set_mutation_lock_expire_secs(&self, val: u64) -> Result<()> {
        self.try_set_u64("mutation_lock_expire_secs", val)
    }

    pub fn get_mutation_lock_expire_secs(&self) -> Result<u64> {
        self.try_get_u64("mutation_lock_expire_secs")
=======
    pub fn get_enterprise_license(&self) -> Result<String> {
        self.try_get_string("enterprise_license")
    }

    pub fn set_enterprise_license(&self, val: String) -> Result<()> {
        self.set_setting("enterprise_license".to_string(), val)
>>>>>>> 23ad6867
    }
}<|MERGE_RESOLUTION|>--- conflicted
+++ resolved
@@ -340,20 +340,19 @@
         self.try_get_u64("parquet_fast_read_bytes")
     }
 
-<<<<<<< HEAD
     pub fn set_mutation_lock_expire_secs(&self, val: u64) -> Result<()> {
         self.try_set_u64("mutation_lock_expire_secs", val)
     }
 
     pub fn get_mutation_lock_expire_secs(&self) -> Result<u64> {
         self.try_get_u64("mutation_lock_expire_secs")
-=======
+    }
+
     pub fn get_enterprise_license(&self) -> Result<String> {
         self.try_get_string("enterprise_license")
     }
 
     pub fn set_enterprise_license(&self, val: String) -> Result<()> {
         self.set_setting("enterprise_license".to_string(), val)
->>>>>>> 23ad6867
     }
 }