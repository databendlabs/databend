--- conflicted
+++ resolved
@@ -849,17 +849,16 @@
         Ok(if v == 0 { None } else { Some(v) })
     }
 
-<<<<<<< HEAD
     /// # Safety
     pub unsafe fn set_warehouse(&self, warehouse: String) -> Result<()> {
         self.unchecked_set_setting(String::from("warehouse"), warehouse)
-=======
+    }
+
     pub fn get_premise_deploy_danger_amend_accept_invalid_cert(&self) -> Result<bool> {
         Ok(self.try_get_u64("premise_deploy_danger_amend_accept_invalid_cert")? != 0)
     }
 
     pub fn get_premise_deploy_amend_force_path_style(&self) -> Result<bool> {
         Ok(self.try_get_u64("premise_deploy_amend_force_path_style")? != 0)
->>>>>>> 13c79d9a
     }
 }