--- conflicted
+++ resolved
@@ -818,16 +818,15 @@
         self.try_set_u64("short_sql_max_length", val)
     }
 
-<<<<<<< HEAD
+    pub fn get_enable_distributed_pruning(&self) -> Result<bool> {
+        Ok(self.try_get_u64("enable_distributed_pruning")? == 1)
+    }
+
     pub fn get_query_max_failures(&self) -> Result<u64> {
         self.try_get_u64("query_max_failures")
     }
 
     pub fn set_query_max_failures(&self, val: u64) -> Result<()> {
         self.try_set_u64("query_max_failures", val)
-=======
-    pub fn get_enable_distributed_pruning(&self) -> Result<bool> {
-        Ok(self.try_get_u64("enable_distributed_pruning")? == 1)
->>>>>>> e1cfad67
     }
 }