// Copyright 2021 Datafuse Labs
//
// Licensed under the Apache License, Version 2.0 (the "License");
// you may not use this file except in compliance with the License.
// You may obtain a copy of the License at
//
//     http://www.apache.org/licenses/LICENSE-2.0
//
// Unless required by applicable law or agreed to in writing, software
// distributed under the License is distributed on an "AS IS" BASIS,
// WITHOUT WARRANTIES OR CONDITIONS OF ANY KIND, either express or implied.
// See the License for the specific language governing permissions and
// limitations under the License.

use std::str::FromStr;

use databend_common_ast::parser::Dialect;
use databend_common_exception::ErrorCode;
use databend_common_exception::Result;
use databend_common_io::GeometryDataType;
use databend_common_meta_app::principal::UserSettingValue;

use crate::settings::Settings;
use crate::settings_default::DefaultSettings;
use crate::ChangeValue;
use crate::ReplaceIntoShuffleStrategy;
use crate::ScopeLevel;
use crate::SettingMode;
use crate::SettingScope;

#[derive(Clone, Copy)]
pub enum FlightCompression {
    Lz4,
    Zstd,
}

#[derive(Clone, Copy)]
pub enum SpillFileFormat {
    Arrow,
    Parquet,
}

#[derive(Clone, Copy)]
pub enum OutofMemoryBehavior {
    Throw,
    Spilling,
}

impl SpillFileFormat {
    pub fn range() -> Vec<String> {
        ["arrow", "parquet"]
            .iter()
            .copied()
            .map(String::from)
            .collect()
    }

    pub fn is_parquet(&self) -> bool {
        matches!(self, SpillFileFormat::Parquet)
    }
}

impl FromStr for SpillFileFormat {
    type Err = ErrorCode;

    fn from_str(s: &str) -> std::result::Result<Self, Self::Err> {
        match s {
            "arrow" => Ok(SpillFileFormat::Arrow),
            "parquet" => Ok(Self::Parquet),
            _ => Err(ErrorCode::InvalidConfig(format!(
                "invalid SpillFileFormat: {:?}",
                s
            ))),
        }
    }
}

impl Settings {
    // Get u64 value, we don't get from the metasrv.
    fn try_get_u64(&self, key: &str) -> Result<u64> {
        DefaultSettings::check_setting_mode(key, SettingMode::Read)?;

        unsafe { self.unchecked_try_get_u64(key) }
    }

    unsafe fn unchecked_try_get_u64(&self, key: &str) -> Result<u64> {
        match self.changes.get(key) {
            Some(v) => v.value.as_u64(),
            None => match self.configs.get(key) {
                Some(v) => v.as_u64(),
                None => DefaultSettings::try_get_u64(key),
            },
        }
    }

    fn try_get_string(&self, key: &str) -> Result<String> {
        DefaultSettings::check_setting_mode(key, SettingMode::Read)?;

        unsafe { self.unchecked_try_get_string(key) }
    }

    unsafe fn unchecked_try_get_string(&self, key: &str) -> Result<String> {
        match self.changes.get(key) {
            Some(v) => Ok(v.value.as_string()),
            None => match self.configs.get(key) {
                Some(v) => Ok(v.as_string()),
                None => DefaultSettings::try_get_string(key),
            },
        }
    }

    fn try_set_u64(&self, key: &str, val: u64) -> Result<()> {
        DefaultSettings::check_setting_mode(key, SettingMode::Write)?;
        DefaultSettings::check_setting_scope(key, SettingScope::Session)?;

        unsafe { self.unchecked_try_set_u64(key, val) }
    }

    /// Sets a u64 value for a given key in the settings.
    /// Ensures that the key exists, the setting type is UInt64, and the value is within any defined numeric range.
    unsafe fn unchecked_try_set_u64(&self, key: &str, val: u64) -> Result<()> {
        // Retrieve the instance of default settings
        let default_settings = DefaultSettings::instance()?;

        let setting_value = default_settings
            .settings
            .get(key)
            .ok_or_else(|| ErrorCode::UnknownVariable(format!("Unknown variable: {:?}", key)))?;

        match &setting_value.value {
            UserSettingValue::UInt64(_) => {
                // If a numeric range is defined, validate the value against this range
                if let Some(range) = &setting_value.range {
                    // Check if the value falls within the numeric range
                    range.is_within_numeric_range(val).map_err(|err| {
                        ErrorCode::WrongValueForVariable(format!("{}: {}", key, err.message()))
                    })?;
                }

                // Insert the value into changes with a session scope
                self.changes.insert(key.to_string(), ChangeValue {
                    level: ScopeLevel::Session,
                    value: UserSettingValue::UInt64(val),
                });

                Ok(())
            }
            // If the setting type is not UInt64, return an error
            _ => Err(ErrorCode::BadArguments(format!(
                "Set an integer ({}) into {:?}",
                val, key
            ))),
        }
    }

    pub fn set_setting(&self, k: String, v: String) -> Result<()> {
        DefaultSettings::check_setting_mode(&k, SettingMode::Write)?;
        DefaultSettings::check_setting_scope(&k, SettingScope::Session)?;

        unsafe { self.unchecked_set_setting(k, v) }
    }

    unsafe fn unchecked_set_setting(&self, k: String, v: String) -> Result<()> {
        let (key, value) = DefaultSettings::convert_value(k.clone(), v)?;

        if key == "sandbox_tenant" {
            log::info!("switch sandbox tenant to {}", value);
        }

        self.changes.insert(key, ChangeValue {
            value,
            level: ScopeLevel::Session,
        });
        Ok(())
    }

    pub fn get_enable_clickhouse_handler(&self) -> Result<bool> {
        Ok(self.try_get_u64("enable_clickhouse_handler")? != 0)
    }

    pub fn get_enable_auto_fix_missing_bloom_index(&self) -> Result<bool> {
        Ok(self.try_get_u64("enable_auto_fix_missing_bloom_index")? != 0)
    }

    // Get max_block_size.
    pub fn get_max_block_size(&self) -> Result<u64> {
        self.try_get_u64("max_block_size")
    }

    // Set max_block_size.
    pub fn set_max_block_size(&self, val: u64) -> Result<()> {
        self.try_set_u64("max_block_size", val)
    }

    // Max block size for parquet reader
    pub fn get_parquet_max_block_size(&self) -> Result<u64> {
        self.try_get_u64("parquet_max_block_size")
    }

    // Get max_threads.
    pub fn get_max_threads(&self) -> Result<u64> {
        match self.try_get_u64("max_threads")? {
            0 => Ok(16),
            value => Ok(value),
        }
    }

    // Set max_threads.
    pub fn set_max_threads(&self, val: u64) -> Result<()> {
        self.try_set_u64("max_threads", val)
    }

    // Get storage_fetch_part_num.
    pub fn get_storage_fetch_part_num(&self) -> Result<u64> {
        match self.try_get_u64("storage_fetch_part_num")? {
            0 => Ok(16),
            value => Ok(value),
        }
    }

    pub fn get_max_memory_usage(&self) -> Result<u64> {
        self.try_get_u64("max_memory_usage")
    }

    pub fn set_max_memory_usage(&self, val: u64) -> Result<()> {
        self.try_set_u64("max_memory_usage", val)
    }

    pub fn set_data_retention_time_in_days(&self, days: u64) -> Result<()> {
        self.try_set_u64("data_retention_time_in_days", days)
    }

    pub fn get_data_retention_time_in_days(&self) -> Result<u64> {
        self.try_get_u64("data_retention_time_in_days")
    }

    pub fn get_data_retention_num_snapshots_to_keep(&self) -> Result<u64> {
        self.try_get_u64("data_retention_num_snapshots_to_keep")
    }

    pub fn get_max_storage_io_requests(&self) -> Result<u64> {
        self.try_get_u64("max_storage_io_requests")
    }

    pub fn set_max_storage_io_requests(&self, val: u64) -> Result<()> {
        if val > 0 {
            self.try_set_u64("max_storage_io_requests", val)
        } else {
            Err(ErrorCode::BadArguments(
                "max_storage_io_requests must be greater than 0",
            ))
        }
    }

    pub fn get_storage_io_min_bytes_for_seek(&self) -> Result<u64> {
        self.try_get_u64("storage_io_min_bytes_for_seek")
    }

    pub fn get_storage_io_max_page_bytes_for_read(&self) -> Result<u64> {
        self.try_get_u64("storage_io_max_page_bytes_for_read")
    }

    // Get max_execute_time_in_seconds.
    pub fn get_max_execute_time_in_seconds(&self) -> Result<u64> {
        self.try_get_u64("max_execute_time_in_seconds")
    }

    pub fn set_max_execute_time_in_seconds(&self, v: u64) -> Result<()> {
        self.try_set_u64("max_execute_time_in_seconds", v)
    }

    // Get flight client timeout.
    pub fn get_flight_client_timeout(&self) -> Result<u64> {
        self.try_get_u64("flight_client_timeout")
    }

    // Get storage read buffer size.
    pub fn get_storage_read_buffer_size(&self) -> Result<u64> {
        self.try_get_u64("storage_read_buffer_size")
    }

    pub fn get_input_read_buffer_size(&self) -> Result<u64> {
        self.try_get_u64("input_read_buffer_size")
    }

    pub fn get_enable_new_copy_for_text_formats(&self) -> Result<u64> {
        self.try_get_u64("enable_new_copy_for_text_formats")
    }

    pub fn get_enable_purge_duplicated_files_in_copy(&self) -> Result<bool> {
        Ok(self.try_get_u64("purge_duplicated_files_in_copy")? != 0)
    }

    pub fn get_timezone(&self) -> Result<String> {
        self.try_get_string("timezone")
    }

    // Get group by two level threshold
    pub fn get_group_by_two_level_threshold(&self) -> Result<u64> {
        self.try_get_u64("group_by_two_level_threshold")
    }

    pub fn get_max_inlist_to_or(&self) -> Result<u64> {
        self.try_get_u64("max_inlist_to_or")
    }

    pub fn get_unquoted_ident_case_sensitive(&self) -> Result<bool> {
        Ok(self.try_get_u64("unquoted_ident_case_sensitive")? != 0)
    }

    pub fn get_quoted_ident_case_sensitive(&self) -> Result<bool> {
        Ok(self.try_get_u64("quoted_ident_case_sensitive")? != 0)
    }

    pub fn get_max_result_rows(&self) -> Result<u64> {
        self.try_get_u64("max_result_rows")
    }

    pub fn get_enable_dphyp(&self) -> Result<bool> {
        Ok(self.try_get_u64("enable_dphyp")? != 0)
    }

    pub fn get_enable_cbo(&self) -> Result<bool> {
        Ok(self.try_get_u64("enable_cbo")? != 0)
    }

    pub fn get_enable_dio(&self) -> Result<bool> {
        Ok(self.try_get_u64("enable_dio")? != 0)
    }

    /// # Safety
    pub unsafe fn get_disable_join_reorder(&self) -> Result<bool> {
        Ok(self.unchecked_try_get_u64("disable_join_reorder")? != 0)
    }

    pub fn get_max_push_down_limit(&self) -> Result<usize> {
        Ok(self.try_get_u64("max_push_down_limit")? as usize)
    }

    pub fn get_join_spilling_memory_ratio(&self) -> Result<usize> {
        Ok(self.try_get_u64("join_spilling_memory_ratio")? as usize)
    }

    pub fn get_join_spilling_partition_bits(&self) -> Result<usize> {
        Ok(self.try_get_u64("join_spilling_partition_bits")? as usize)
    }

    pub fn get_join_spilling_buffer_threshold_per_proc(&self) -> Result<usize> {
        Ok(self.try_get_u64("join_spilling_buffer_threshold_per_proc_mb")? as usize)
    }

    pub fn get_spilling_file_format(&self) -> Result<SpillFileFormat> {
        self.try_get_string("spilling_file_format")?.parse()
    }

    pub fn get_spilling_to_disk_vacuum_unknown_temp_dirs_limit(&self) -> Result<usize> {
        Ok(self.try_get_u64("spilling_to_disk_vacuum_unknown_temp_dirs_limit")? as usize)
    }

    pub fn get_inlist_to_join_threshold(&self) -> Result<usize> {
        Ok(self.try_get_u64("inlist_to_join_threshold")? as usize)
    }

    pub fn get_bloom_runtime_filter(&self) -> Result<bool> {
        Ok(self.try_get_u64("enable_bloom_runtime_filter")? != 0)
    }

    pub fn get_enable_join_runtime_filter(&self) -> Result<bool> {
        Ok(self.try_get_u64("enable_join_runtime_filter")? != 0)
    }

    pub fn get_prefer_broadcast_join(&self) -> Result<bool> {
        Ok(self.try_get_u64("prefer_broadcast_join")? != 0)
    }

    pub fn get_enforce_broadcast_join(&self) -> Result<bool> {
        Ok(self.try_get_u64("enforce_broadcast_join")? != 0)
    }

    pub fn get_enforce_shuffle_join(&self) -> Result<bool> {
        Ok(self.try_get_u64("enforce_shuffle_join")? != 0)
    }

    pub fn get_enable_merge_into_row_fetch(&self) -> Result<bool> {
        Ok(self.try_get_u64("enable_merge_into_row_fetch")? != 0)
    }

    pub fn get_max_cte_recursive_depth(&self) -> Result<usize> {
        Ok(self.try_get_u64("max_cte_recursive_depth")? as usize)
    }

    pub fn get_enable_materialized_cte(&self) -> Result<bool> {
        Ok(self.try_get_u64("enable_materialized_cte")? != 0)
    }

    pub fn get_sql_dialect(&self) -> Result<Dialect> {
        match self.try_get_string("sql_dialect")?.to_lowercase().as_str() {
            "hive" => Ok(Dialect::Hive),
            "mysql" => Ok(Dialect::MySQL),
            "experimental" => Ok(Dialect::Experimental),
            "prql" => Ok(Dialect::PRQL),
            _ => Ok(Dialect::PostgreSQL),
        }
    }

    pub fn get_date_format_style(&self) -> Result<String> {
        Ok(self.try_get_string("date_format_style")?.to_lowercase())
    }

    pub fn get_collation(&self) -> Result<&str> {
        match self.try_get_string("collation")?.to_lowercase().as_str() {
            "utf8" => Ok("utf8"),
            _ => Ok("binary"),
        }
    }

    pub fn get_enable_hive_parquet_predict_pushdown(&self) -> Result<u64> {
        self.try_get_u64("enable_hive_parquet_predict_pushdown")
    }

    pub fn get_hive_parquet_chunk_size(&self) -> Result<u64> {
        self.try_get_u64("hive_parquet_chunk_size")
    }

    pub fn get_load_file_metadata_expire_hours(&self) -> Result<u64> {
        self.try_get_u64("load_file_metadata_expire_hours")
    }

    pub fn get_sandbox_tenant(&self) -> Result<String> {
        self.try_get_string("sandbox_tenant")
    }

    pub fn get_query_tag(&self) -> Result<String> {
        self.try_get_string("query_tag")
    }

    pub fn get_hide_options_in_show_create_table(&self) -> Result<bool> {
        Ok(self.try_get_u64("hide_options_in_show_create_table")? != 0)
    }

    pub fn get_enable_planner_cache(&self) -> Result<bool> {
        Ok(self.try_get_u64("enable_planner_cache")? != 0)
    }

    pub fn get_enable_experimental_procedure(&self) -> Result<bool> {
        Ok(self.try_get_u64("enable_experimental_procedure")? != 0)
    }

    pub fn get_enable_query_result_cache(&self) -> Result<bool> {
        Ok(self.try_get_u64("enable_query_result_cache")? != 0)
    }

    pub fn get_query_result_cache_max_bytes(&self) -> Result<usize> {
        Ok(self.try_get_u64("query_result_cache_max_bytes")? as usize)
    }

    pub fn get_query_result_cache_min_execute_secs(&self) -> Result<usize> {
        Ok(self.try_get_u64("query_result_cache_min_execute_secs")? as usize)
    }

    pub fn get_http_handler_result_timeout_secs(&self) -> Result<u64> {
        self.try_get_u64("http_handler_result_timeout_secs")
    }

    pub fn get_query_result_cache_ttl_secs(&self) -> Result<u64> {
        self.try_get_u64("query_result_cache_ttl_secs")
    }

    pub fn get_query_result_cache_allow_inconsistent(&self) -> Result<bool> {
        Ok(self.try_get_u64("query_result_cache_allow_inconsistent")? != 0)
    }

    pub fn get_aggregate_spilling_memory_ratio(&self) -> Result<usize> {
        Ok(self.try_get_u64("aggregate_spilling_memory_ratio")? as usize)
    }

    pub fn get_window_partition_spilling_to_disk_bytes_limit(&self) -> Result<usize> {
        Ok(self.try_get_u64("window_partition_spilling_to_disk_bytes_limit")? as usize)
    }

    pub fn get_window_partition_spilling_memory_ratio(&self) -> Result<usize> {
        Ok(self.try_get_u64("window_partition_spilling_memory_ratio")? as usize)
    }

    pub fn get_window_num_partitions(&self) -> Result<usize> {
        Ok(self.try_get_u64("window_num_partitions")? as usize)
    }

    pub fn get_window_spill_unit_size_mb(&self) -> Result<usize> {
        Ok(self.try_get_u64("window_spill_unit_size_mb")? as usize)
    }

    pub fn get_window_partition_sort_block_size(&self) -> Result<u64> {
        self.try_get_u64("window_partition_sort_block_size")
    }

    pub fn get_sort_spilling_batch_bytes(&self) -> Result<usize> {
        Ok(self.try_get_u64("sort_spilling_batch_bytes")? as usize)
    }

    pub fn get_sort_spilling_memory_ratio(&self) -> Result<usize> {
        Ok(self.try_get_u64("sort_spilling_memory_ratio")? as usize)
    }

    pub fn get_sort_spilling_to_disk_bytes_limit(&self) -> Result<usize> {
        Ok(self.try_get_u64("sort_spilling_to_disk_bytes_limit")? as usize)
    }

    pub fn get_group_by_shuffle_mode(&self) -> Result<String> {
        self.try_get_string("group_by_shuffle_mode")
    }

    pub fn get_efficiently_memory_group_by(&self) -> Result<bool> {
        Ok(self.try_get_u64("efficiently_memory_group_by")? == 1)
    }

    pub fn get_enable_experimental_aggregate_hashtable(&self) -> Result<bool> {
        Ok(self.try_get_u64("enable_experimental_aggregate_hashtable")? == 1)
    }

    pub fn get_lazy_read_threshold(&self) -> Result<u64> {
        self.try_get_u64("lazy_read_threshold")
    }

    pub fn get_parquet_fast_read_bytes(&self) -> Result<u64> {
        self.try_get_u64("parquet_fast_read_bytes")
    }

    pub fn get_parquet_rowgroup_hint_bytes(&self) -> Result<u64> {
        self.try_get_u64("parquet_rowgroup_hint_bytes")
    }

    pub fn get_enable_table_lock(&self) -> Result<bool> {
        Ok(self.try_get_u64("enable_table_lock")? != 0)
    }

    pub fn set_enable_table_lock(&self, value: u64) -> Result<()> {
        self.try_set_u64("enable_table_lock", value)
    }

    pub fn get_enable_experimental_rbac_check(&self) -> Result<bool> {
        Ok(self.try_get_u64("enable_experimental_rbac_check")? != 0)
    }

    pub fn get_enable_expand_roles(&self) -> Result<bool> {
        Ok(self.try_get_u64("enable_expand_roles")? != 0)
    }

    pub fn get_table_lock_expire_secs(&self) -> Result<u64> {
        self.try_get_u64("table_lock_expire_secs")
    }

    pub fn get_acquire_lock_timeout(&self) -> Result<u64> {
        self.try_get_u64("acquire_lock_timeout")
    }

    /// # Safety
    pub unsafe fn get_enterprise_license(&self) -> Result<String> {
        self.unchecked_try_get_string("enterprise_license")
    }

    /// # Safety
    pub unsafe fn get_deduplicate_label(&self) -> Result<Option<String>> {
        let deduplicate_label = self.unchecked_try_get_string("deduplicate_label")?;
        if deduplicate_label.is_empty() {
            Ok(None)
        } else {
            Ok(Some(deduplicate_label))
        }
    }

    /// # Safety
    pub unsafe fn set_deduplicate_label(&self, val: String) -> Result<()> {
        self.unchecked_set_setting("deduplicate_label".to_string(), val)
    }

    pub fn get_enable_distributed_copy(&self) -> Result<bool> {
        Ok(self.try_get_u64("enable_distributed_copy_into")? != 0)
    }

    pub fn get_enable_distributed_merge_into(&self) -> Result<bool> {
        Ok(self.try_get_u64("enable_distributed_merge_into")? != 0)
    }

    pub fn get_enable_distributed_replace(&self) -> Result<bool> {
        Ok(self.try_get_u64("enable_distributed_replace_into")? != 0)
    }

    pub fn get_enable_distributed_compact(&self) -> Result<bool> {
        Ok(self.try_get_u64("enable_distributed_compact")? != 0)
    }

    pub fn get_enable_analyze_histogram(&self) -> Result<bool> {
        Ok(self.try_get_u64("enable_analyze_histogram")? != 0)
    }

    pub fn get_enable_aggregating_index_scan(&self) -> Result<bool> {
        Ok(self.try_get_u64("enable_aggregating_index_scan")? != 0)
    }

    pub fn get_enable_compact_after_write(&self) -> Result<bool> {
        Ok(self.try_get_u64("enable_compact_after_write")? != 0)
    }

    pub fn get_enable_compact_after_multi_table_insert(&self) -> Result<bool> {
        Ok(self.try_get_u64("enable_compact_after_multi_table_insert")? != 0)
    }

    pub fn get_auto_compaction_imperfect_blocks_threshold(&self) -> Result<u64> {
        self.try_get_u64("auto_compaction_imperfect_blocks_threshold")
    }

    pub fn set_auto_compaction_imperfect_blocks_threshold(&self, val: u64) -> Result<()> {
        self.try_set_u64("auto_compaction_imperfect_blocks_threshold", val)
    }

    pub fn get_auto_compaction_segments_limit(&self) -> Result<u64> {
        self.try_get_u64("auto_compaction_segments_limit")
    }

    pub fn get_use_parquet2(&self) -> Result<bool> {
        Ok(self.try_get_u64("use_parquet2")? != 0)
    }

    pub fn set_use_parquet2(&self, val: bool) -> Result<()> {
        self.try_set_u64("use_parquet2", u64::from(val))
    }

    pub fn get_enable_replace_into_partitioning(&self) -> Result<bool> {
        Ok(self.try_get_u64("enable_replace_into_partitioning")? != 0)
    }

    pub fn get_replace_into_bloom_pruning_max_column_number(&self) -> Result<u64> {
        self.try_get_u64("replace_into_bloom_pruning_max_column_number")
    }

    pub fn get_replace_into_shuffle_strategy(&self) -> Result<ReplaceIntoShuffleStrategy> {
        let v = self.try_get_u64("replace_into_shuffle_strategy")?;
        ReplaceIntoShuffleStrategy::try_from(v)
    }

    pub fn get_recluster_timeout_secs(&self) -> Result<u64> {
        self.try_get_u64("recluster_timeout_secs")
    }

    pub fn set_recluster_block_size(&self, val: u64) -> Result<()> {
        self.try_set_u64("recluster_block_size", val)
    }

    pub fn get_recluster_block_size(&self) -> Result<u64> {
        self.try_get_u64("recluster_block_size")
    }

    pub fn set_compact_max_block_selection(&self, val: u64) -> Result<()> {
        self.try_set_u64("compact_max_block_selection", val)
    }

    pub fn get_compact_max_block_selection(&self) -> Result<u64> {
        self.try_get_u64("compact_max_block_selection")
    }

    pub fn get_enable_distributed_recluster(&self) -> Result<bool> {
        Ok(self.try_get_u64("enable_distributed_recluster")? != 0)
    }

    pub fn get_ddl_column_type_nullable(&self) -> Result<bool> {
        Ok(self.try_get_u64("ddl_column_type_nullable")? != 0)
    }

    pub fn get_enable_parquet_page_index(&self) -> Result<bool> {
        Ok(self.try_get_u64("enable_parquet_page_index")? != 0)
    }

    pub fn get_enable_parquet_rowgroup_pruning(&self) -> Result<bool> {
        Ok(self.try_get_u64("enable_parquet_rowgroup_pruning")? != 0)
    }

    pub fn get_enable_parquet_prewhere(&self) -> Result<bool> {
        Ok(self.try_get_u64("enable_parquet_prewhere")? != 0)
    }

    pub fn get_numeric_cast_option(&self) -> Result<String> {
        self.try_get_string("numeric_cast_option")
    }

    pub fn get_nulls_first(&self) -> impl Fn(bool) -> bool {
        match self
            .try_get_string("default_order_by_null")
            .unwrap_or("nulls_last".to_string())
            .to_ascii_lowercase()
            .as_str()
        {
            "nulls_last" => |_| false,
            "nulls_first" => |_| true,
            "nulls_first_on_asc_last_on_desc" => |asc: bool| asc,
            "nulls_last_on_asc_first_on_desc" => |asc: bool| !asc,
            _ => |_| false,
        }
    }

    pub fn get_external_server_connect_timeout_secs(&self) -> Result<u64> {
        self.try_get_u64("external_server_connect_timeout_secs")
    }

    pub fn get_external_server_request_timeout_secs(&self) -> Result<u64> {
        self.try_get_u64("external_server_request_timeout_secs")
    }

    pub fn get_external_server_request_batch_rows(&self) -> Result<u64> {
        self.try_get_u64("external_server_request_batch_rows")
    }

    pub fn get_external_server_request_max_threads(&self) -> Result<u64> {
        self.try_get_u64("external_server_request_max_threads")
    }

    pub fn get_external_server_request_retry_times(&self) -> Result<u64> {
        self.try_get_u64("external_server_request_retry_times")
    }

    pub fn get_create_query_flight_client_with_current_rt(&self) -> Result<bool> {
        Ok(self.try_get_u64("create_query_flight_client_with_current_rt")? != 0)
    }

    pub fn get_query_flight_compression(&self) -> Result<Option<FlightCompression>> {
        match self
            .try_get_string("query_flight_compression")?
            .to_uppercase()
            .as_str()
        {
            "NONE" => Ok(None),
            "LZ4" => Ok(Some(FlightCompression::Lz4)),
            "ZSTD" => Ok(Some(FlightCompression::Zstd)),
            _ => unreachable!("check possible_values in set variable"),
        }
    }

    pub fn get_enable_refresh_virtual_column_after_write(&self) -> Result<bool> {
        Ok(self.try_get_u64("enable_refresh_virtual_column_after_write")? != 0)
    }

    pub fn get_enable_refresh_aggregating_index_after_write(&self) -> Result<bool> {
        Ok(self.try_get_u64("enable_refresh_aggregating_index_after_write")? != 0)
    }

    pub fn get_parse_datetime_ignore_remainder(&self) -> Result<bool> {
        Ok(self.try_get_u64("parse_datetime_ignore_remainder")? != 0)
    }

    pub fn get_enable_strict_datetime_parser(&self) -> Result<bool> {
        Ok(self.try_get_u64("enable_strict_datetime_parser")? != 0)
    }

    pub fn get_enable_dst_hour_fix(&self) -> Result<bool> {
        Ok(self.try_get_u64("enable_dst_hour_fix")? != 0)
    }
    pub fn get_disable_variant_check(&self) -> Result<bool> {
        Ok(self.try_get_u64("disable_variant_check")? != 0)
    }

    pub fn get_cost_factor_hash_table_per_row(&self) -> Result<u64> {
        self.try_get_u64("cost_factor_hash_table_per_row")
    }

    pub fn get_cost_factor_aggregate_per_row(&self) -> Result<u64> {
        self.try_get_u64("cost_factor_aggregate_per_row")
    }

    pub fn get_week_start(&self) -> Result<u64> {
        self.try_get_u64("week_start")
    }

    pub fn get_cost_factor_network_per_row(&self) -> Result<u64> {
        self.try_get_u64("cost_factor_network_per_row")
    }

    pub fn get_enable_geo_create_table(&self) -> Result<bool> {
        Ok(self.try_get_u64("enable_geo_create_table")? != 0)
    }

    pub fn get_idle_transaction_timeout_secs(&self) -> Result<u64> {
        self.try_get_u64("idle_transaction_timeout_secs")
    }

    pub fn get_enable_experimental_queries_executor(&self) -> Result<bool> {
        Ok(self.try_get_u64("enable_experimental_queries_executor")? == 1)
    }

    pub fn get_statement_queued_timeout(&self) -> Result<u64> {
        self.try_get_u64("statement_queued_timeout_in_seconds")
    }

    pub fn get_geometry_output_format(&self) -> Result<GeometryDataType> {
        let v = self.try_get_string("geometry_output_format")?;
        v.parse()
    }

    pub fn get_script_max_steps(&self) -> Result<u64> {
        self.try_get_u64("script_max_steps")
    }

    pub fn get_max_vacuum_temp_files_after_query(&self) -> Result<u64> {
        self.try_get_u64("max_vacuum_temp_files_after_query")
    }

    pub fn get_max_set_operator_count(&self) -> Result<u64> {
        self.try_get_u64("max_set_operator_count")
    }

    pub fn get_enable_loser_tree_merge_sort(&self) -> Result<bool> {
        Ok(self.try_get_u64("enable_loser_tree_merge_sort")? == 1)
    }

    pub fn get_enable_parallel_multi_merge_sort(&self) -> Result<bool> {
        Ok(self.try_get_u64("enable_parallel_multi_merge_sort")? == 1)
    }

    pub fn get_format_null_as_str(&self) -> Result<bool> {
        Ok(self.try_get_u64("format_null_as_str")? == 1)
    }

    pub fn get_enable_last_snapshot_location_hint(&self) -> Result<bool> {
        Ok(self.try_get_u64("enable_last_snapshot_location_hint")? == 1)
    }

    pub fn get_max_data_retention_period_in_days() -> u64 {
        DefaultSettings::data_retention_time_in_days_max()
    }

    pub fn get_random_function_seed(&self) -> Result<bool> {
        Ok(self.try_get_u64("random_function_seed")? == 1)
    }

    pub fn get_dynamic_sample_time_budget_ms(&self) -> Result<u64> {
        self.try_get_u64("dynamic_sample_time_budget_ms")
    }

    pub fn get_max_spill_io_requests(&self) -> Result<u64> {
        self.try_get_u64("max_spill_io_requests")
    }

    pub fn get_short_sql_max_length(&self) -> Result<u64> {
        self.try_get_u64("short_sql_max_length")
    }

    pub fn set_short_sql_max_length(&self, val: u64) -> Result<()> {
        self.try_set_u64("short_sql_max_length", val)
    }

    pub fn get_enable_prune_pipeline(&self) -> Result<bool> {
        Ok(self.try_get_u64("enable_prune_pipeline")? == 1)
    }

    pub fn get_enable_prune_cache(&self) -> Result<bool> {
        Ok(self.try_get_u64("enable_prune_cache")? == 1)
    }

    pub fn get_enable_distributed_pruning(&self) -> Result<bool> {
        Ok(self.try_get_u64("enable_distributed_pruning")? == 1)
    }

    pub fn get_persist_materialized_cte(&self) -> Result<bool> {
        Ok(self.try_get_u64("persist_materialized_cte")? != 0)
    }

    pub fn get_flight_max_retry_times(&self) -> Result<u64> {
        self.try_get_u64("flight_connection_max_retry_times")
    }

    pub fn get_flight_retry_interval(&self) -> Result<u64> {
        self.try_get_u64("flight_connection_retry_interval")
    }

    pub fn get_network_policy(&self) -> Result<String> {
        self.try_get_string("network_policy")
    }

    pub fn get_stream_consume_batch_size_hint(&self) -> Result<Option<u64>> {
        let v = self.try_get_u64("stream_consume_batch_size_hint")?;
        Ok(if v == 0 { None } else { Some(v) })
    }

    /// # Safety
    pub unsafe fn set_warehouse(&self, warehouse: String) -> Result<()> {
        self.unchecked_set_setting(String::from("warehouse"), warehouse)
    }

    pub fn get_hilbert_num_range_ids(&self) -> Result<u64> {
        self.try_get_u64("hilbert_num_range_ids")
    }

    pub fn get_hilbert_sample_size_per_block(&self) -> Result<u64> {
        self.try_get_u64("hilbert_sample_size_per_block")
    }

    pub fn get_hilbert_clustering_min_bytes(&self) -> Result<u64> {
        self.try_get_u64("hilbert_clustering_min_bytes")
    }

    pub fn get_copy_dedup_full_path_by_default(&self) -> Result<bool> {
        Ok(self.try_get_u64("copy_dedup_full_path_by_default")? == 1)
    }

    pub fn get_error_on_nondeterministic_update(&self) -> Result<bool> {
        Ok(self.try_get_u64("error_on_nondeterministic_update")? == 1)
    }

    pub fn get_max_query_memory_usage(&self) -> Result<u64> {
        self.try_get_u64("max_query_memory_usage")
    }

    pub fn set_max_query_memory_usage(&self, max_memory_usage: u64) -> Result<()> {
        self.try_set_u64("max_query_memory_usage", max_memory_usage)
    }

    pub fn get_allow_query_exceeded_limit(&self) -> Result<bool> {
        Ok(self.try_get_u64("allow_query_exceeded_limit")? == 1)
    }

    pub fn get_query_out_of_memory_behavior(&self) -> Result<OutofMemoryBehavior> {
        match self
            .try_get_string("query_out_of_memory_behavior")?
            .to_lowercase()
            .as_str()
        {
            "throw" => Ok(OutofMemoryBehavior::Throw),
            "spilling" => Ok(OutofMemoryBehavior::Spilling),
            _ => Err(ErrorCode::BadArguments("")),
        }
    }

    pub fn get_force_sort_data_spill(&self) -> Result<bool> {
        Ok(self.try_get_u64("force_sort_data_spill")? == 1)
    }

    pub fn get_force_join_data_spill(&self) -> Result<bool> {
        Ok(self.try_get_u64("force_join_data_spill")? == 1)
    }

    pub fn get_force_window_data_spill(&self) -> Result<bool> {
        Ok(self.try_get_u64("force_window_data_spill")? == 1)
    }

    pub fn get_force_aggregate_data_spill(&self) -> Result<bool> {
        Ok(self.try_get_u64("force_aggregate_data_spill")? == 1)
    }

    pub fn get_enable_auto_vacuum(&self) -> Result<bool> {
        Ok(self.try_get_u64("enable_auto_vacuum")? == 1)
    }
    pub fn get_enable_optimizer_trace(&self) -> Result<bool> {
        Ok(self.try_get_u64("enable_optimizer_trace")? == 1)
    }

    pub fn get_optimizer_skip_list(&self) -> Result<String> {
        self.try_get_string("optimizer_skip_list")
    }

    pub fn set_optimizer_skip_list(&self, v: String) -> Result<()> {
        self.set_setting("optimizer_skip_list".to_string(), v)
    }

    pub fn get_enable_block_stream_write(&self) -> Result<bool> {
        Ok(self.try_get_u64("enable_block_stream_write")? == 1)
    }

    pub fn get_statement_queue_ttl_in_seconds(&self) -> Result<u64> {
        self.try_get_u64("statement_queue_ttl_in_seconds")
    }

    pub fn get_trace_sample_rate(&self) -> Result<u64> {
        self.try_get_u64("trace_sample_rate")
    }

    pub fn set_enable_experimental_virtual_column(&self, val: u64) -> Result<()> {
        self.try_set_u64("enable_experimental_virtual_column", val)
    }

    pub fn get_enable_experimental_virtual_column(&self) -> Result<bool> {
        Ok(self.try_get_u64("enable_experimental_virtual_column")? == 1)
    }

<<<<<<< HEAD
    pub fn get_enable_auto_materialize_cte(&self) -> Result<bool> {
        Ok(self.try_get_u64("enable_auto_materialize_cte")? == 1)
    }

    pub fn set_enable_auto_materialize_cte(&self, val: u64) -> Result<()> {
        self.try_set_u64("enable_auto_materialize_cte", val)
=======
    pub fn get_max_aggregate_restore_worker(&self) -> Result<u64> {
        self.try_get_u64("max_aggregate_restore_worker")
>>>>>>> 0c2f9b71
    }
}<|MERGE_RESOLUTION|>--- conflicted
+++ resolved
@@ -980,16 +980,15 @@
         Ok(self.try_get_u64("enable_experimental_virtual_column")? == 1)
     }
 
-<<<<<<< HEAD
     pub fn get_enable_auto_materialize_cte(&self) -> Result<bool> {
         Ok(self.try_get_u64("enable_auto_materialize_cte")? == 1)
     }
 
     pub fn set_enable_auto_materialize_cte(&self, val: u64) -> Result<()> {
         self.try_set_u64("enable_auto_materialize_cte", val)
-=======
+    }
+
     pub fn get_max_aggregate_restore_worker(&self) -> Result<u64> {
         self.try_get_u64("max_aggregate_restore_worker")
->>>>>>> 0c2f9b71
     }
 }