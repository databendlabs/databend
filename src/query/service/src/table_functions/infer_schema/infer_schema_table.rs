// Copyright 2021 Datafuse Labs
//
// Licensed under the Apache License, Version 2.0 (the "License");
// you may not use this file except in compliance with the License.
// You may obtain a copy of the License at
//
//     http://www.apache.org/licenses/LICENSE-2.0
//
// Unless required by applicable law or agreed to in writing, software
// distributed under the License is distributed on an "AS IS" BASIS,
// WITHOUT WARRANTIES OR CONDITIONS OF ANY KIND, either express or implied.
// See the License for the specific language governing permissions and
// limitations under the License.

use std::any::Any;
use std::sync::Arc;

use databend_common_catalog::plan::DataSourcePlan;
use databend_common_catalog::plan::PartStatistics;
use databend_common_catalog::plan::Partitions;
use databend_common_catalog::plan::PushDownInfo;
use databend_common_catalog::table::Table;
use databend_common_catalog::table_args::TableArgs;
use databend_common_exception::Result;
use databend_common_expression::types::NumberDataType;
use databend_common_expression::TableDataType;
use databend_common_expression::TableField;
use databend_common_expression::TableSchema;
use databend_common_expression::TableSchemaRefExt;
use databend_common_meta_app::schema::TableIdent;
use databend_common_meta_app::schema::TableInfo;
use databend_common_meta_app::schema::TableMeta;
use databend_common_pipeline_core::Pipeline;
<<<<<<< HEAD
use databend_common_pipeline_sources::AsyncSource;
use databend_common_pipeline_sources::AsyncSourcer;
use databend_common_sql::binder::resolve_file_location;
use databend_common_storage::init_stage_operator;
use databend_common_storage::read_parquet_schema_async_rs;
use databend_common_storage::StageFilesInfo;
use opendal::Scheme;
=======
>>>>>>> 7a1183a4

use super::parquet::ParquetInferSchemaSource;
use crate::sessions::TableContext;
use crate::table_functions::infer_schema::table_args::InferSchemaArgsParsed;
use crate::table_functions::TableFunction;

pub(crate) const INFER_SCHEMA: &str = "infer_schema";

pub struct InferSchemaTable {
    table_info: TableInfo,
    args_parsed: InferSchemaArgsParsed,
    table_args: TableArgs,
}

impl InferSchemaTable {
    pub fn create(
        database_name: &str,
        table_func_name: &str,
        table_id: u64,
        table_args: TableArgs,
    ) -> Result<Arc<dyn TableFunction>> {
        let args_parsed = InferSchemaArgsParsed::parse(&table_args)?;
        let table_info = TableInfo {
            ident: TableIdent::new(table_id, 0),
            desc: format!("'{}'.'{}'", database_name, table_func_name),
            name: table_func_name.to_string(),
            meta: TableMeta {
                schema: Self::schema(),
                engine: INFER_SCHEMA.to_owned(),
                ..Default::default()
            },
            ..Default::default()
        };

        Ok(Arc::new(Self {
            table_info,
            args_parsed,
            table_args,
        }))
    }

    pub fn schema() -> Arc<TableSchema> {
        TableSchemaRefExt::create(vec![
            TableField::new("column_name", TableDataType::String),
            TableField::new("type", TableDataType::String),
            TableField::new("nullable", TableDataType::Boolean),
            TableField::new("order_id", TableDataType::Number(NumberDataType::UInt64)),
        ])
    }
}

#[async_trait::async_trait]
impl Table for InferSchemaTable {
    fn as_any(&self) -> &dyn Any {
        self
    }

    fn get_table_info(&self) -> &TableInfo {
        &self.table_info
    }

    #[async_backtrace::framed]
    async fn read_partitions(
        &self,
        _ctx: Arc<dyn TableContext>,
        _push_downs: Option<PushDownInfo>,
        _dry_run: bool,
    ) -> Result<(PartStatistics, Partitions)> {
        Ok((PartStatistics::default(), Partitions::default()))
    }

    fn table_args(&self) -> Option<TableArgs> {
        Some(self.table_args.clone())
    }

    fn read_data(
        &self,
        ctx: Arc<dyn TableContext>,
        _plan: &DataSourcePlan,
        pipeline: &mut Pipeline,
        _put_cache: bool,
    ) -> Result<()> {
        pipeline.add_source(
            |output| {
                ParquetInferSchemaSource::create(ctx.clone(), output, self.args_parsed.clone())
            },
            1,
        )?;
        Ok(())
    }
}

impl TableFunction for InferSchemaTable {
    fn function_name(&self) -> &str {
        self.name()
    }

    fn as_table<'a>(self: Arc<Self>) -> Arc<dyn Table + 'a>
    where Self: 'a {
        self
    }
<<<<<<< HEAD
}

struct InferSchemaSource {
    is_finished: bool,
    ctx: Arc<dyn TableContext>,
    args_parsed: InferSchemaArgsParsed,
}

impl InferSchemaSource {
    pub fn create(
        ctx: Arc<dyn TableContext>,
        output: Arc<OutputPort>,
        args_parsed: InferSchemaArgsParsed,
    ) -> Result<ProcessorPtr> {
        AsyncSourcer::create(ctx.clone(), output, InferSchemaSource {
            is_finished: false,
            ctx,
            args_parsed,
        })
    }
}

#[async_trait::async_trait]
impl AsyncSource for InferSchemaSource {
    const NAME: &'static str = INFER_SCHEMA;

    #[async_trait::unboxed_simple]
    #[async_backtrace::framed]
    async fn generate(&mut self) -> Result<Option<DataBlock>> {
        if self.is_finished {
            return Ok(None);
        }
        self.is_finished = true;

        let file_location = if let Some(location) =
            self.args_parsed.location.clone().strip_prefix('@')
        {
            FileLocation::Stage(location.to_string())
        } else if let Some(connection_name) = &self.args_parsed.connection_name {
            let conn = self.ctx.get_connection(connection_name).await?;
            let uri = UriLocation::from_uri(
                self.args_parsed.location.clone(),
                "".to_string(),
                conn.storage_params,
            )?;
            let proto = conn.storage_type.parse::<Scheme>()?;
            if proto != uri.protocol.parse::<Scheme>()? {
                return Err(ErrorCode::BadArguments(format!(
                    "protocol from connection_name={connection_name} ({proto}) not match with uri protocol ({0}).",
                    uri.protocol
                )));
            }
            FileLocation::Uri(uri)
        } else {
            let uri = UriLocation::from_uri(
                self.args_parsed.location.clone(),
                "".to_string(),
                BTreeMap::default(),
            )?;
            FileLocation::Uri(uri)
        };
        let (stage_info, path) = resolve_file_location(self.ctx.as_ref(), &file_location).await?;
        let enable_experimental_rbac_check = self
            .ctx
            .get_settings()
            .get_enable_experimental_rbac_check()?;
        if enable_experimental_rbac_check {
            let visibility_checker = self.ctx.get_visibility_checker().await?;
            if !stage_info.is_temporary
                && !visibility_checker.check_stage_read_visibility(&stage_info.stage_name)
            {
                return Err(ErrorCode::PermissionDenied(format!(
                    "Permission denied, privilege READ is required on stage {} for user {}",
                    stage_info.stage_name.clone(),
                    &self.ctx.get_current_user()?.identity(),
                )));
            }
        }
        let files_info = StageFilesInfo {
            path: path.clone(),
            ..self.args_parsed.files_info.clone()
        };
        let operator = init_stage_operator(&stage_info)?;

        let first_file = files_info.first_file(&operator).await?;
        let file_format_params = match &self.args_parsed.file_format {
            Some(f) => self.ctx.get_file_format(f).await?,
            None => stage_info.file_format_params.clone(),
        };
        let schema = match file_format_params.get_type() {
            StageFileFormatType::Parquet => {
                let arrow_schema = read_parquet_schema_async_rs(
                    &operator,
                    &first_file.path,
                    Some(first_file.size),
                )
                .await?;
                TableSchema::try_from(&arrow_schema)?
            }
            _ => {
                return Err(ErrorCode::BadArguments(
                    "infer_schema is currently limited to format Parquet",
                ));
            }
        };

        let mut names: Vec<Vec<u8>> = vec![];
        let mut types: Vec<Vec<u8>> = vec![];
        let mut nulls: Vec<bool> = vec![];

        for field in schema.fields().iter() {
            names.push(field.name().to_string().as_bytes().to_vec());

            let non_null_type = field.data_type().remove_recursive_nullable();
            types.push(non_null_type.sql_name().as_bytes().to_vec());
            nulls.push(field.is_nullable());
        }

        let order_ids = (0..schema.fields().len() as u64).collect::<Vec<_>>();

        let block = DataBlock::new_from_columns(vec![
            StringType::from_data(names),
            StringType::from_data(types),
            BooleanType::from_data(nulls),
            UInt64Type::from_data(order_ids),
        ]);
        Ok(Some(block))
    }
=======
>>>>>>> 7a1183a4
}<|MERGE_RESOLUTION|>--- conflicted
+++ resolved
@@ -31,16 +31,6 @@
 use databend_common_meta_app::schema::TableInfo;
 use databend_common_meta_app::schema::TableMeta;
 use databend_common_pipeline_core::Pipeline;
-<<<<<<< HEAD
-use databend_common_pipeline_sources::AsyncSource;
-use databend_common_pipeline_sources::AsyncSourcer;
-use databend_common_sql::binder::resolve_file_location;
-use databend_common_storage::init_stage_operator;
-use databend_common_storage::read_parquet_schema_async_rs;
-use databend_common_storage::StageFilesInfo;
-use opendal::Scheme;
-=======
->>>>>>> 7a1183a4
 
 use super::parquet::ParquetInferSchemaSource;
 use crate::sessions::TableContext;
@@ -142,135 +132,4 @@
     where Self: 'a {
         self
     }
-<<<<<<< HEAD
-}
-
-struct InferSchemaSource {
-    is_finished: bool,
-    ctx: Arc<dyn TableContext>,
-    args_parsed: InferSchemaArgsParsed,
-}
-
-impl InferSchemaSource {
-    pub fn create(
-        ctx: Arc<dyn TableContext>,
-        output: Arc<OutputPort>,
-        args_parsed: InferSchemaArgsParsed,
-    ) -> Result<ProcessorPtr> {
-        AsyncSourcer::create(ctx.clone(), output, InferSchemaSource {
-            is_finished: false,
-            ctx,
-            args_parsed,
-        })
-    }
-}
-
-#[async_trait::async_trait]
-impl AsyncSource for InferSchemaSource {
-    const NAME: &'static str = INFER_SCHEMA;
-
-    #[async_trait::unboxed_simple]
-    #[async_backtrace::framed]
-    async fn generate(&mut self) -> Result<Option<DataBlock>> {
-        if self.is_finished {
-            return Ok(None);
-        }
-        self.is_finished = true;
-
-        let file_location = if let Some(location) =
-            self.args_parsed.location.clone().strip_prefix('@')
-        {
-            FileLocation::Stage(location.to_string())
-        } else if let Some(connection_name) = &self.args_parsed.connection_name {
-            let conn = self.ctx.get_connection(connection_name).await?;
-            let uri = UriLocation::from_uri(
-                self.args_parsed.location.clone(),
-                "".to_string(),
-                conn.storage_params,
-            )?;
-            let proto = conn.storage_type.parse::<Scheme>()?;
-            if proto != uri.protocol.parse::<Scheme>()? {
-                return Err(ErrorCode::BadArguments(format!(
-                    "protocol from connection_name={connection_name} ({proto}) not match with uri protocol ({0}).",
-                    uri.protocol
-                )));
-            }
-            FileLocation::Uri(uri)
-        } else {
-            let uri = UriLocation::from_uri(
-                self.args_parsed.location.clone(),
-                "".to_string(),
-                BTreeMap::default(),
-            )?;
-            FileLocation::Uri(uri)
-        };
-        let (stage_info, path) = resolve_file_location(self.ctx.as_ref(), &file_location).await?;
-        let enable_experimental_rbac_check = self
-            .ctx
-            .get_settings()
-            .get_enable_experimental_rbac_check()?;
-        if enable_experimental_rbac_check {
-            let visibility_checker = self.ctx.get_visibility_checker().await?;
-            if !stage_info.is_temporary
-                && !visibility_checker.check_stage_read_visibility(&stage_info.stage_name)
-            {
-                return Err(ErrorCode::PermissionDenied(format!(
-                    "Permission denied, privilege READ is required on stage {} for user {}",
-                    stage_info.stage_name.clone(),
-                    &self.ctx.get_current_user()?.identity(),
-                )));
-            }
-        }
-        let files_info = StageFilesInfo {
-            path: path.clone(),
-            ..self.args_parsed.files_info.clone()
-        };
-        let operator = init_stage_operator(&stage_info)?;
-
-        let first_file = files_info.first_file(&operator).await?;
-        let file_format_params = match &self.args_parsed.file_format {
-            Some(f) => self.ctx.get_file_format(f).await?,
-            None => stage_info.file_format_params.clone(),
-        };
-        let schema = match file_format_params.get_type() {
-            StageFileFormatType::Parquet => {
-                let arrow_schema = read_parquet_schema_async_rs(
-                    &operator,
-                    &first_file.path,
-                    Some(first_file.size),
-                )
-                .await?;
-                TableSchema::try_from(&arrow_schema)?
-            }
-            _ => {
-                return Err(ErrorCode::BadArguments(
-                    "infer_schema is currently limited to format Parquet",
-                ));
-            }
-        };
-
-        let mut names: Vec<Vec<u8>> = vec![];
-        let mut types: Vec<Vec<u8>> = vec![];
-        let mut nulls: Vec<bool> = vec![];
-
-        for field in schema.fields().iter() {
-            names.push(field.name().to_string().as_bytes().to_vec());
-
-            let non_null_type = field.data_type().remove_recursive_nullable();
-            types.push(non_null_type.sql_name().as_bytes().to_vec());
-            nulls.push(field.is_nullable());
-        }
-
-        let order_ids = (0..schema.fields().len() as u64).collect::<Vec<_>>();
-
-        let block = DataBlock::new_from_columns(vec![
-            StringType::from_data(names),
-            StringType::from_data(types),
-            BooleanType::from_data(nulls),
-            UInt64Type::from_data(order_ids),
-        ]);
-        Ok(Some(block))
-    }
-=======
->>>>>>> 7a1183a4
 }