--- conflicted
+++ resolved
@@ -28,20 +28,12 @@
 
 pub static INIT_QUERY_ENV: &str = "/actions/init_query_env";
 
-<<<<<<< HEAD
 pub async fn init_query_env(mut env: QueryEnv) -> Result<()> {
     // Update query id to make sure they are compatible.
     env.query_id = env.query_id.replace('-', "");
 
-    let query_mem_stat = MemStat::create(env.query_id.clone());
-    let query_max_memory_usage = env.settings.get_max_query_memory_usage()?;
-    let allow_query_exceeded_limit = env.settings.get_allow_query_exceeded_limit()?;
-    let out_of_memory_behavior = env.settings.get_query_out_of_memory_behavior()?;
-=======
-pub async fn init_query_env(env: QueryEnv) -> Result<()> {
     let mut tracking_workload_group = None;
     let mut parent_mem_stat = ParentMemStat::StaticRef(&GLOBAL_MEM_STAT);
->>>>>>> 508dbf37
 
     if let Some(workload_group_id) = &env.workload_group {
         let mgr = GlobalInstance::get::<Arc<WorkloadGroupResourceManager>>();
