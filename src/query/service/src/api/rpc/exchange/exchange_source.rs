--- conflicted
+++ resolved
@@ -93,15 +93,9 @@
 
     pipeline.add_pipe(Pipe::create(last_output_len, items.len(), items));
 
-<<<<<<< HEAD
-    if resize_back {
-        pipeline.try_resize(last_output_len)?;
-    }
-=======
     if params.allow_adjust_parallelism {
         pipeline.try_resize(last_output_len)?;
     }
 
->>>>>>> de934a32
     injector.apply_merge_deserializer(params, pipeline)
 }