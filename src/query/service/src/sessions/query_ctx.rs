--- conflicted
+++ resolved
@@ -1896,53 +1896,6 @@
                 .is_temp_table(database_name, table_name)
     }
 
-<<<<<<< HEAD
-=======
-    fn add_m_cte_temp_table(&self, database_name: &str, table_name: &str) {
-        self.m_cte_temp_table
-            .write()
-            .push((database_name.to_string(), table_name.to_string()));
-    }
-
-    async fn drop_m_cte_temp_table(&self) -> Result<()> {
-        let temp_tbl_mgr = self.shared.session.session_ctx.temp_tbl_mgr();
-        let m_cte_temp_table = self.m_cte_temp_table.read().clone();
-        let tenant = self.get_tenant();
-        for (db_name, table_name) in m_cte_temp_table.iter() {
-            let table = self.get_table(CATALOG_DEFAULT, db_name, table_name).await?;
-            let db = self
-                .get_catalog(CATALOG_DEFAULT)
-                .await?
-                .get_database(&tenant, db_name)
-                .await?;
-            let temp_prefix = table
-                .options()
-                .get(OPT_KEY_TEMP_PREFIX)
-                .cloned()
-                .unwrap_or_default();
-            let drop_table_req = DropTableByIdReq {
-                if_exists: true,
-                tenant: tenant.clone(),
-                tb_id: table.get_table_info().ident.table_id,
-                table_name: table_name.to_string(),
-                db_id: db.get_db_info().database_id.db_id,
-                db_name: db.name().to_string(),
-                engine: table.engine().to_string(),
-                temp_prefix: temp_prefix.clone(),
-            };
-            if drop_table_by_id(temp_tbl_mgr.clone(), drop_table_req)
-                .await?
-                .is_some()
-            {
-                ClientSessionManager::instance().remove_temp_tbl_mgr(temp_prefix, &temp_tbl_mgr);
-            }
-        }
-        let mut m_cte_temp_table = self.m_cte_temp_table.write();
-        m_cte_temp_table.clear();
-        Ok(())
-    }
-
->>>>>>> 810a5570
     fn add_streams_ref(&self, catalog: &str, database: &str, stream: &str, consume: bool) {
         let mut streams = self.shared.streams_refs.write();
         let stream_key = (
