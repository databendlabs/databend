// Copyright 2021 Datafuse Labs
//
// Licensed under the Apache License, Version 2.0 (the "License");
// you may not use this file except in compliance with the License.
// You may obtain a copy of the License at
//
//     http://www.apache.org/licenses/LICENSE-2.0
//
// Unless required by applicable law or agreed to in writing, software
// distributed under the License is distributed on an "AS IS" BASIS,
// WITHOUT WARRANTIES OR CONDITIONS OF ANY KIND, either express or implied.
// See the License for the specific language governing permissions and
// limitations under the License.

use std::collections::HashMap;
use std::fmt::Display;
use std::future::Future;
use std::hash::Hash;
use std::pin::Pin;
use std::sync::atomic::AtomicBool;
use std::sync::atomic::Ordering;
use std::sync::Arc;
use std::task::Context;
use std::task::Poll;
use std::task::Waker;
use std::time::Duration;
use std::time::Instant;
use std::time::SystemTime;

use databend_common_ast::ast::ExplainKind;
use databend_common_base::base::escape_for_key;
use databend_common_base::base::tokio::sync::Mutex as TokioMutex;
use databend_common_base::base::GlobalInstance;
use databend_common_base::base::WatchNotify;
use databend_common_base::runtime::workload_group::QuotaValue;
use databend_common_base::runtime::workload_group::MAX_CONCURRENCY_QUOTA_KEY;
use databend_common_base::runtime::workload_group::QUERY_QUEUED_TIMEOUT_QUOTA_KEY;
use databend_common_base::runtime::ThreadTracker;
use databend_common_catalog::table_context::TableContext;
use databend_common_config::InnerConfig;
use databend_common_exception::ErrorCode;
use databend_common_exception::Result;
use databend_common_meta_app::principal::UserInfo;
use databend_common_meta_semaphore::acquirer::Permit;
use databend_common_meta_semaphore::errors::AcquireError;
use databend_common_meta_store::MetaStore;
use databend_common_meta_store::MetaStoreProvider;
use databend_common_metrics::session::dec_session_running_acquired_queries;
use databend_common_metrics::session::inc_session_running_acquired_queries;
use databend_common_metrics::session::incr_session_queue_abort_count;
use databend_common_metrics::session::incr_session_queue_acquire_error_count;
use databend_common_metrics::session::incr_session_queue_acquire_timeout_count;
use databend_common_metrics::session::record_session_queue_acquire_duration_ms;
use databend_common_metrics::session::set_session_queued_queries;
use databend_common_sql::plans::ModifyColumnAction;
use databend_common_sql::plans::ModifyTableColumnPlan;
use databend_common_sql::plans::Plan;
use databend_common_sql::PlanExtras;
use futures_util::future::Either;
use log::info;
use parking_lot::Mutex;
use pin_project_lite::pin_project;
use tokio::sync::AcquireError as TokioAcquireError;
use tokio::sync::OwnedSemaphorePermit;
use tokio::sync::Semaphore;
use tokio::time::error::Elapsed;

use crate::sessions::QueryContext;

pub trait QueueData: Send + Sync + 'static {
    type Key: Send + Sync + Eq + Hash + Display + Clone + ToString + 'static;

    fn get_key(&self) -> Self::Key;

    fn get_lock_key(&self) -> String;

    fn remove_error_message(key: Option<Self::Key>) -> ErrorCode;

    fn lock_ttl(&self) -> Duration;

    fn timeout(&self) -> Duration;

    fn need_acquire_to_queue(&self) -> bool;

    fn enter_wait_pending(&self) {}

    fn set_status(&self, _status: &str) {}

    fn exit_wait_pending(&self, _wait_time: Duration) {}

    fn get_abort_notify(&self) -> Arc<WatchNotify>;
}

pub(crate) struct Inner<Data: QueueData> {
    pub data: Arc<Data>,
    pub waker: Waker,
    pub instant: Instant,
    pub is_abort: Arc<AtomicBool>,
}

pub struct QueueManager<Data: QueueData> {
    permits: usize,
    meta_store: MetaStore,
    tokio_mutex: Arc<TokioMutex<()>>,
    semaphore: Arc<Semaphore>,
    global_statement_queue: bool,
    queue: Mutex<HashMap<Data::Key, Inner<Data>>>,
}

impl<Data: QueueData> QueueManager<Data> {
    pub async fn init(permits: usize, conf: &InnerConfig) -> Result<()> {
        let metastore = {
            let provider = Arc::new(MetaStoreProvider::new(
                conf.meta
                    .to_meta_grpc_client_conf(&databend_common_version::BUILD_INFO),
            ));

            provider.create_meta_store().await.map_err(|e| {
                ErrorCode::MetaServiceError(format!(
                    "[QUERY-QUEUE] Failed to create meta store: {}",
                    e
                ))
            })?
        };

        info!(
            "[QUERY-QUEUE] Queue manager initialized with permits: {:?}",
            permits
        );
        GlobalInstance::set(Self::create(
            permits,
            metastore,
            conf.query.global_statement_queue,
        ));
        Ok(())
    }

    pub fn instance() -> Arc<Self> {
        GlobalInstance::get::<Arc<Self>>()
    }

    pub fn create(
        mut permits: usize,
        meta_store: MetaStore,
        global_statement_queue: bool,
    ) -> Arc<QueueManager<Data>> {
        if permits == 0 {
            permits = usize::MAX >> 4;
        }

        Arc::new(QueueManager {
            permits,
            meta_store,
            global_statement_queue,
            queue: Mutex::new(HashMap::new()),
            semaphore: Arc::new(Semaphore::new(permits)),
            tokio_mutex: Arc::new(TokioMutex::new(())),
        })
    }

    /// The length of the queue.
    pub fn length(&self) -> usize {
        let queue = self.queue.lock();
        queue.values().len()
    }

    pub fn list(&self) -> Vec<Arc<Data>> {
        let queue = self.queue.lock();
        queue.values().map(|x| x.data.clone()).collect::<Vec<_>>()
    }

    pub fn remove(&self, key: Data::Key) -> bool {
        let mut queue = self.queue.lock();
        if let Some(inner) = queue.remove(&key) {
            let queue_len = queue.len();
            drop(queue);
            set_session_queued_queries(queue_len);
            inner.data.exit_wait_pending(inner.instant.elapsed());
            inner.is_abort.store(true, Ordering::SeqCst);
            inner.waker.wake();
            true
        } else {
            set_session_queued_queries(queue.len());
            false
        }
    }

    pub async fn acquire(self: &Arc<Self>, data: Data) -> Result<AcquireQueueGuard> {
        let abort_notify = data.get_abort_notify();

        let watch_abort_notify = Box::pin(async move { abort_notify.notified().await });

        let acquire = Box::pin(self.acquire_inner(data));
        match futures::future::select(acquire, watch_abort_notify).await {
            Either::Left((left, _)) => left,
            Either::Right((_, _)) => Err(ErrorCode::AbortedQuery(
                "[QUERY-QUEUE] recv query abort notify.",
            )),
        }
    }

    async fn acquire_inner(self: &Arc<Self>, data: Data) -> Result<AcquireQueueGuard> {
        if !data.need_acquire_to_queue() {
            info!("[QUERY-QUEUE] Non-heavy queries skip the query queue and execute directly.");
            return Ok(AcquireQueueGuard::create(vec![]));
        }

        info!(
            "[QUERY-QUEUE] Preparing to acquire from query queue, current length: {}",
            self.length()
        );

        let start_time = SystemTime::now();
        let instant = Instant::now();
        let mut timeout = data.timeout();
        let mut guards = vec![];

        let data = Arc::new(data);
        if let Some(workload_group) = ThreadTracker::workload_group() {
            if let Some(QuotaValue::Number(permits)) =
                workload_group.meta.get_quota(MAX_CONCURRENCY_QUOTA_KEY)
            {
                let mut workload_group_timeout = timeout;

                if let Some(QuotaValue::Duration(queue_timeout)) = workload_group
                    .meta
                    .get_quota(QUERY_QUEUED_TIMEOUT_QUOTA_KEY)
                {
                    workload_group_timeout = std::cmp::min(queue_timeout, workload_group_timeout);
                }

                data.set_status("[QUERY-QUEUE] Waiting for local workload semaphore");

                let semaphore = workload_group.semaphore.clone();
                let acquire = tokio::time::timeout(timeout, semaphore.acquire_owned());
                let queue_future = AcquireQueueFuture::create(data.clone(), acquire, self.clone());

                guards.push(queue_future.await?);

                info!(
                    "[QUERY-QUEUE] Successfully acquired from local workload semaphore. elapsed: {:?}",
                    instant.elapsed()
                );

                timeout -= instant.elapsed();

<<<<<<< HEAD
                // Prevent concurrent access to meta and serialize the submission of acquire requests.
                // This ensures that at most permits + nodes acquirers will be in the queue at any given time.
                let _guard = workload_group.mutex.clone().lock_owned().await;
=======
                data.set_status("[QUERY-QUEUE] Waiting for global workload semaphore");

>>>>>>> a332371a
                let workload_queue_guard = self
                    .acquire_workload_queue(
                        data.clone(),
                        workload_group.queue_key.clone(),
                        permits as u64,
                        workload_group_timeout,
                    )
                    .await?;

                info!(
                    "[QUERY-QUEUE] Successfully acquired from global workload semaphore. elapsed: {:?}",
                    instant.elapsed()
                );
                timeout -= instant.elapsed();
                guards.push(workload_queue_guard);
            }
        }

        data.set_status("[QUERY-QUEUE] Waiting for warehouse resource scheduling");

        guards.extend(self.acquire_warehouse_queue(data, timeout).await?);

        inc_session_running_acquired_queries();
        record_session_queue_acquire_duration_ms(start_time.elapsed().unwrap_or_default());

        Ok(AcquireQueueGuard::create(guards))
    }

    async fn acquire_workload_queue(
        self: &Arc<Self>,
        data: Arc<Data>,
        key: String,
        permits: u64,
        timeout: Duration,
    ) -> Result<AcquireQueueGuardInner> {
        let semaphore_acquire = self.meta_store.new_acquired_by_time(
            key,
            permits,
            data.get_key(), // ID of this acquirer
            data.lock_ttl(),
        );

        let acquire_res = AcquireQueueFuture::create(
            data,
            tokio::time::timeout(timeout, semaphore_acquire),
            self.clone(),
        )
        .await;

        match acquire_res {
            Ok(v) => Ok(v),
            Err(e) => {
                match e.code() {
                    ErrorCode::ABORTED_QUERY => {
                        incr_session_queue_abort_count();
                    }
                    ErrorCode::TIMEOUT => {
                        incr_session_queue_acquire_timeout_count();
                    }
                    _ => {
                        incr_session_queue_acquire_error_count();
                    }
                }
                Err(e)
            }
        }
    }

    async fn acquire_warehouse_queue(
        self: &Arc<Self>,
        data: Arc<Data>,
        timeout: Duration,
    ) -> Result<Vec<AcquireQueueGuardInner>> {
        let mut guards = vec![];

        let acquire = tokio::time::timeout(timeout, self.semaphore.clone().acquire_owned());
        let queue_future = AcquireQueueFuture::create(data.clone(), acquire, self.clone());

        let acquire_res = match queue_future.await {
            Ok(v) if self.global_statement_queue => {
                guards.push(v);
                let semaphore_acquire = self.meta_store.new_acquired_by_time(
                    data.get_lock_key(),
                    self.permits as u64,
                    data.get_key(), // ID of this acquirer
                    data.lock_ttl(),
                );

                // Prevent concurrent access to meta and serialize the submission of acquire requests.
                // This ensures that at most permits + nodes acquirers will be in the queue at any given time.
                let _guard = self.tokio_mutex.clone().lock_owned().await;
                let acquire = tokio::time::timeout(timeout, semaphore_acquire);
                let queue_future = AcquireQueueFuture::create(data, acquire, self.clone());
                queue_future.await
            }
            Ok(v) => Ok(v),
            Err(e) => Err(e),
        };

        match acquire_res {
            Ok(v) => {
                guards.push(v);
                info!(
                    "[QUERY-QUEUE] Successfully acquired from queue, current length: {}",
                    self.length()
                );

                Ok(guards)
            }
            Err(e) => {
                match e.code() {
                    ErrorCode::ABORTED_QUERY => {
                        incr_session_queue_abort_count();
                    }
                    ErrorCode::TIMEOUT => {
                        incr_session_queue_acquire_timeout_count();
                    }
                    _ => {
                        incr_session_queue_acquire_error_count();
                    }
                }
                Err(e)
            }
        }
    }

    pub(crate) fn add_entity(&self, inner: Inner<Data>) -> Data::Key {
        inner.data.enter_wait_pending();

        let key = inner.data.get_key();
        let queue_len = {
            let mut queue = self.queue.lock();
            queue.insert(key.clone(), inner);
            queue.len()
        };

        set_session_queued_queries(queue_len);
        key
    }

    pub(crate) fn remove_entity(&self, key: &Data::Key) -> Option<Arc<Data>> {
        let mut queue = self.queue.lock();
        let inner = queue.remove(key);
        let queue_len = queue.len();

        drop(queue);
        set_session_queued_queries(queue_len);
        match inner {
            None => None,
            Some(inner) => {
                inner.data.exit_wait_pending(inner.instant.elapsed());
                Some(inner.data)
            }
        }
    }
}

#[derive(Debug)]
pub struct AcquireQueueGuard {
    pub inner: Vec<AcquireQueueGuardInner>,
}

impl AcquireQueueGuard {
    pub fn create(inner: Vec<AcquireQueueGuardInner>) -> AcquireQueueGuard {
        AcquireQueueGuard { inner }
    }
}

#[derive(Debug)]
pub enum AcquireQueueGuardInner {
    Global(Option<Permit>),
    Local(Option<OwnedSemaphorePermit>),
}

impl Drop for AcquireQueueGuard {
    fn drop(&mut self) {
        if !self.inner.is_empty() {
            dec_session_running_acquired_queries();
        }
    }
}

impl AcquireQueueGuardInner {
    pub fn create_global(permit: Option<Permit>) -> Self {
        AcquireQueueGuardInner::Global(permit)
    }

    pub fn create_local(permit: Option<OwnedSemaphorePermit>) -> Self {
        AcquireQueueGuardInner::Local(permit)
    }
}

pin_project! {
pub struct AcquireQueueFuture<Data: QueueData, T, Permit, E>
where T: Future<Output =  std::result::Result<std::result::Result<Permit, E>, Elapsed>>
{
    #[pin]
    inner: T,


    has_pending: bool,
    is_abort: Arc<AtomicBool>,
    data: Option<Arc<Data>>,
    key: Option<Data::Key>,
    manager: Arc<QueueManager<Data>>,
}
}

impl<Data: QueueData, T, Permit, E> AcquireQueueFuture<Data, T, Permit, E>
where T: Future<Output = std::result::Result<std::result::Result<Permit, E>, Elapsed>>
{
    pub fn create(data: Arc<Data>, inner: T, mgr: Arc<QueueManager<Data>>) -> Self {
        AcquireQueueFuture {
            inner,
            key: None,
            manager: mgr,
            data: Some(data),
            has_pending: false,
            is_abort: Arc::new(AtomicBool::new(false)),
        }
    }
}

macro_rules! impl_acquire_queue_future {
    ($Permit:ty, $fn_name:ident, $Error:ty) => {
        impl<Data: QueueData, T> Future for AcquireQueueFuture<Data, T, $Permit, $Error>
        where T: Future<Output = std::result::Result<std::result::Result<$Permit, $Error>, Elapsed>>
        {
            type Output = Result<AcquireQueueGuardInner>;

            fn poll(self: Pin<&mut Self>, cx: &mut Context<'_>) -> Poll<Self::Output> {
                let this = self.project();

                if this.is_abort.load(Ordering::SeqCst) {
                    return Poll::Ready(Err(Data::remove_error_message(this.key.take())));
                }

                match this.inner.poll(cx) {
                    Poll::Ready(res) => {
                        if let Some(key) = this.key.take() {
                            if this.manager.remove_entity(&key).is_none() {
                                return Poll::Ready(Err(Data::remove_error_message(Some(key))));
                            }
                        }

                        Poll::Ready(match res {
                            Ok(Ok(v)) => Ok(AcquireQueueGuardInner::$fn_name(Some(v))),
                            Ok(Err(_)) => Err(ErrorCode::TokioError(
                                "[QUERY-QUEUE] Queue acquisition failed",
                            )),
                            Err(_elapsed) => Err(ErrorCode::Timeout(
                                "[QUERY-QUEUE] Query queuing timeout exceeded",
                            )),
                        })
                    }
                    Poll::Pending => {
                        if !*this.has_pending {
                            *this.has_pending = true;
                        }

                        if let Some(data) = this.data.take() {
                            let waker = cx.waker().clone();
                            *this.key = Some(this.manager.add_entity(Inner {
                                data,
                                waker,
                                instant: Instant::now(),
                                is_abort: this.is_abort.clone(),
                            }));
                        }

                        Poll::Pending
                    }
                }
            }
        }
    };
}

impl_acquire_queue_future!(Permit, create_global, AcquireError);
impl_acquire_queue_future!(OwnedSemaphorePermit, create_local, TokioAcquireError);

pub struct QueryEntry {
    ctx: Arc<QueryContext>,
    pub query_id: String,
    pub create_time: SystemTime,
    pub sql: String,
    pub user_info: UserInfo,
    pub timeout: Duration,
    pub lock_ttl: Duration,
    pub need_acquire_to_queue: bool,
    pub abort_watch_notify: Arc<WatchNotify>,
}

impl QueryEntry {
    pub fn create_entry(
        ctx: &Arc<QueryContext>,
        plan_extras: &PlanExtras,
        need_acquire_to_queue: bool,
    ) -> Result<QueryEntry> {
        let settings = ctx.get_settings();
        Ok(QueryEntry {
            ctx: ctx.clone(),
            need_acquire_to_queue,
            query_id: ctx.get_id(),
            create_time: ctx.get_created_time(),
            sql: plan_extras.statement.to_mask_sql(),
            user_info: ctx.get_current_user()?,
            timeout: match settings.get_statement_queued_timeout()? {
                0 => Duration::from_secs(60 * 60 * 24 * 365 * 35),
                timeout => Duration::from_secs(timeout),
            },
            lock_ttl: Duration::from_secs(settings.get_statement_queue_ttl_in_seconds()?),
            abort_watch_notify: ctx.get_abort_notify(),
        })
    }

    pub fn create(
        ctx: &Arc<QueryContext>,
        plan: &Plan,
        plan_extras: &PlanExtras,
    ) -> Result<QueryEntry> {
        let need_add_to_queue = Self::is_heavy_action(plan);
        QueryEntry::create_entry(ctx, plan_extras, need_add_to_queue)
    }

    /// Check a plan is heavy action or not.
    /// If a plan is heavy action, it should add to the queue.
    /// If a plan is light action, it will skip to the queue.
    fn is_heavy_action(plan: &Plan) -> bool {
        // Check the query can be passed.
        fn query_need_passed(plan: &Plan) -> bool {
            match plan {
                Plan::Query { metadata, .. } => {
                    let metadata = metadata.read();
                    for table in metadata.tables() {
                        let db = table.database();
                        if db != "system" && db != "information_schema" {
                            return false;
                        }
                    }
                    true
                }
                _ => true,
            }
        }

        match plan {
            // Query: Heavy actions.
            Plan::Query { .. } => {
                if !query_need_passed(plan) {
                    return true;
                }
            }

            Plan::ExplainAnalyze { plan, .. }
            | Plan::Explain {
                kind: ExplainKind::AnalyzePlan,
                plan,
                ..
            } => {
                if !query_need_passed(plan) {
                    return true;
                }
            }

            // Write: Heavy actions.
            Plan::Insert(_)
            | Plan::InsertMultiTable(_)
            | Plan::Replace(_)
            | Plan::DataMutation { .. }
            | Plan::CopyIntoTable(_)
            | Plan::CopyIntoLocation(_) => {
                return true;
            }

            // DDL: Heavy actions.
            Plan::OptimizePurge(_)
            | Plan::OptimizeCompactSegment(_)
            | Plan::OptimizeCompactBlock { .. }
            | Plan::VacuumTable(_)
            | Plan::VacuumTemporaryFiles(_)
            | Plan::RefreshIndex(_)
            | Plan::ReclusterTable(_)
            | Plan::TruncateTable(_) => {
                return true;
            }
            Plan::CreateTable(v) if v.as_select.is_some() => {
                return true;
            }
            Plan::DropTable(v) if v.all => {
                return true;
            }
            Plan::ModifyTableColumn(box ModifyTableColumnPlan {
                action: ModifyColumnAction::SetDataType(_),
                ..
            }) => {
                return true;
            }

            // Light actions.
            _ => {
                return false;
            }
        }

        // Light actions.
        false
    }
}

impl QueueData for QueryEntry {
    type Key = String;

    fn get_key(&self) -> Self::Key {
        self.query_id.clone()
    }

    fn get_lock_key(&self) -> String {
        let cluster = self.ctx.get_cluster();
        let local_id = escape_for_key(&cluster.local_id).unwrap();
        let mut lock_key = format!("__fd_queries_queue/lost_contact/{}", local_id);

        for node in &cluster.nodes {
            if node.id == cluster.local_id {
                let cluster_id = escape_for_key(&node.cluster_id).unwrap();
                let warehouse_id = escape_for_key(&node.warehouse_id).unwrap();
                lock_key = format!("__fd_queries_queue/queue/{}/{}", warehouse_id, cluster_id);
            }
        }

        lock_key
    }

    fn remove_error_message(key: Option<Self::Key>) -> ErrorCode {
        match key {
            None => ErrorCode::AbortedQuery("[QUERY-QUEUE] Query was killed while in queue"),
            Some(key) => ErrorCode::AbortedQuery(format!(
                "[QUERY-QUEUE] Query {} was killed while in queue",
                key
            )),
        }
    }

    fn lock_ttl(&self) -> Duration {
        self.lock_ttl
    }

    fn timeout(&self) -> Duration {
        self.timeout
    }

    fn need_acquire_to_queue(&self) -> bool {
        self.need_acquire_to_queue
    }

    fn enter_wait_pending(&self) {
        self.ctx
            .set_status_info("[QUERY-QUEUE] Waiting for resource scheduling");
    }

    fn set_status(&self, status: &str) {
        self.ctx.set_status_info(status);
    }

    fn exit_wait_pending(&self, wait_time: Duration) {
        self.ctx.set_status_info(
            format!(
                "[QUERY-QUEUE] Resource scheduling completed, elapsed: {:?}",
                wait_time
            )
            .as_str(),
        );
        self.ctx.set_query_queued_duration(wait_time)
    }

    fn get_abort_notify(&self) -> Arc<WatchNotify> {
        self.abort_watch_notify.clone()
    }
}

pub type QueriesQueueManager = QueueManager<QueryEntry>;<|MERGE_RESOLUTION|>--- conflicted
+++ resolved
@@ -244,14 +244,11 @@
 
                 timeout -= instant.elapsed();
 
-<<<<<<< HEAD
                 // Prevent concurrent access to meta and serialize the submission of acquire requests.
                 // This ensures that at most permits + nodes acquirers will be in the queue at any given time.
                 let _guard = workload_group.mutex.clone().lock_owned().await;
-=======
                 data.set_status("[QUERY-QUEUE] Waiting for global workload semaphore");
 
->>>>>>> a332371a
                 let workload_queue_guard = self
                     .acquire_workload_queue(
                         data.clone(),
