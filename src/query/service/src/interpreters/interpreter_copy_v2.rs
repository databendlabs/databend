// Copyright 2022 Datafuse Labs.
//
// Licensed under the Apache License, Version 2.0 (the "License");
// you may not use this file except in compliance with the License.
// You may obtain a copy of the License at
//
//     http://www.apache.org/licenses/LICENSE-2.0
//
// Unless required by applicable law or agreed to in writing, software
// distributed under the License is distributed on an "AS IS" BASIS,
// WITHOUT WARRANTIES OR CONDITIONS OF ANY KIND, either express or implied.
// See the License for the specific language governing permissions and
// limitations under the License.
use std::collections::BTreeMap;
use std::sync::Arc;
use std::time::Instant;

use chrono::Utc;
use common_base::base::GlobalIORuntime;
use common_catalog::catalog::Catalog;
use common_catalog::plan::DataSourceInfo;
use common_catalog::plan::PushDownInfo;
use common_catalog::plan::StagePushDownInfo;
use common_catalog::plan::StageTableInfo;
use common_catalog::table::AppendMode;
use common_datavalues::prelude::*;
use common_exception::ErrorCode;
use common_exception::Result;
use common_meta_app::schema::GetTableCopiedFileReq;
use common_meta_app::schema::TableCopiedFileInfo;
use common_meta_app::schema::UpsertTableCopiedFileReq;
use common_meta_types::UserStageInfo;
use common_pipeline_sources::processors::sources::input_formats::InputContext;
use common_pipeline_transforms::processors::transforms::TransformLimit;
use common_sql::executor::table_read_plan::ToReadDataSourcePlan;
use common_storages_fuse::io::Files;
use common_storages_stage::StageFilePartition;
use common_storages_stage::StageFileStatus;
use common_storages_stage::StageTable;
use tracing::error;
use tracing::info;

use crate::interpreters::common::append2table;
use crate::interpreters::Interpreter;
use crate::interpreters::SelectInterpreterV2;
use crate::pipelines::PipelineBuildResult;
use crate::sessions::QueryContext;
use crate::sessions::TableContext;
use crate::sql::plans::CopyPlanV2;
use crate::sql::plans::Plan;

const MAX_QUERY_COPIED_FILES_NUM: usize = 50;
const TABLE_COPIED_FILE_KEY_EXPIRE_AFTER_DAYS: Option<u64> = Some(7);

pub struct CopyInterpreterV2 {
    ctx: Arc<QueryContext>,
    plan: CopyPlanV2,
}

impl CopyInterpreterV2 {
    /// Create a CopyInterpreterV2 with context and [`CopyPlanV2`].
    pub fn try_create(ctx: Arc<QueryContext>, plan: CopyPlanV2) -> Result<Self> {
        Ok(CopyInterpreterV2 { ctx, plan })
    }

    async fn build_copy_into_stage_pipeline(
        &self,
        stage: &UserStageInfo,
        path: &str,
        query: &Plan,
    ) -> Result<PipelineBuildResult> {
        let (s_expr, metadata, bind_context) = match query {
            Plan::Query {
                s_expr,
                metadata,
                bind_context,
                ..
            } => (s_expr, metadata, bind_context),
            v => unreachable!("Input plan must be Query, but it's {}", v),
        };

        let select_interpreter = SelectInterpreterV2::try_create(
            self.ctx.clone(),
            *(bind_context.clone()),
            *s_expr.clone(),
            metadata.clone(),
        )?;

        // Building data schema from bind_context columns
        // TODO(leiyskey): Extract the following logic as new API of BindContext.
        let fields = bind_context
            .columns
            .iter()
            .map(|column_binding| {
                DataField::new(
                    &column_binding.column_name,
                    *column_binding.data_type.clone(),
                )
            })
            .collect();
        let data_schema = DataSchemaRefExt::create(fields);
        let stage_table_info = StageTableInfo {
            schema: data_schema.clone(),
            user_stage_info: stage.clone(),
            path: path.to_string(),
            files: vec![],
        };

        let mut build_res = select_interpreter.execute2().await?;
        let table = StageTable::try_create(stage_table_info)?;

        append2table(
            self.ctx.clone(),
            table.clone(),
            data_schema.clone(),
            &mut build_res,
            false,
            true,
            AppendMode::Normal,
        )?;
        Ok(build_res)
    }

    async fn do_upsert_copied_files_info_to_meta(
        expire_at: Option<u64>,
        tenant: String,
        database_name: String,
        table_id: u64,
        catalog: Arc<dyn Catalog>,
        copy_stage_files: &mut BTreeMap<String, TableCopiedFileInfo>,
    ) -> Result<()> {
        let req = UpsertTableCopiedFileReq {
            table_id,
            file_info: copy_stage_files.clone(),
            expire_at,
        };
        catalog
            .upsert_table_copied_file_info(&tenant, &database_name, req)
            .await?;
        copy_stage_files.clear();
        Ok(())
    }

    async fn upsert_copied_files_info_to_meta(
        tenant: String,
        database_name: String,
        table_id: u64,
        catalog: Arc<dyn Catalog>,
        copy_stage_files: BTreeMap<String, TableCopiedFileInfo>,
    ) -> Result<()> {
        tracing::debug!("upsert_copied_files_info: {:?}", copy_stage_files);

        if copy_stage_files.is_empty() {
            return Ok(());
        }

        let expire_at = TABLE_COPIED_FILE_KEY_EXPIRE_AFTER_DAYS
            .map(|after_days| after_days * 86400 + Utc::now().timestamp() as u64);
        let mut do_copy_stage_files = BTreeMap::new();
        for (file_name, file_info) in copy_stage_files {
            do_copy_stage_files.insert(file_name.clone(), file_info);
            if do_copy_stage_files.len() > MAX_QUERY_COPIED_FILES_NUM {
                CopyInterpreterV2::do_upsert_copied_files_info_to_meta(
                    expire_at,
                    tenant.clone(),
                    database_name.clone(),
                    table_id,
                    catalog.clone(),
                    &mut do_copy_stage_files,
                )
                .await?;
            }
        }
        if !do_copy_stage_files.is_empty() {
            CopyInterpreterV2::do_upsert_copied_files_info_to_meta(
                expire_at,
                tenant.clone(),
                database_name.clone(),
                table_id,
                catalog.clone(),
                &mut do_copy_stage_files,
            )
            .await?;
        }

        Ok(())
    }

    async fn try_purge_files(
        ctx: Arc<QueryContext>,
        stage_info: &UserStageInfo,
        stage_file_infos: &[StageFilePartition],
    ) {
        let table_ctx: Arc<dyn TableContext> = ctx.clone();
        let op = StageTable::get_op(&table_ctx, stage_info);
        match op {
            Ok(op) => {
                let file = Files::create(table_ctx, op);
                let files = stage_file_infos
                    .iter()
                    .map(|v| v.path.clone())
                    .collect::<Vec<_>>();
                if let Err(e) = file.remove_file_in_batch(&files).await {
                    error!("Failed to delete file: {:?}, error: {}", files, e);
                }
            }
            Err(e) => {
                error!("Failed to get stage table op, error: {}", e);
            }
        }
    }

    // Color file if it is copied.
    async fn color_copied_files(
        ctx: &Arc<dyn TableContext>,
        catalog_name: &str,
        database_name: &str,
        table_name: &str,
        files: Vec<StageFilePartition>,
    ) -> Result<Vec<StageFilePartition>> {
        let tenant = ctx.get_tenant();
        let catalog = ctx.get_catalog(catalog_name)?;
        let table = catalog
            .get_table(&tenant, database_name, table_name)
            .await?;
        let table_id = table.get_id();

        let mut copied_files = BTreeMap::new();
        for chunk in files.chunks(MAX_QUERY_COPIED_FILES_NUM) {
            let files = chunk.iter().map(|v| v.path.clone()).collect::<Vec<_>>();
            let req = GetTableCopiedFileReq { table_id, files };
            let resp = catalog
                .get_table_copied_file_info(&tenant, database_name, req)
                .await?;
            copied_files.extend(resp.file_info);
        }

        // Colored.
        let mut results = vec![];
        for mut file in files {
            if let Some(copied_file) = copied_files.get(&file.path) {
                match &copied_file.etag {
                    Some(_etag) => {
                        // No need to copy the file again if etag is_some and match.
                        if file.etag == copied_file.etag {
                            file.status = StageFileStatus::AlreadyCopied;
                        }
                    }
                    None => {
                        // etag is none, compare with content_length and last_modified.
                        if copied_file.content_length == file.size
                            && copied_file.last_modified == Some(file.last_modified)
                        {
                            file.status = StageFileStatus::AlreadyCopied;
                        }
                    }
                }
            }
            results.push(file);
        }

        Ok(results)
    }

    #[allow(clippy::too_many_arguments)]
    async fn build_copy_into_table_pipeline(
        &self,
        catalog_name: &str,
        database_name: &str,
        table_name: &str,
        files: &[String],
        path: &str,
        pattern: &str,
        force: bool,
        stage_table_info: &StageTableInfo,
    ) -> Result<PipelineBuildResult> {
        let start = Instant::now();
        let ctx = self.ctx.clone();
        let table_ctx: Arc<dyn TableContext> = ctx.clone();
        let stage_table = StageTable::try_create(stage_table_info.clone())?;

        // Get the source plan with all files from stage_table.read_partitions:
        // 1. Need copy files(status with NeedCopy)
        // 2. Have copied files(status with AlreadyCopied)
        info!("copy: try to read all files");
        let read_source_plan = {
            let copy_info = StagePushDownInfo {
                files: files.to_vec(),
                path: path.to_string(),
                pattern: pattern.to_string(),
                user_stage_info: stage_table_info.user_stage_info.clone(),
            };
            let pushdown = PushDownInfo {
                projection: None,
                filters: vec![],
                prewhere: None,
                limit: None,
                order_by: vec![],
                stage: Some(copy_info),
            };
            stage_table
                .read_plan_with_catalog(ctx.clone(), catalog_name.to_string(), Some(pushdown))
                .await?
        };

        // All files info.
        let mut all_source_file_infos = vec![];
        for part in &read_source_plan.parts {
            if let Some(stage_file_info) = part.as_any().downcast_ref::<StageFilePartition>() {
                all_source_file_infos.push(stage_file_info.clone());
            }
        }

        // Color files if copied.
        if !force {
            all_source_file_infos = CopyInterpreterV2::color_copied_files(
                &table_ctx,
                catalog_name,
                database_name,
                table_name,
                all_source_file_infos,
            )
            .await?;
        }

        // Need copied file info.
        let mut need_copied_file_infos = vec![];
        for file in &all_source_file_infos {
            if file.status == StageFileStatus::NeedCopy {
                need_copied_file_infos.push(file.clone());
            }
        }

        info!(
            "copy: read all files finished, all:{}, need copy:{}, elapsed:{}",
            all_source_file_infos.len(),
            need_copied_file_infos.len(),
            start.elapsed().as_secs()
        );

<<<<<<< HEAD
        let ctx = self.ctx.clone();
        let files = files.clone();
        let from = from.clone();
        let catalog_name = catalog_name.clone();
        let db_name = db_name.clone();
        let catalog = self.ctx.get_catalog(&catalog_name)?;
        let tenant = self.ctx.get_tenant();

        build_res.main_pipeline.set_on_finished(move |may_error| {
            if may_error.is_none() {
                // capture out variable
                let ctx = ctx.clone();
                let files = files.clone();
                let from = from.clone();
                let to_table = to_table.clone();
                let copy_stage_files = copy_stage_files.clone();
                let db_name = db_name.clone();
                let catalog = catalog.clone();
                let tenant = tenant.clone();

                return GlobalIORuntime::instance().block_on(async move {
                    // Commit
                    let operations = ctx.consume_precommit_blocks();
                    let ndvs = ctx.consume_precommit_column_ndvs();
                    to_table
                        .commit_insertion(ctx.clone(), operations, ndvs, false)
                        .await?;
=======
        // COPY into <table> table info.
        let to_table = ctx
            .get_table(catalog_name, database_name, table_name)
            .await?;
        stage_table.set_block_compact_thresholds(to_table.get_block_compact_thresholds());
>>>>>>> 1340868f

        // Build pipeline.
        let mut build_res = PipelineBuildResult::create();
        if !need_copied_file_infos.is_empty() {
            //  Build copy pipeline.
            let files = need_copied_file_infos
                .iter()
                .map(|v| v.path.clone())
                .collect::<Vec<_>>();

            let operator = StageTable::get_op(&table_ctx, &stage_table_info.user_stage_info)?;
            let settings = ctx.get_settings();
            let schema = stage_table_info.schema.clone();
            let stage_info = stage_table_info.user_stage_info.clone();
            let compact_threshold = stage_table.get_block_compact_thresholds();
            let input_ctx = Arc::new(
                InputContext::try_create_from_copy(
                    operator,
                    settings,
                    schema,
                    stage_info,
                    files,
                    ctx.get_scan_progress(),
                    compact_threshold,
                )
                .await?,
            );
            input_ctx
                .format
                .exec_copy(input_ctx.clone(), &mut build_res.main_pipeline)?;

            // Build Limit pipeline.
            let limit = stage_table_info.user_stage_info.copy_options.size_limit;
            if limit > 0 {
                build_res.main_pipeline.resize(1)?;
                build_res.main_pipeline.add_transform(
                    |transform_input_port, transform_output_port| {
                        TransformLimit::try_create(
                            Some(limit),
                            0,
                            transform_input_port,
                            transform_output_port,
                        )
                    },
                )?;
            }

            // Build append data pipeline.
            to_table.append_data(
                ctx.clone(),
                &mut build_res.main_pipeline,
                AppendMode::Copy,
                false,
            )?;

            // Pipeline finish.
            // 1. commit the data
            // 2. purge the copied files
            // 3. update the NeedCopy file into to meta
            let stage_table_info_clone = stage_table_info.clone();
            let catalog = self.ctx.get_catalog(catalog_name)?;
            let tenant = self.ctx.get_tenant();
            let database_name = database_name.to_string();
            let table_id = to_table.get_id();
            build_res.main_pipeline.set_on_finished(move |may_error| {
                if may_error.is_none() {
                    // capture out variable
                    let ctx = ctx.clone();
                    let to_table = to_table.clone();
                    let stage_info = stage_table_info_clone.user_stage_info.clone();
                    let all_source_files = all_source_file_infos.clone();
                    let need_copied_files = need_copied_file_infos.clone();
                    let tenant = tenant.clone();
                    let database_name = database_name.clone();
                    let catalog = catalog.clone();

                    let mut copied_files = BTreeMap::new();
                    for file in &need_copied_files {
                        copied_files.insert(file.path.clone(), TableCopiedFileInfo {
                            etag: file.etag.clone(),
                            content_length: file.size,
                            last_modified: Some(file.last_modified),
                        });
                    }

                    return GlobalIORuntime::instance().block_on(async move {
                        // 1. Commit datas.
                        let operations = ctx.consume_precommit_blocks();
                        info!(
                            "copy: try to commit operations:{}, elapsed:{}",
                            operations.len(),
                            start.elapsed().as_secs()
                        );
                        to_table
                            .commit_insertion(ctx.clone(), operations, false)
                            .await?;

                        // 2. Try to purge copied files if purge option is true, if error will skip.
                        // If a file is already copied(status with AlreadyCopied) we will try to purge them.

                        if stage_info.copy_options.purge {
                            info!(
                                "copy: try to purge files:{}, elapsed:{}",
                                all_source_files.len(),
                                start.elapsed().as_secs()
                            );
                            CopyInterpreterV2::try_purge_files(
                                ctx.clone(),
                                &stage_info,
                                &all_source_files,
                            )
                            .await;
                        }

                        // 3. Upsert files(status with NeedCopy) info to meta.
                        info!(
                            "copy: try to upsert file infos:{} to meta, elapsed:{}",
                            copied_files.len(),
                            start.elapsed().as_secs()
                        );
                        CopyInterpreterV2::upsert_copied_files_info_to_meta(
                            tenant,
                            database_name,
                            table_id,
                            catalog,
                            copied_files,
                        )
                        .await?;

                        info!(
                            "copy: all copy finished, elapsed:{}",
                            start.elapsed().as_secs()
                        );

                        Ok(())
                    });
                }
                Err(may_error.as_ref().unwrap().clone())
            });
        }

        Ok(build_res)
    }
}

#[async_trait::async_trait]
impl Interpreter for CopyInterpreterV2 {
    fn name(&self) -> &str {
        "CopyInterpreterV2"
    }

    #[tracing::instrument(level = "debug", name = "copy_interpreter_execute_v2", skip(self), fields(ctx.id = self.ctx.get_id().as_str()))]
    async fn execute2(&self) -> Result<PipelineBuildResult> {
        match &self.plan {
            CopyPlanV2::IntoTable {
                catalog_name,
                database_name,
                table_name,
                files,
                pattern,
                from,
                force,
                ..
            } => match &from.source_info {
                DataSourceInfo::StageSource(table_info) => {
                    let path = &table_info.path;
                    self.build_copy_into_table_pipeline(
                        catalog_name,
                        database_name,
                        table_name,
                        files,
                        path,
                        pattern,
                        *force,
                        table_info,
                    )
                    .await
                }
                other => Err(ErrorCode::Internal(format!(
                    "Cannot list files for the source info: {:?}",
                    other
                ))),
            },
            CopyPlanV2::IntoStage {
                stage, from, path, ..
            } => self.build_copy_into_stage_pipeline(stage, path, from).await,
        }
    }
}<|MERGE_RESOLUTION|>--- conflicted
+++ resolved
@@ -338,41 +338,11 @@
             start.elapsed().as_secs()
         );
 
-<<<<<<< HEAD
-        let ctx = self.ctx.clone();
-        let files = files.clone();
-        let from = from.clone();
-        let catalog_name = catalog_name.clone();
-        let db_name = db_name.clone();
-        let catalog = self.ctx.get_catalog(&catalog_name)?;
-        let tenant = self.ctx.get_tenant();
-
-        build_res.main_pipeline.set_on_finished(move |may_error| {
-            if may_error.is_none() {
-                // capture out variable
-                let ctx = ctx.clone();
-                let files = files.clone();
-                let from = from.clone();
-                let to_table = to_table.clone();
-                let copy_stage_files = copy_stage_files.clone();
-                let db_name = db_name.clone();
-                let catalog = catalog.clone();
-                let tenant = tenant.clone();
-
-                return GlobalIORuntime::instance().block_on(async move {
-                    // Commit
-                    let operations = ctx.consume_precommit_blocks();
-                    let ndvs = ctx.consume_precommit_column_ndvs();
-                    to_table
-                        .commit_insertion(ctx.clone(), operations, ndvs, false)
-                        .await?;
-=======
         // COPY into <table> table info.
         let to_table = ctx
             .get_table(catalog_name, database_name, table_name)
             .await?;
         stage_table.set_block_compact_thresholds(to_table.get_block_compact_thresholds());
->>>>>>> 1340868f
 
         // Build pipeline.
         let mut build_res = PipelineBuildResult::create();
@@ -466,8 +436,9 @@
                             operations.len(),
                             start.elapsed().as_secs()
                         );
+                        let ndvs = ctx.consume_precommit_column_ndvs();
                         to_table
-                            .commit_insertion(ctx.clone(), operations, false)
+                            .commit_insertion(ctx.clone(), operations, ndvs, false)
                             .await?;
 
                         // 2. Try to purge copied files if purge option is true, if error will skip.
