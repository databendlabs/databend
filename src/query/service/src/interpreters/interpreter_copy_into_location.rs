// Copyright 2021 Datafuse Labs
//
// Licensed under the Apache License, Version 2.0 (the "License");
// you may not use this file except in compliance with the License.
// You may obtain a copy of the License at
//
//     http://www.apache.org/licenses/LICENSE-2.0
//
// Unless required by applicable law or agreed to in writing, software
// distributed under the License is distributed on an "AS IS" BASIS,
// WITHOUT WARRANTIES OR CONDITIONS OF ANY KIND, either express or implied.
// See the License for the specific language governing permissions and
// limitations under the License.

use std::sync::Arc;

use databend_common_catalog::plan::StageTableInfo;
use databend_common_exception::Result;
use databend_common_expression::infer_table_schema;
use databend_common_meta_app::principal::StageInfo;
use databend_common_sql::executor::physical_plans::CopyIntoLocation;
use databend_common_sql::executor::physical_plans::Project;
use databend_common_sql::executor::PhysicalPlan;
use databend_common_storage::StageFilesInfo;
use log::debug;

use crate::interpreters::common::check_deduplicate_label;
use crate::interpreters::Interpreter;
use crate::interpreters::SelectInterpreter;
use crate::pipelines::PipelineBuildResult;
use crate::schedulers::build_query_pipeline_without_render_result_set;
use crate::sessions::QueryContext;
use crate::sessions::TableContext;
use crate::sql::plans::CopyIntoLocationPlan;
use crate::sql::plans::Plan;

pub struct CopyIntoLocationInterpreter {
    ctx: Arc<QueryContext>,
    plan: CopyIntoLocationPlan,
}

impl CopyIntoLocationInterpreter {
    /// Create a CopyInterpreter with context and [`CopyIntoLocationPlan`].
    pub fn try_create(ctx: Arc<QueryContext>, plan: CopyIntoLocationPlan) -> Result<Self> {
        Ok(CopyIntoLocationInterpreter { ctx, plan })
    }

    #[async_backtrace::framed]
    async fn build_query(&self, query: &Plan) -> Result<SelectInterpreter> {
        let (s_expr, metadata, bind_context, formatted_ast) = match query {
            Plan::Query {
                s_expr,
                metadata,
                bind_context,
                formatted_ast,
                ..
            } => (s_expr, metadata, bind_context, formatted_ast),
            v => unreachable!("Input plan must be Query, but it's {}", v),
        };

        let select_interpreter = SelectInterpreter::try_create(
            self.ctx.clone(),
            *(bind_context.clone()),
            *s_expr.clone(),
            metadata.clone(),
            formatted_ast.clone(),
            false,
        )?;

        Ok(select_interpreter)
    }

    /// Build a pipeline for local copy into stage.
    #[async_backtrace::framed]
    async fn build_local_copy_into_stage_pipeline(
        &self,
        stage: &StageInfo,
        path: &str,
        query: &Plan,
    ) -> Result<PipelineBuildResult> {
<<<<<<< HEAD
        let (select_interpreter, data_schema) = self.build_query(query).await?;
        let plan = select_interpreter.build_physical_plan().await?;
        let mut build_res = select_interpreter.build_pipeline(plan).await?;
        let table_schema = infer_table_schema(&data_schema)?;
        let stage_table_info = StageTableInfo {
            schema: table_schema,
            stage_info: stage.clone(),
            files_info: StageFilesInfo {
                path: path.to_string(),
                files: None,
                pattern: None,
                start_after: None,
            },
            files_to_copy: None,
            duplicated_files_detected: vec![],
            is_select: false,
            default_values: None,
        };
        let to_table = StageTable::try_create(stage_table_info)?;
        PipelineBuilder::build_append2table_with_commit_pipeline(
            self.ctx.clone(),
            &mut build_res.main_pipeline,
            to_table,
            data_schema,
            None,
            vec![],
=======
        let query_interpreter = self.build_query(query).await?;
        let query_physical_plan = query_interpreter.build_physical_plan().await?;
        let query_result_schema = query_interpreter.get_result_schema();
        let table_schema = infer_table_schema(&query_result_schema)?;
        let projected_query_physical_plan = PhysicalPlan::Project(Project::from_columns_binding(
            0,
            Box::new(query_physical_plan),
            query_interpreter.get_result_columns(),
>>>>>>> 8be0b585
            false,
        )?);

        let mut physical_plan = PhysicalPlan::CopyIntoLocation(Box::new(CopyIntoLocation {
            plan_id: 0,
            input: Box::new(projected_query_physical_plan),
            input_schema: query_result_schema,
            to_stage_info: StageTableInfo {
                schema: table_schema,
                stage_info: stage.clone(),
                files_info: StageFilesInfo {
                    path: path.to_string(),
                    files: None,
                    pattern: None,
                },
                files_to_copy: None,
                duplicated_files_detected: vec![],
                is_select: false,
                default_values: None,
            },
        }));

        let mut next_plan_id = 0;
        physical_plan.adjust_plan_id(&mut next_plan_id);
        build_query_pipeline_without_render_result_set(&self.ctx, &physical_plan).await
    }
}

#[async_trait::async_trait]
impl Interpreter for CopyIntoLocationInterpreter {
    fn name(&self) -> &str {
        "CopyIntoLocationInterpreterV2"
    }

    fn is_ddl(&self) -> bool {
        false
    }

    #[minitrace::trace]
    #[async_backtrace::framed]
    async fn execute2(&self) -> Result<PipelineBuildResult> {
        debug!("ctx.id" = self.ctx.get_id().as_str(); "copy_into_location_interpreter_execute_v2");

        if check_deduplicate_label(self.ctx.clone()).await? {
            return Ok(PipelineBuildResult::create());
        }
        self.build_local_copy_into_stage_pipeline(
            &self.plan.stage,
            &self.plan.path,
            &self.plan.from,
        )
        .await
    }
}<|MERGE_RESOLUTION|>--- conflicted
+++ resolved
@@ -15,20 +15,22 @@
 use std::sync::Arc;
 
 use databend_common_catalog::plan::StageTableInfo;
+use databend_common_catalog::table::AppendMode;
 use databend_common_exception::Result;
 use databend_common_expression::infer_table_schema;
+use databend_common_expression::DataField;
+use databend_common_expression::DataSchemaRef;
+use databend_common_expression::DataSchemaRefExt;
 use databend_common_meta_app::principal::StageInfo;
-use databend_common_sql::executor::physical_plans::CopyIntoLocation;
-use databend_common_sql::executor::physical_plans::Project;
-use databend_common_sql::executor::PhysicalPlan;
 use databend_common_storage::StageFilesInfo;
+use databend_common_storages_stage::StageTable;
 use log::debug;
 
 use crate::interpreters::common::check_deduplicate_label;
 use crate::interpreters::Interpreter;
 use crate::interpreters::SelectInterpreter;
 use crate::pipelines::PipelineBuildResult;
-use crate::schedulers::build_query_pipeline_without_render_result_set;
+use crate::pipelines::PipelineBuilder;
 use crate::sessions::QueryContext;
 use crate::sessions::TableContext;
 use crate::sql::plans::CopyIntoLocationPlan;
@@ -46,7 +48,7 @@
     }
 
     #[async_backtrace::framed]
-    async fn build_query(&self, query: &Plan) -> Result<SelectInterpreter> {
+    async fn build_query(&self, query: &Plan) -> Result<(SelectInterpreter, DataSchemaRef)> {
         let (s_expr, metadata, bind_context, formatted_ast) = match query {
             Plan::Query {
                 s_expr,
@@ -67,7 +69,21 @@
             false,
         )?;
 
-        Ok(select_interpreter)
+        // Building data schema from bind_context columns
+        // TODO(leiyskey): Extract the following logic as new API of BindContext.
+        let fields = bind_context
+            .columns
+            .iter()
+            .map(|column_binding| {
+                DataField::new(
+                    &column_binding.column_name,
+                    *column_binding.data_type.clone(),
+                )
+            })
+            .collect();
+        let data_schema = DataSchemaRefExt::create(fields);
+
+        Ok((select_interpreter, data_schema))
     }
 
     /// Build a pipeline for local copy into stage.
@@ -78,34 +94,6 @@
         path: &str,
         query: &Plan,
     ) -> Result<PipelineBuildResult> {
-<<<<<<< HEAD
-        let (select_interpreter, data_schema) = self.build_query(query).await?;
-        let plan = select_interpreter.build_physical_plan().await?;
-        let mut build_res = select_interpreter.build_pipeline(plan).await?;
-        let table_schema = infer_table_schema(&data_schema)?;
-        let stage_table_info = StageTableInfo {
-            schema: table_schema,
-            stage_info: stage.clone(),
-            files_info: StageFilesInfo {
-                path: path.to_string(),
-                files: None,
-                pattern: None,
-                start_after: None,
-            },
-            files_to_copy: None,
-            duplicated_files_detected: vec![],
-            is_select: false,
-            default_values: None,
-        };
-        let to_table = StageTable::try_create(stage_table_info)?;
-        PipelineBuilder::build_append2table_with_commit_pipeline(
-            self.ctx.clone(),
-            &mut build_res.main_pipeline,
-            to_table,
-            data_schema,
-            None,
-            vec![],
-=======
         let query_interpreter = self.build_query(query).await?;
         let query_physical_plan = query_interpreter.build_physical_plan().await?;
         let query_result_schema = query_interpreter.get_result_schema();
@@ -114,7 +102,6 @@
             0,
             Box::new(query_physical_plan),
             query_interpreter.get_result_columns(),
->>>>>>> 8be0b585
             false,
         )?);
 
@@ -129,6 +116,7 @@
                     path: path.to_string(),
                     files: None,
                     pattern: None,
+                    start_after: None,
                 },
                 files_to_copy: None,
                 duplicated_files_detected: vec![],
