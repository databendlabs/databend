--- conflicted
+++ resolved
@@ -74,11 +74,8 @@
 
     r.insert("transient");
     r.insert(OPT_KEY_TEMP_PREFIX);
-<<<<<<< HEAD
     r.insert(OPT_KEY_SEGMENT_FORMAT);
-=======
     r.insert(OPT_KEY_ENABLE_COPY_DEDUP_FULL_PATH);
->>>>>>> 57e1ea58
     r
 });
 
