--- conflicted
+++ resolved
@@ -64,11 +64,7 @@
             let resp = meta_api.add_share_tenants(req).await?;
 
             save_share_spec(
-<<<<<<< HEAD
-                self.ctx.get_tenant().name(),
-=======
-                &self.ctx.get_tenant().tenant_name().to_string(),
->>>>>>> e8f88e71
+                self.ctx.get_tenant().tenant_name(),
                 self.ctx.get_data_operator()?.operator(),
                 resp.spec_vec,
                 None,
@@ -83,11 +79,7 @@
             let resp = meta_api.remove_share_tenants(req).await?;
 
             save_share_spec(
-<<<<<<< HEAD
-                self.ctx.get_tenant().name(),
-=======
-                &self.ctx.get_tenant().tenant_name().to_string(),
->>>>>>> e8f88e71
+                self.ctx.get_tenant().tenant_name(),
                 self.ctx.get_data_operator()?.operator(),
                 resp.spec_vec,
                 None,
