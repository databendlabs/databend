--- conflicted
+++ resolved
@@ -163,32 +163,6 @@
         };
     }
 
-<<<<<<< HEAD
-    pub async fn build_mutation_info(
-        &self,
-        mutation: &Mutation,
-        fuse_table: &FuseTable,
-        table_snapshot: Option<Arc<TableSnapshot>>,
-    ) -> Result<MutationBuildInfo> {
-        let table_info = fuse_table.get_table_info().clone();
-        let update_stream_meta = dml_build_update_stream_req(self.ctx.clone()).await?;
-        let partitions = self
-            .mutation_source_partitions(mutation, fuse_table, table_snapshot.clone())
-            .await?;
-        let table_meta_timestamps = self
-            .ctx
-            .get_table_meta_timestamps(fuse_table.get_id(), table_snapshot.clone())?;
-        Ok(MutationBuildInfo {
-            table_info,
-            table_snapshot,
-            update_stream_meta,
-            partitions,
-            table_meta_timestamps,
-        })
-    }
-
-=======
->>>>>>> c7ed78d8
     pub async fn build_physical_plan(
         &self,
         mutation: &Mutation,
