// Copyright 2021 Datafuse Labs
//
// Licensed under the Apache License, Version 2.0 (the "License");
// you may not use this file except in compliance with the License.
// You may obtain a copy of the License at
//
//     http://www.apache.org/licenses/LICENSE-2.0
//
// Unless required by applicable law or agreed to in writing, software
// distributed under the License is distributed on an "AS IS" BASIS,
// WITHOUT WARRANTIES OR CONDITIONS OF ANY KIND, either express or implied.
// See the License for the specific language governing permissions and
// limitations under the License.

use std::sync::Arc;

use common_base::runtime::GlobalIORuntime;
use common_catalog::table::CompactTarget;
use common_exception::ErrorCode;
use common_exception::Result;
use common_sql::plans::OptimizeTableAction;
use common_sql::plans::OptimizeTablePlan;
use common_storages_factory::NavigationPoint;

use crate::interpreters::Interpreter;
use crate::pipelines::PipelineBuildResult;
use crate::sessions::QueryContext;
use crate::sessions::TableContext;

pub struct OptimizeTableInterpreter {
    ctx: Arc<QueryContext>,
    plan: OptimizeTablePlan,
}

impl OptimizeTableInterpreter {
    pub fn try_create(ctx: Arc<QueryContext>, plan: OptimizeTablePlan) -> Result<Self> {
        Ok(OptimizeTableInterpreter { ctx, plan })
    }
}

#[async_trait::async_trait]
impl Interpreter for OptimizeTableInterpreter {
    fn name(&self) -> &str {
        "OptimizeTableInterpreter"
    }

    #[async_backtrace::framed]
    async fn execute2(&self) -> Result<PipelineBuildResult> {
        let ctx = self.ctx.clone();
        let plan = self.plan.clone();
        match self.plan.action.clone() {
            OptimizeTableAction::CompactBlocks(limit_opt) => {
                self.build_compact_pipeline(CompactTarget::Blocks, limit_opt)
                    .await
            }
            OptimizeTableAction::CompactSegments(limit_opt) => {
                self.build_compact_pipeline(CompactTarget::Segments, limit_opt)
                    .await
            }
            OptimizeTableAction::Purge(point) => {
                purge(ctx, plan, point).await?;
                Ok(PipelineBuildResult::create())
            }
            OptimizeTableAction::All => {
                let mut build_res = self
                    .build_compact_pipeline(CompactTarget::Blocks, None)
                    .await?;

                if build_res.main_pipeline.is_empty() {
                    purge(ctx, plan, None).await?;
                } else {
                    build_res.main_pipeline.set_on_finished(move |may_error| {
                        if may_error.is_none() {
                            return GlobalIORuntime::instance()
                                .block_on(async move { purge(ctx, plan, None).await });
                        }
                        Err(may_error.as_ref().unwrap().clone())
                    });
                }
                Ok(build_res)
            }
        }
    }
}

impl OptimizeTableInterpreter {
    async fn build_compact_pipeline(
        &self,
        target: CompactTarget,
        limit: Option<usize>,
    ) -> Result<PipelineBuildResult> {
        let mut build_res = PipelineBuildResult::create();
        let table = self
            .ctx
            .get_table(&self.plan.catalog, &self.plan.database, &self.plan.table)
            .await?;
        let table_info = table.get_table_info();
        let catalog = self.ctx.get_catalog(&self.plan.catalog)?;
        let res = catalog.get_table_mutation_lock(table_info).await?;
        if res.locked {
            return Err(ErrorCode::TableMutationAlreadyLocked(format!(
                "table '{}' is under mutation, please retry compaction later",
                self.plan.table
            )));
        }

        table
            .compact(
                self.ctx.clone(),
                target,
                limit,
                &mut build_res.main_pipeline,
            )
            .await?;
<<<<<<< HEAD
=======

        if do_purge {
            if build_res.main_pipeline.is_empty() {
                purge(ctx, table, action).await?;
            } else {
                build_res.main_pipeline.set_on_finished(move |may_error| {
                    if may_error.is_none() {
                        return GlobalIORuntime::instance().block_on(async move {
                            // currently, context caches the table, we have to "refresh"
                            // the table by using the catalog API directly
                            let table = ctx
                                .get_catalog(&catalog_name)?
                                .get_table(ctx.get_tenant().as_str(), &db_name, &tbl_name)
                                .await?;
                            let ret = purge(ctx, table, action).await;
                            match ret {
                                Ok(_) => Ok(()),
                                Err(e) => Err(e),
                            }
                        });
                    }

                    Err(may_error.as_ref().unwrap().clone())
                });
            }
        }

>>>>>>> 23ad6867
        Ok(build_res)
    }
}

async fn purge(
    ctx: Arc<QueryContext>,
<<<<<<< HEAD
    plan: OptimizeTablePlan,
    instant: Option<NavigationPoint>,
) -> Result<()> {
    // currently, context caches the table, we have to "refresh"
    // the table by using the catalog API directly
    let table = ctx
        .get_catalog(&plan.catalog)?
        .get_table(ctx.get_tenant().as_str(), &plan.database, &plan.table)
        .await?;

=======
    table: Arc<dyn Table>,
    action: OptimizeTableAction,
) -> Result<Option<Vec<String>>> {
    let instant = if let OptimizeTableAction::Purge(point) = action {
        point
    } else {
        None
    };
>>>>>>> 23ad6867
    let keep_latest = true;
    table.purge(ctx, instant, keep_latest, None).await
}<|MERGE_RESOLUTION|>--- conflicted
+++ resolved
@@ -71,8 +71,13 @@
                 } else {
                     build_res.main_pipeline.set_on_finished(move |may_error| {
                         if may_error.is_none() {
-                            return GlobalIORuntime::instance()
-                                .block_on(async move { purge(ctx, plan, None).await });
+                            return GlobalIORuntime::instance().block_on(async move {
+                                let ret = purge(ctx, table, None).await;
+                                match ret {
+                                    Ok(_) => Ok(()),
+                                    Err(e) => Err(e),
+                                }
+                            });
                         }
                         Err(may_error.as_ref().unwrap().clone())
                     });
@@ -112,46 +117,15 @@
                 &mut build_res.main_pipeline,
             )
             .await?;
-<<<<<<< HEAD
-=======
-
-        if do_purge {
-            if build_res.main_pipeline.is_empty() {
-                purge(ctx, table, action).await?;
-            } else {
-                build_res.main_pipeline.set_on_finished(move |may_error| {
-                    if may_error.is_none() {
-                        return GlobalIORuntime::instance().block_on(async move {
-                            // currently, context caches the table, we have to "refresh"
-                            // the table by using the catalog API directly
-                            let table = ctx
-                                .get_catalog(&catalog_name)?
-                                .get_table(ctx.get_tenant().as_str(), &db_name, &tbl_name)
-                                .await?;
-                            let ret = purge(ctx, table, action).await;
-                            match ret {
-                                Ok(_) => Ok(()),
-                                Err(e) => Err(e),
-                            }
-                        });
-                    }
-
-                    Err(may_error.as_ref().unwrap().clone())
-                });
-            }
-        }
-
->>>>>>> 23ad6867
         Ok(build_res)
     }
 }
 
 async fn purge(
     ctx: Arc<QueryContext>,
-<<<<<<< HEAD
     plan: OptimizeTablePlan,
     instant: Option<NavigationPoint>,
-) -> Result<()> {
+) -> Result<Option<Vec<String>>> {
     // currently, context caches the table, we have to "refresh"
     // the table by using the catalog API directly
     let table = ctx
@@ -159,16 +133,6 @@
         .get_table(ctx.get_tenant().as_str(), &plan.database, &plan.table)
         .await?;
 
-=======
-    table: Arc<dyn Table>,
-    action: OptimizeTableAction,
-) -> Result<Option<Vec<String>>> {
-    let instant = if let OptimizeTableAction::Purge(point) = action {
-        point
-    } else {
-        None
-    };
->>>>>>> 23ad6867
     let keep_latest = true;
     table.purge(ctx, instant, keep_latest, None).await
 }