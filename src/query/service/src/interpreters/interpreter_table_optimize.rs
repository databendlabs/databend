--- conflicted
+++ resolved
@@ -146,13 +146,9 @@
         let tenant = self.ctx.get_tenant();
         let table_info = table.get_table_info().clone();
         // check if the table is locked.
-<<<<<<< HEAD
-        let catalog = self.ctx.get_catalog(&self.plan.catalog).await?;
         let list_table_lock_req = ListTableLockReq {
             table_id: table_info.ident.table_id,
         };
-=======
->>>>>>> 777f12a2
         let reply = catalog
             .list_table_lock_revs(Box::new(list_table_lock_req))
             .await?;
