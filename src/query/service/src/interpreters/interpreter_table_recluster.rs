--- conflicted
+++ resolved
@@ -160,23 +160,6 @@
             }
         };
 
-<<<<<<< HEAD
-        let mutator = mutator.unwrap();
-        if mutator.tasks.is_empty() {
-            return Ok(true);
-        }
-        let is_distributed = mutator.is_distributed();
-        *block_count += mutator.recluster_blocks_count;
-        let physical_plan = build_recluster_physical_plan(
-            self.ctx.as_ref(),
-            mutator.tasks,
-            table.get_table_info().clone(),
-            mutator.snapshot,
-            is_distributed,
-        )?;
-
-=======
->>>>>>> 734cb41d
         let mut build_res =
             build_query_pipeline_without_render_result_set(&self.ctx, &physical_plan).await?;
         assert!(build_res.main_pipeline.is_complete_pipeline()?);
@@ -201,65 +184,4 @@
         InterpreterClusteringHistory::write_log(&self.ctx, start, &plan.database, &plan.table)?;
         Ok(false)
     }
-<<<<<<< HEAD
-}
-
-pub fn build_recluster_physical_plan(
-    ctx: &dyn TableContext,
-    tasks: ReclusterTasks,
-    table_info: TableInfo,
-    snapshot: Arc<TableSnapshot>,
-    is_distributed: bool,
-) -> Result<PhysicalPlan> {
-    let base_snapshot_timestamp = ctx
-        .txn_mgr()
-        .lock()
-        .get_base_snapshot_timestamp(table_info.ident.table_id, snapshot.timestamp);
-    match tasks {
-        ReclusterTasks::Recluster {
-            tasks,
-            remained_blocks,
-            removed_segment_indexes,
-            removed_segment_summary,
-        } => {
-            let mut root = PhysicalPlan::ReclusterSource(Box::new(ReclusterSource {
-                tasks,
-                table_info: table_info.clone(),
-                plan_id: u32::MAX,
-                base_snapshot_timestamp,
-            }));
-
-            if is_distributed {
-                root = PhysicalPlan::Exchange(Exchange {
-                    plan_id: 0,
-                    input: Box::new(root),
-                    kind: FragmentKind::Merge,
-                    keys: vec![],
-                    allow_adjust_parallelism: true,
-                    ignore_exchange: false,
-                });
-            }
-            let mut plan = PhysicalPlan::ReclusterSink(Box::new(ReclusterSink {
-                input: Box::new(root),
-                table_info,
-                snapshot,
-                remained_blocks,
-                removed_segment_indexes,
-                removed_segment_summary,
-                plan_id: u32::MAX,
-                base_snapshot_timestamp,
-            }));
-            plan.adjust_plan_id(&mut 0);
-            Ok(plan)
-        }
-        ReclusterTasks::Compact(parts) => OptimizeTableInterpreter::build_physical_plan(
-            ctx,
-            parts,
-            table_info,
-            snapshot,
-            is_distributed,
-        ),
-    }
-=======
->>>>>>> 734cb41d
 }