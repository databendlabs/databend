// Copyright 2021 Datafuse Labs
//
// Licensed under the Apache License, Version 2.0 (the "License");
// you may not use this file except in compliance with the License.
// You may obtain a copy of the License at
//
//     http://www.apache.org/licenses/LICENSE-2.0
//
// Unless required by applicable law or agreed to in writing, software
// distributed under the License is distributed on an "AS IS" BASIS,
// WITHOUT WARRANTIES OR CONDITIONS OF ANY KIND, either express or implied.
// See the License for the specific language governing permissions and
// limitations under the License.

use std::collections::HashSet;
use std::sync::Arc;

use databend_common_catalog::catalog::Catalog;
use databend_common_catalog::table::Table;
use databend_common_catalog::table::TableExt;
use databend_common_exception::ErrorCode;
use databend_common_exception::Result;
use databend_common_expression::types::DataType;
use databend_common_expression::ComputedExpr;
use databend_common_expression::DataSchema;
use databend_common_expression::Scalar;
use databend_common_expression::TableDataType;
use databend_common_expression::TableField;
use databend_common_expression::TableSchema;
use databend_common_expression::TableSchemaRef;
use databend_common_license::license::Feature::ComputedColumn;
use databend_common_license::license::Feature::DataMask;
use databend_common_license::license_manager::LicenseManagerSwitch;
use databend_common_meta_app::schema::DatabaseType;
use databend_common_meta_app::schema::SetTableColumnMaskPolicyAction;
use databend_common_meta_app::schema::SetTableColumnMaskPolicyReq;
use databend_common_meta_app::schema::TableInfo;
use databend_common_meta_app::schema::TableMeta;
use databend_common_meta_app::schema::UpdateTableMetaReq;
use databend_common_meta_types::MatchSeq;
use databend_common_sql::executor::physical_plans::DistributedInsertSelect;
use databend_common_sql::executor::PhysicalPlan;
use databend_common_sql::executor::PhysicalPlanBuilder;
use databend_common_sql::field_default_value;
use databend_common_sql::plans::ModifyColumnAction;
use databend_common_sql::plans::ModifyTableColumnPlan;
use databend_common_sql::plans::Plan;
use databend_common_sql::BloomIndexColumns;
use databend_common_sql::Planner;
use databend_common_storages_fuse::FuseTable;
use databend_common_storages_stream::stream_table::STREAM_ENGINE;
use databend_common_storages_view::view_table::VIEW_ENGINE;
use databend_common_users::UserApiProvider;
use databend_enterprise_data_mask_feature::get_datamask_handler;
use databend_storages_common_index::BloomIndex;
use databend_storages_common_table_meta::meta::SnapshotId;
use databend_storages_common_table_meta::table::OPT_KEY_BLOOM_INDEX_COLUMNS;

use crate::interpreters::common::check_referenced_computed_columns;
use crate::interpreters::Interpreter;
use crate::pipelines::PipelineBuildResult;
use crate::schedulers::build_query_pipeline_without_render_result_set;
use crate::sessions::QueryContext;
use crate::sessions::TableContext;

pub struct ModifyTableColumnInterpreter {
    ctx: Arc<QueryContext>,
    plan: ModifyTableColumnPlan,
}

impl ModifyTableColumnInterpreter {
    pub fn try_create(ctx: Arc<QueryContext>, plan: ModifyTableColumnPlan) -> Result<Self> {
        Ok(ModifyTableColumnInterpreter { ctx, plan })
    }

    // Set data mask policy to a column is a ee feature.
    async fn do_set_data_mask_policy(
        &self,
        catalog: Arc<dyn Catalog>,
        table: Arc<dyn Table>,
        column: String,
        mask_name: String,
    ) -> Result<PipelineBuildResult> {
        LicenseManagerSwitch::instance()
            .check_enterprise_enabled(self.ctx.get_license_key(), DataMask)?;

        if table.is_temp() {
            return Err(ErrorCode::StorageOther(format!(
                "Table {} is temporary table, setting data mask policy not allowed",
                table.name()
            )));
        }

        let meta_api = UserApiProvider::instance().get_meta_store_client();
        let handler = get_datamask_handler();
        let policy = handler
            .get_data_mask(meta_api, &self.ctx.get_tenant(), mask_name.clone())
            .await?;

        // check if column type match to the input type
        let policy_data_type = policy.args[0].1.to_string().to_lowercase();
        let schema = table.schema();
        let table_info = table.get_table_info();
        if let Some((_, data_field)) = schema.column_with_name(&column) {
            let data_type = data_field.data_type().to_string().to_lowercase();
            if data_type != policy_data_type {
                return Err(ErrorCode::UnmatchColumnDataType(format!(
                    "Column '{}' data type {} does not match to the mask policy type {}",
                    column, data_type, policy_data_type,
                )));
            }
        } else {
            return Err(ErrorCode::UnknownColumn(format!(
                "Cannot find column {}",
                column
            )));
        }

        let table_id = table_info.ident.table_id;
        let table_version = table_info.ident.seq;

        let prev_column_mask_name =
            if let Some(column_mask_policy) = &table_info.meta.column_mask_policy {
                column_mask_policy.get(&column).cloned()
            } else {
                None
            };
        let req = SetTableColumnMaskPolicyReq {
            tenant: self.ctx.get_tenant(),
            seq: MatchSeq::Exact(table_version),
            table_id,
            column,
            action: SetTableColumnMaskPolicyAction::Set(mask_name, prev_column_mask_name),
        };

        let _resp = catalog.set_table_column_mask_policy(req).await?;

        Ok(PipelineBuildResult::create())
    }

    // Set data column type.
    async fn do_set_data_type(
        &self,
        table: Arc<dyn Table>,
        field_and_comments: &[(TableField, String)],
    ) -> Result<PipelineBuildResult> {
        let schema = table.schema().as_ref().clone();
        let table_info = table.get_table_info();
        let mut new_schema = schema.clone();
        // first check default expr before lock table
        for (field, _comment) in field_and_comments {
            if let Some((i, old_field)) = schema.column_with_name(&field.name) {
                // if the field has different leaf column numbers, we need drop the old column
                // and add a new one to generate new column id. otherwise, leaf column ids will conflict.
                if old_field.data_type.num_leaf_columns() != field.data_type.num_leaf_columns() {
                    let _ = new_schema.drop_column(&field.name);
                    let _ = new_schema.add_column(field, i);
                } else {
                    // new field don't have `column_id`, assign field directly will cause `column_id` lost.
                    new_schema.fields[i].data_type = field.data_type.clone();
                    // TODO: support set computed field.
                    new_schema.fields[i].computed_expr = field.computed_expr.clone();
                }
                if let Some(default_expr) = &field.default_expr {
                    let default_expr = default_expr.to_string();
                    new_schema.fields[i].default_expr = Some(default_expr);
                    let _ = field_default_value(self.ctx.clone(), &new_schema.fields[i])?;
                } else {
                    new_schema.fields[i].default_expr = None;
                }
                if old_field.data_type != field.data_type {
                    // Check if this column is referenced by computed columns.
                    let data_schema = DataSchema::from(&new_schema);
                    check_referenced_computed_columns(
                        self.ctx.clone(),
                        Arc::new(data_schema),
                        &field.name,
                    )?;
                }
            } else {
                return Err(ErrorCode::UnknownColumn(format!(
                    "Cannot find column {}",
                    field.name
                )));
            }
        }

        let catalog_name = table_info.catalog();
        let catalog = self.ctx.get_catalog(catalog_name).await?;

        let fuse_table = FuseTable::try_from_table(table.as_ref())?;
        let base_snapshot = fuse_table.read_table_snapshot().await?;
        let table_meta_timestamps = self
            .ctx
            .get_table_meta_timestamps(fuse_table.get_id(), base_snapshot.clone())?;

        let mut bloom_index_cols = vec![];
        if let Some(v) = table_info.options().get(OPT_KEY_BLOOM_INDEX_COLUMNS) {
            if let BloomIndexColumns::Specify(cols) = v.parse::<BloomIndexColumns>()? {
                bloom_index_cols = cols;
            }
        }

        let mut table_info = table.get_table_info().clone();
        table_info.meta.fill_field_comments();
        let mut modify_comment = false;
        for (field, comment) in field_and_comments {
            if let Some((i, old_field)) = schema.column_with_name(&field.name) {
                if old_field.data_type != field.data_type {
                    // If the column is defined in bloom index columns,
                    // check whether the data type is supported for bloom index.
                    if bloom_index_cols.iter().any(|v| v.as_str() == field.name)
                        && !BloomIndex::supported_type(&field.data_type)
                    {
                        return Err(ErrorCode::TableOptionInvalid(format!(
                            "Unsupported data type '{}' for bloom index",
                            field.data_type
                        )));
                    }
                    // If the column is inverted index column, the type can't be changed.
                    if !table_info.meta.indexes.is_empty() {
                        for (index_name, index) in &table_info.meta.indexes {
                            if index.column_ids.contains(&old_field.column_id)
                                && old_field.data_type.remove_nullable()
                                    != field.data_type.remove_nullable()
                            {
                                return Err(ErrorCode::ColumnReferencedByInvertedIndex(format!(
                                    "column `{}` is referenced by inverted index, drop inverted index `{}` first",
                                    field.name, index_name,
                                )));
                            }
                        }
                    }
                }
                if table_info.meta.field_comments[i] != *comment {
                    table_info.meta.field_comments[i] = comment.to_string();
                    modify_comment = true;
                }
            } else {
                return Err(ErrorCode::UnknownColumn(format!(
                    "Cannot find column {}",
                    field.name
                )));
            }
        }

        // check if schema has changed
        if schema == new_schema && !modify_comment {
            return Ok(PipelineBuildResult::create());
        }

        let mut modified_field_indices = HashSet::new();
        let new_schema_without_computed_fields = new_schema.remove_computed_fields();
        if schema != new_schema {
            for (field, _) in field_and_comments {
                let field_index = new_schema_without_computed_fields.index_of(&field.name)?;
                let old_field = schema.field_with_name(&field.name)?;
                let is_alter_column_string_to_binary =
                    is_string_to_binary(&old_field.data_type, &field.data_type);
                // If two conditions are met, we don't need rebuild the table,
                // as rebuild table can be a time-consuming job.
                // 1. alter column from string to binary in parquet or data type not changed.
                // 2. default expr and computed expr not changed. Otherwise, we need fill value for
                //    new added column.
                if ((table.storage_format_as_parquet() && is_alter_column_string_to_binary)
                    || old_field.data_type.remove_nullable() == field.data_type.remove_nullable())
                    && old_field.default_expr == field.default_expr
                    && old_field.computed_expr == field.computed_expr
                {
                    continue;
                }
                modified_field_indices.insert(field_index);
            }
            table_info.meta.schema = new_schema.clone().into();
        }

        // if don't need rebuild table, only update table meta.
        if modified_field_indices.is_empty() {
            let table_id = table_info.ident.table_id;
            let table_version = table_info.ident.seq;

            let req = UpdateTableMetaReq {
                table_id,
                seq: MatchSeq::Exact(table_version),
                new_table_meta: table_info.meta,
            };

            let _resp = catalog
                .update_single_table_meta(req, table.get_table_info())
                .await?;

            return Ok(PipelineBuildResult::create());
        }

        // construct sql for selecting data from old table.
        // computed columns are ignored, as it is build from other columns.
        let query_fields = new_schema_without_computed_fields
            .fields()
            .iter()
            .enumerate()
            .map(|(index, field)| {
                if modified_field_indices.contains(&index) {
                    let old_field = schema.field_with_name(&field.name).unwrap();
                    // If the column type is Tuple or Array(Tuple), the difference in the number of leaf columns may cause
                    // the auto cast to fail.
                    // We read the leaf column data, and then use build function to construct a new Tuple or Array(Tuple).
                    // Note: other nested types auto cast can still fail, we need a more general handling
                    // to solve this problem in the future.
                    match (
                        old_field.data_type.remove_nullable(),
                        field.data_type.remove_nullable(),
                    ) {
                        (
                            TableDataType::Tuple {
                                fields_name: old_fields_name,
                                ..
                            },
                            TableDataType::Tuple {
                                fields_name: new_fields_name,
                                fields_type: new_fields_type,
                            },
                        ) => {
                            let transform_funcs = new_fields_name
                                .iter()
                                .zip(new_fields_type.iter())
                                .map(|(new_field_name, new_field_type)| {
                                    match old_fields_name.iter().position(|n| n == new_field_name) {
                                        Some(idx) => {
                                            format!("`{}`.{}", field.name, idx + 1)
                                        }
                                        None => {
                                            let new_data_type = DataType::from(new_field_type);
                                            let default_value =
                                                Scalar::default_value(&new_data_type);
                                            format!("{default_value}")
                                        }
                                    }
                                })
                                .collect::<Vec<_>>()
                                .join(", ");

                            format!(
                                "if(is_not_null(`{}`), tuple({}), NULL) AS {}",
                                field.name, transform_funcs, field.name
                            )
                        }
                        (
                            TableDataType::Array(box TableDataType::Tuple {
                                fields_name: old_fields_name,
                                ..
                            }),
                            TableDataType::Array(box TableDataType::Tuple {
                                fields_name: new_fields_name,
                                fields_type: new_fields_type,
                            }),
                        )
                        | (
                            TableDataType::Array(box TableDataType::Nullable(
                                box TableDataType::Tuple {
                                    fields_name: old_fields_name,
                                    ..
                                },
                            )),
                            TableDataType::Array(box TableDataType::Tuple {
                                fields_name: new_fields_name,
                                fields_type: new_fields_type,
                            }),
                        )
                        | (
                            TableDataType::Array(box TableDataType::Tuple {
                                fields_name: old_fields_name,
                                ..
                            }),
                            TableDataType::Array(box TableDataType::Nullable(
                                box TableDataType::Tuple {
                                    fields_name: new_fields_name,
                                    fields_type: new_fields_type,
                                },
                            )),
                        )
                        | (
                            TableDataType::Array(box TableDataType::Nullable(
                                box TableDataType::Tuple {
                                    fields_name: old_fields_name,
                                    ..
                                },
                            )),
                            TableDataType::Array(box TableDataType::Nullable(
                                box TableDataType::Tuple {
                                    fields_name: new_fields_name,
                                    fields_type: new_fields_type,
                                },
                            )),
                        ) => {
                            let transform_funcs = new_fields_name
                                .iter()
                                .zip(new_fields_type.iter())
                                .map(|(new_field_name, new_field_type)| {
                                    match old_fields_name.iter().position(|n| n == new_field_name) {
                                        Some(idx) => {
                                            format!(
                                                "array_transform(`{}`, v -> v.{})",
                                                field.name,
                                                idx + 1
                                            )
                                        }
                                        None => {
                                            let new_data_type = DataType::from(new_field_type);
                                            let default_value =
                                                Scalar::default_value(&new_data_type);
                                            format!("{default_value}")
                                        }
                                    }
                                })
                                .collect::<Vec<_>>()
                                .join(", ");

                            format!(
                                "if(is_not_null(`{}`), arrays_zip({}), NULL) AS {}",
                                field.name, transform_funcs, field.name
                            )
                        }
                        (_, _) => {
                            format!("`{}`", field.name)
                        }
                    }
                } else {
                    format!("`{}`", field.name)
                }
            })
            .collect::<Vec<_>>()
            .join(", ");

        let sql = format!(
            "SELECT {} FROM `{}`.`{}`",
            query_fields, self.plan.database, self.plan.table
        );

<<<<<<< HEAD
        // 4. define select schema and insert schema of DistributedInsertSelect plan
        table_info.meta.schema = new_schema.clone().into();
        let new_table = FuseTable::try_create(table_info)?;

        // 5. build DistributedInsertSelect plan
        let insert_plan =
            PhysicalPlan::DistributedInsertSelect(Box::new(DistributedInsertSelect {
                plan_id: select_plan.get_id(),
                input: Box::new(select_plan),
                table_info: new_table.get_table_info().clone(),
                select_schema: Arc::new(Arc::new(schema).into()),
                select_column_bindings,
                insert_schema: Arc::new(Arc::new(new_schema).into()),
                cast_needed: true,
                table_meta_timestamps,
            }));
        let mut build_res =
            build_query_pipeline_without_render_result_set(&self.ctx, &insert_plan).await?;

        // 6. commit new meta schema and snapshots
        new_table.commit_insertion(
            self.ctx.clone(),
            &mut build_res.main_pipeline,
            None,
            vec![],
            true,
            base_snapshot.as_ref().map(|b| b.snapshot_id),
            None,
            table_meta_timestamps,
        )?;

        Ok(build_res)
=======
        build_select_insert_plan(
            self.ctx.clone(),
            sql,
            table_info,
            new_schema_without_computed_fields.into(),
            prev_snapshot_id,
        )
        .await
>>>>>>> 7e3df334
    }

    // unset data mask policy to a column is a ee feature.
    async fn do_unset_data_mask_policy(
        &self,
        catalog: Arc<dyn Catalog>,
        table: Arc<dyn Table>,
        column: String,
    ) -> Result<PipelineBuildResult> {
        LicenseManagerSwitch::instance()
            .check_enterprise_enabled(self.ctx.get_license_key(), DataMask)?;

        let table_info = table.get_table_info();
        let table_id = table_info.ident.table_id;
        let table_version = table_info.ident.seq;

        let prev_column_mask_name =
            if let Some(column_mask_policy) = &table_info.meta.column_mask_policy {
                column_mask_policy.get(&column).cloned()
            } else {
                None
            };

        if let Some(prev_column_mask_name) = prev_column_mask_name {
            let req = SetTableColumnMaskPolicyReq {
                tenant: self.ctx.get_tenant(),
                seq: MatchSeq::Exact(table_version),
                table_id,
                column,
                action: SetTableColumnMaskPolicyAction::Unset(prev_column_mask_name),
            };

            let _resp = catalog.set_table_column_mask_policy(req).await?;
        }

        Ok(PipelineBuildResult::create())
    }

    async fn do_convert_stored_computed_column(
        &self,
        catalog: Arc<dyn Catalog>,
        table: Arc<dyn Table>,
        table_meta: TableMeta,
        column: String,
    ) -> Result<PipelineBuildResult> {
        LicenseManagerSwitch::instance()
            .check_enterprise_enabled(self.ctx.get_license_key(), ComputedColumn)?;

        let table_info = table.get_table_info();
        let schema = table.schema();
        let new_schema = if let Some((i, field)) = schema.column_with_name(&column) {
            match field.computed_expr {
                Some(ComputedExpr::Stored(_)) => {}
                _ => {
                    return Err(ErrorCode::UnknownColumn(format!(
                        "Column '{}' is not a stored computed column",
                        column
                    )));
                }
            }
            let mut new_field = field.clone();
            new_field.computed_expr = None;
            let mut fields = schema.fields().clone();
            fields[i] = new_field;
            TableSchema::new_from(fields, schema.metadata.clone())
        } else {
            return Err(ErrorCode::UnknownColumn(format!(
                "Cannot find column {}",
                column
            )));
        };

        let mut new_table_meta = table_meta;
        new_table_meta.schema = new_schema.into();

        let table_id = table_info.ident.table_id;
        let table_version = table_info.ident.seq;

        let req = UpdateTableMetaReq {
            table_id,
            seq: MatchSeq::Exact(table_version),
            new_table_meta,
        };

        let _resp = catalog.update_single_table_meta(req, table_info).await?;

        Ok(PipelineBuildResult::create())
    }
}

#[async_trait::async_trait]
impl Interpreter for ModifyTableColumnInterpreter {
    fn name(&self) -> &str {
        "ModifyTableColumnInterpreter"
    }

    fn is_ddl(&self) -> bool {
        true
    }

    #[async_backtrace::framed]
    async fn execute2(&self) -> Result<PipelineBuildResult> {
        let catalog_name = self.plan.catalog.as_str();
        let db_name = self.plan.database.as_str();
        let tbl_name = self.plan.table.as_str();

        let catalog = self.ctx.get_catalog(catalog_name).await?;
        let table = self.ctx.get_table(catalog_name, db_name, tbl_name).await?;

        table.check_mutable()?;

        let table_info = table.get_table_info();
        let engine = table.engine();
        if matches!(engine, VIEW_ENGINE | STREAM_ENGINE) {
            return Err(ErrorCode::TableEngineNotSupported(format!(
                "{}.{} engine is {} that doesn't support alter",
                db_name, tbl_name, engine
            )));
        }
        if table_info.db_type != DatabaseType::NormalDB {
            return Err(ErrorCode::TableEngineNotSupported(format!(
                "{}.{} doesn't support alter",
                db_name, tbl_name
            )));
        }

        let table_meta = table.get_table_info().meta.clone();

        // NOTICE: if we support modify column data type,
        // need to check whether this column is referenced by other computed columns.
        let mut build_res = match &self.plan.action {
            ModifyColumnAction::SetMaskingPolicy(column, mask_name) => {
                self.do_set_data_mask_policy(catalog, table, column.to_string(), mask_name.clone())
                    .await?
            }
            ModifyColumnAction::UnsetMaskingPolicy(column) => {
                self.do_unset_data_mask_policy(catalog, table, column.to_string())
                    .await?
            }
            ModifyColumnAction::SetDataType(field_and_comment) => {
                self.do_set_data_type(table, field_and_comment).await?
            }
            ModifyColumnAction::ConvertStoredComputedColumn(column) => {
                self.do_convert_stored_computed_column(
                    catalog,
                    table,
                    table_meta,
                    column.to_string(),
                )
                .await?
            }
        };

        build_res
            .main_pipeline
            .add_lock_guard(self.plan.lock_guard.clone());
        Ok(build_res)
    }
}

fn is_string_to_binary(old_ty: &TableDataType, new_ty: &TableDataType) -> bool {
    match (old_ty, new_ty) {
        (TableDataType::String, TableDataType::Binary) => true,
        (TableDataType::Nullable(old_ty), TableDataType::Nullable(new_ty)) => {
            is_string_to_binary(old_ty, new_ty)
        }
        (TableDataType::Map(old_ty), TableDataType::Map(new_ty)) => {
            is_string_to_binary(old_ty, new_ty)
        }
        (TableDataType::Array(old_ty), TableDataType::Array(new_ty)) => {
            is_string_to_binary(old_ty, new_ty)
        }
        (
            TableDataType::Tuple {
                fields_type: old_tys,
                ..
            },
            TableDataType::Tuple {
                fields_type: new_tys,
                ..
            },
        ) => {
            old_tys.len() == new_tys.len()
                && old_tys
                    .iter()
                    .zip(new_tys)
                    .all(|(old_ty, new_ty)| is_string_to_binary(old_ty, new_ty))
        }
        _ => false,
    }
}

pub(crate) async fn build_select_insert_plan(
    ctx: Arc<QueryContext>,
    sql: String,
    table_info: TableInfo,
    new_schema: TableSchemaRef,
    prev_snapshot_id: Option<SnapshotId>,
) -> Result<PipelineBuildResult> {
    // 1. build plan by sql
    let mut planner = Planner::new(ctx.clone());
    let (plan, _extras) = planner.plan_sql(&sql).await?;
    let select_schema = plan.schema();

    // 2. build physical plan by plan
    let (select_plan, select_column_bindings) = match plan {
        Plan::Query {
            s_expr,
            metadata,
            bind_context,
            ..
        } => {
            let mut builder = PhysicalPlanBuilder::new(metadata.clone(), ctx.clone(), false);
            (
                builder.build(&s_expr, bind_context.column_set()).await?,
                bind_context.columns.clone(),
            )
        }
        _ => unreachable!(),
    };

    // 3. define select schema and insert schema of DistributedInsertSelect plan
    let new_table = FuseTable::try_create(table_info)?;

    // 4. build DistributedInsertSelect plan
    let insert_plan = PhysicalPlan::DistributedInsertSelect(Box::new(DistributedInsertSelect {
        plan_id: select_plan.get_id(),
        input: Box::new(select_plan),
        table_info: new_table.get_table_info().clone(),
        select_schema,
        select_column_bindings,
        insert_schema: Arc::new(new_schema.into()),
        cast_needed: true,
    }));
    let mut build_res = build_query_pipeline_without_render_result_set(&ctx, &insert_plan).await?;

    // 5. commit new meta schema and snapshots
    new_table.commit_insertion(
        ctx.clone(),
        &mut build_res.main_pipeline,
        None,
        vec![],
        true,
        prev_snapshot_id,
        None,
    )?;

    Ok(build_res)
}<|MERGE_RESOLUTION|>--- conflicted
+++ resolved
@@ -436,40 +436,6 @@
             query_fields, self.plan.database, self.plan.table
         );
 
-<<<<<<< HEAD
-        // 4. define select schema and insert schema of DistributedInsertSelect plan
-        table_info.meta.schema = new_schema.clone().into();
-        let new_table = FuseTable::try_create(table_info)?;
-
-        // 5. build DistributedInsertSelect plan
-        let insert_plan =
-            PhysicalPlan::DistributedInsertSelect(Box::new(DistributedInsertSelect {
-                plan_id: select_plan.get_id(),
-                input: Box::new(select_plan),
-                table_info: new_table.get_table_info().clone(),
-                select_schema: Arc::new(Arc::new(schema).into()),
-                select_column_bindings,
-                insert_schema: Arc::new(Arc::new(new_schema).into()),
-                cast_needed: true,
-                table_meta_timestamps,
-            }));
-        let mut build_res =
-            build_query_pipeline_without_render_result_set(&self.ctx, &insert_plan).await?;
-
-        // 6. commit new meta schema and snapshots
-        new_table.commit_insertion(
-            self.ctx.clone(),
-            &mut build_res.main_pipeline,
-            None,
-            vec![],
-            true,
-            base_snapshot.as_ref().map(|b| b.snapshot_id),
-            None,
-            table_meta_timestamps,
-        )?;
-
-        Ok(build_res)
-=======
         build_select_insert_plan(
             self.ctx.clone(),
             sql,
@@ -478,7 +444,6 @@
             prev_snapshot_id,
         )
         .await
->>>>>>> 7e3df334
     }
 
     // unset data mask policy to a column is a ee feature.
