--- conflicted
+++ resolved
@@ -101,7 +101,6 @@
         table_info: TableInfo,
         plan: &CopyIntoTablePlan,
     ) -> Result<(PhysicalPlan, Vec<UpdateStreamMetaReq>)> {
-<<<<<<< HEAD
         let to_table = self
             .ctx
             .get_table(
@@ -116,8 +115,6 @@
         let table_meta_timestamps = self
             .ctx
             .get_table_meta_timestamps(to_table.get_id(), snapshot)?;
-=======
->>>>>>> 51f80178
         let mut update_stream_meta_reqs = vec![];
         let (source, project_columns) = if let Some(ref query) = plan.query {
             let query = if plan.enable_distributed {
