--- conflicted
+++ resolved
@@ -51,6 +51,7 @@
 
 use crate::interpreters::common::check_deduplicate_label;
 use crate::interpreters::common::dml_build_update_stream_req;
+use crate::interpreters::interpreter_copy_into_table::CopyIntoTableInterpreter;
 use crate::interpreters::HookOperator;
 use crate::interpreters::Interpreter;
 use crate::interpreters::InterpreterPtr;
@@ -376,11 +377,7 @@
         ctx: Arc<QueryContext>,
         source: &'a InsertInputSource,
         schema: DataSchemaRef,
-<<<<<<< HEAD
-        _purge_info: &mut Option<(Vec<StageFileInfo>, StageInfo)>,
-=======
         purge_info: &mut Option<(Vec<StageFileInfo>, StageInfo, CopyIntoTableOptions)>,
->>>>>>> 04df0949
     ) -> Result<ReplaceSourceCtx> {
         match source {
             InsertInputSource::Values(source) => self
@@ -395,31 +392,6 @@
             InsertInputSource::SelectPlan(plan) => {
                 self.connect_query_plan_source(ctx.clone(), plan).await
             }
-<<<<<<< HEAD
-            _ => todo!(),
-            // InsertInputSource::Stage(plan) => match *plan.clone() {
-            //     Plan::CopyIntoTable(_copy_plan) => {
-            //         // let interpreter =
-            //         //     CopyIntoTableInterpreter::try_create(ctx.clone(), *copy_plan.clone())?;
-            //         // let (physical_plan, _) = interpreter.build_physical_plan(&copy_plan).await?;
-
-            //         // // TODO optimization: if copy_plan.stage_table_info.files_to_copy is None, there should be a short-cut plan
-
-            //         // *purge_info = Some((
-            //         //     copy_plan.stage_table_info.files_to_copy.unwrap_or_default(),
-            //         //     copy_plan.stage_table_info.stage_info.clone(),
-            //         // ));
-            //         // Ok(ReplaceSourceCtx {
-            //         //     root: Box::new(physical_plan),
-            //         //     select_ctx: None,
-            //         //     update_stream_meta: vec![],
-            //         //     bind_context: None,
-            //         // })
-            //         todo!()
-            //     }
-            //     _ => unreachable!("plan in InsertInputSource::Stag must be CopyIntoTable"),
-            // },
-=======
             InsertInputSource::Stage(plan) => match *plan.clone() {
                 Plan::CopyIntoTable(copy_plan) => {
                     let interpreter =
@@ -442,7 +414,6 @@
                 }
                 _ => unreachable!("plan in InsertInputSource::Stag must be CopyIntoTable"),
             },
->>>>>>> 04df0949
         }
     }
 
