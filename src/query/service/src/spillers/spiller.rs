// Copyright 2021 Datafuse Labs
//
// Licensed under the Apache License, Version 2.0 (the "License");
// you may not use this file except in compliance with the License.
// You may obtain a copy of the License at
//
//     http://www.apache.org/licenses/LICENSE-2.0
//
// Unless required by applicable law or agreed to in writing, software
// distributed under the License is distributed on an "AS IS" BASIS,
// WITHOUT WARRANTIES OR CONDITIONS OF ANY KIND, either express or implied.
// See the License for the specific language governing permissions and
// limitations under the License.

use std::collections::HashMap;
use std::collections::HashSet;
use std::fmt::Display;
use std::fmt::Formatter;
<<<<<<< HEAD
use std::fs::create_dir;
use std::io;
use std::path::Path;
use std::path::PathBuf;
=======
use std::ops::Range;
>>>>>>> 047f081b
use std::sync::Arc;
use std::sync::Mutex;
use std::sync::Once;
use std::time::Instant;

use databend_common_base::base::dma_write_file_vectored;
use databend_common_base::base::GlobalUniqName;
use databend_common_base::base::ProgressValues;
use databend_common_base::runtime::profile::Profile;
use databend_common_base::runtime::profile::ProfileStatisticsName;
use databend_common_catalog::table_context::TableContext;
use databend_common_exception::Result;
use databend_common_expression::arrow::deserialize_column;
use databend_common_expression::arrow::serialize_column;
use databend_common_expression::DataBlock;
use opendal::Operator;

use crate::sessions::QueryContext;

/// Spiller type, currently only supports HashJoin
#[derive(Clone, Debug, Eq, PartialEq)]
pub enum SpillerType {
    HashJoinBuild,
    HashJoinProbe,
    Window,
    OrderBy,
    // Todo: Add more spillers type
    // Aggregation
}

impl Display for SpillerType {
    fn fmt(&self, f: &mut Formatter) -> std::fmt::Result {
        match self {
            SpillerType::HashJoinBuild => write!(f, "HashJoinBuild"),
            SpillerType::HashJoinProbe => write!(f, "HashJoinProbe"),
            SpillerType::Window => write!(f, "Window"),
            SpillerType::OrderBy => write!(f, "OrderBy"),
        }
    }
}

/// Spiller configuration
#[derive(Clone)]
pub struct SpillerConfig {
    pub location_prefix: String,
}

impl SpillerConfig {
    pub fn create(location_prefix: String) -> Self {
        Self { location_prefix }
    }
}

/// Spiller is a unified framework for operators which need to spill data from memory.
/// It provides the following features:
/// 1. Collection data that needs to be spilled.
/// 2. Partition data by the specified algorithm which specifies by operator
/// 3. Serialization and deserialization input data
/// 4. Interact with the underlying storage engine to write and read spilled data
#[derive(Clone)]
pub struct Spiller {
    ctx: Arc<QueryContext>,
    operator: Operator,
    config: SpillerConfig,
    _spiller_type: SpillerType,
    pub join_spilling_partition_bits: usize,
    /// 1 partition -> N partition files
    pub partition_location: HashMap<usize, Vec<String>>,
    /// Record columns layout for spilled data, will be used when read data from disk
    pub columns_layout: HashMap<String, Vec<u64>>,
    /// Record how many bytes have been spilled for each partition.
    pub partition_spilled_bytes: HashMap<usize, u64>,
}

impl Spiller {
    /// Create a new spiller
    pub fn create(
        ctx: Arc<QueryContext>,
        operator: Operator,
        config: SpillerConfig,
        spiller_type: SpillerType,
    ) -> Result<Self> {
        let join_spilling_partition_bits = ctx.get_settings().get_join_spilling_partition_bits()?;
        Ok(Self {
            ctx: ctx.clone(),
            operator,
            config,
            _spiller_type: spiller_type,
            join_spilling_partition_bits,
            partition_location: Default::default(),
            columns_layout: Default::default(),
            partition_spilled_bytes: Default::default(),
        })
    }

    pub fn spilled_partitions(&self) -> HashSet<usize> {
        self.partition_location.keys().copied().collect()
    }

<<<<<<< HEAD
    /// Read a certain file to a [`DataBlock`].
    /// We should guarantee that the file is managed by this spiller.
    pub async fn read_spilled_file(&self, file: &str) -> Result<DataBlock> {
        debug_assert!(self.columns_layout.contains_key(file));
        let instant = Instant::now();

        let data = self.operator.read(file).await?.to_bytes();
        let bytes = data.len();
        let columns_layout = self.columns_layout.get(file).unwrap();
        let block = deserialize_block(columns_layout, &data);

        Profile::record_usize_profile(ProfileStatisticsName::SpillReadCount, 1);
        Profile::record_usize_profile(ProfileStatisticsName::SpillReadBytes, bytes);
        Profile::record_usize_profile(
            ProfileStatisticsName::SpillReadTime,
            instant.elapsed().as_millis() as usize,
        );

        Ok(block)
    }

    /// Write a [`DataBlock`] to storage.
    pub async fn spill_block(&mut self, block: DataBlock) -> Result<String> {
        let instant = Instant::now();
        let unique_name = GlobalUniqName::unique();
        let location = format!("{}/{}", self.config.location_prefix, unique_name);

        let encoded = EncodedBlock::from_block(&block);
        let columns_layout = encoded.columns_layout();

        self.columns_layout
            .insert(location.to_string(), columns_layout);

        let write_bytes =
            write_encodes_to_storage(&self.operator, &location, vec![encoded]).await?;

        record_write_profile(&instant, write_bytes);
=======
    /// Spill a [`DataBlock`] to storage.
    pub async fn spill(&mut self, data_block: DataBlock) -> Result<String> {
        // Serialize data block.
        let (data_size, columns_data, columns_layout) = self.serialize_data_block(data_block)?;

        // Spill data to storage.
        let instant = Instant::now();
        let unique_name = GlobalUniqName::unique();
        let location = format!("{}/{}", self.config.location_prefix, unique_name);
        let mut writer = self
            .operator
            .writer_with(&location)
            .chunk(8 * 1024 * 1024)
            .await?;
        for data in columns_data.into_iter() {
            writer.write(data).await?;
        }
        writer.close().await?;

        // Record statistics.
        Profile::record_usize_profile(ProfileStatisticsName::SpillWriteCount, 1);
        Profile::record_usize_profile(ProfileStatisticsName::SpillWriteBytes, data_size as usize);
        Profile::record_usize_profile(
            ProfileStatisticsName::SpillWriteTime,
            instant.elapsed().as_millis() as usize,
        );
>>>>>>> 047f081b

        // Record columns layout for spilled data.
        self.columns_layout.insert(location.clone(), columns_layout);

        Ok(location)
    }

    #[async_backtrace::framed]
    /// Spill data block with partition
    pub async fn spill_with_partition(
        &mut self,
        partition_id: usize,
        data: DataBlock,
    ) -> Result<()> {
        let progress_val = ProgressValues {
            rows: data.num_rows(),
            bytes: data.memory_size(),
        };

        self.partition_spilled_bytes
            .entry(partition_id)
            .and_modify(|bytes| {
                *bytes += data.memory_size() as u64;
            })
            .or_insert(data.memory_size() as u64);

        let location = self.spill(data).await?;
        self.partition_location
            .entry(partition_id)
            .and_modify(|locs| {
                locs.push(location.clone());
            })
            .or_insert(vec![location.clone()]);

        self.ctx.get_join_spill_progress().incr(&progress_val);
        Ok(())
    }

    pub async fn spill_with_merged_partitions(
        &mut self,
        partitioned_data: Vec<(usize, DataBlock)>,
    ) -> Result<SpilledData> {
        // Serialize data block.
        let mut write_bytes = 0;
        let mut write_data = Vec::with_capacity(partitioned_data.len());
        let mut spilled_partitions = Vec::with_capacity(partitioned_data.len());
        for (partition_id, data_block) in partitioned_data.into_iter() {
            let begin = write_bytes;
            let (data_size, columns_data, columns_layout) =
                self.serialize_data_block(data_block)?;

            write_bytes += data_size;
            write_data.push(columns_data);
            spilled_partitions.push((partition_id, begin..write_bytes, columns_layout));
        }

        // Spill data to storage.
        let instant = Instant::now();
        let unique_name = GlobalUniqName::unique();
        let location = format!("{}/{}", self.config.location_prefix, unique_name);
        let mut writer = self
            .operator
            .writer_with(&location)
            .chunk(8 * 1024 * 1024)
            .await?;
        for write_bucket_data in write_data.into_iter() {
            for data in write_bucket_data.into_iter() {
                writer.write(data).await?;
            }
        }
        writer.close().await?;

        // Record statistics.
        Profile::record_usize_profile(ProfileStatisticsName::SpillWriteCount, 1);
        Profile::record_usize_profile(ProfileStatisticsName::SpillWriteBytes, write_bytes as usize);
        Profile::record_usize_profile(
            ProfileStatisticsName::SpillWriteTime,
            instant.elapsed().as_millis() as usize,
        );

        Ok(SpilledData::MergedPartition {
            location,
            partitions: spilled_partitions,
        })
    }

    /// Read a certain file to a [`DataBlock`].
    /// We should guarantee that the file is managed by this spiller.
    pub async fn read_spilled_file(&self, file: &str) -> Result<DataBlock> {
        debug_assert!(self.columns_layout.contains_key(file));

        // Read spilled data from storage.
        let instant = Instant::now();
        let data = self.operator.read(file).await?.to_bytes();

        // Record statistics.
        Profile::record_usize_profile(ProfileStatisticsName::SpillReadCount, 1);
        Profile::record_usize_profile(ProfileStatisticsName::SpillReadBytes, data.len());
        Profile::record_usize_profile(
            ProfileStatisticsName::SpillReadTime,
            instant.elapsed().as_millis() as usize,
        );

        // Deserialize data block.
        let mut begin = 0;
        let mut columns = Vec::with_capacity(self.columns_layout.len());
        let columns_layout = self.columns_layout.get(file).unwrap();
        for column_layout in columns_layout.iter() {
            columns.push(
                deserialize_column(&data[begin as usize..(begin + column_layout) as usize])
                    .unwrap(),
            );
            begin += column_layout;
        }

        Ok(DataBlock::new_from_columns(columns))
    }

    #[async_backtrace::framed]
    /// Read spilled data with partition id
    pub async fn read_spilled_partition(&mut self, p_id: &usize) -> Result<Vec<DataBlock>> {
        if let Some(files) = self.partition_location.get(p_id) {
            let mut spilled_data = Vec::with_capacity(files.len());
            for file in files.iter() {
                let block = self.read_spilled_file(file).await?;
                if block.num_rows() != 0 {
                    spilled_data.push(block);
                }
            }
            Ok(spilled_data)
        } else {
            Ok(vec![])
        }
    }

    pub async fn read_merged_partitions(
        &self,
        merged_partitions: &SpilledData,
    ) -> Result<Vec<(usize, DataBlock)>> {
        if let SpilledData::MergedPartition {
            location,
            partitions,
        } = merged_partitions
        {
            // Read spilled data from storage.
            let instant = Instant::now();
            let data = self.operator.read(location).await?.to_bytes();

            // Record statistics.
            Profile::record_usize_profile(ProfileStatisticsName::SpillReadCount, 1);
            Profile::record_usize_profile(ProfileStatisticsName::SpillReadBytes, data.len());
            Profile::record_usize_profile(
                ProfileStatisticsName::SpillReadTime,
                instant.elapsed().as_millis() as usize,
            );

            // Deserialize partitioned data block.
            let mut partitioned_data = Vec::with_capacity(partitions.len());
            for (partition_id, range, columns_layout) in partitions.iter() {
                let mut begin = range.start;
                let mut columns = Vec::with_capacity(columns_layout.len());
                for column_layout in columns_layout.iter() {
                    columns.push(
                        deserialize_column(&data[begin as usize..(begin + column_layout) as usize])
                            .unwrap(),
                    );
                    begin += column_layout;
                }
                partitioned_data.push((*partition_id, DataBlock::new_from_columns(columns)));
            }
            return Ok(partitioned_data);
        }
        Ok(vec![])
    }

    pub async fn read_range(
        &self,
        location: &str,
        data_range: Range<u64>,
        columns_layout: &[u64],
    ) -> Result<DataBlock> {
        // Read spilled data from storage.
        let instant = Instant::now();
        let data = self
            .operator
            .read_with(location)
            .range(data_range)
            .await?
            .to_vec();

        // Record statistics.
        Profile::record_usize_profile(ProfileStatisticsName::SpillReadCount, 1);
        Profile::record_usize_profile(ProfileStatisticsName::SpillReadBytes, data.len());
        Profile::record_usize_profile(
            ProfileStatisticsName::SpillReadTime,
            instant.elapsed().as_millis() as usize,
        );

        // Deserialize data block.
        let mut begin = 0;
        let mut columns = Vec::with_capacity(columns_layout.len());
        for column_layout in columns_layout.iter() {
            columns.push(
                deserialize_column(&data[begin as usize..(begin + column_layout) as usize])
                    .unwrap(),
            );
            begin += column_layout;
        }

        Ok(DataBlock::new_from_columns(columns))
    }

    pub(crate) fn spilled_files(&self) -> Vec<String> {
        self.columns_layout.keys().cloned().collect()
    }
<<<<<<< HEAD
}

pub struct EncodedBlock(pub Vec<Vec<u8>>);

impl EncodedBlock {
    pub fn from_block(block: &DataBlock) -> Self {
        let data = block
            .columns()
            .iter()
            .map(|entry| {
                let column = entry
                    .value
                    .convert_to_full_column(&entry.data_type, block.num_rows());
                serialize_column(&column)
            })
            .collect();
        EncodedBlock(data)
    }

    pub fn columns_layout(&self) -> Vec<usize> {
        self.0.iter().map(|data| data.len()).collect()
    }

    pub fn size(&self) -> usize {
        self.0.iter().map(|data| data.len()).sum()
    }
}

pub fn deserialize_block(columns_layout: &[usize], mut data: &[u8]) -> DataBlock {
    let columns = columns_layout
        .iter()
        .map(|layout| {
            let (cur, remain) = data.split_at(*layout);
            data = remain;
            deserialize_column(cur).unwrap()
        })
        .collect::<Vec<_>>();

    DataBlock::new_from_columns(columns)
}

pub struct DiskSpill {
    pub root: PathBuf,
    pub bytes_limit: Mutex<isize>,
    inited: Once,
}

impl DiskSpill {
    pub fn new(root: PathBuf, limit: isize) -> Arc<DiskSpill> {
        Arc::new(DiskSpill {
            root,
            bytes_limit: Mutex::new(limit),
            inited: Once::new(),
        })
    }

    pub fn try_write(&self, size: isize) -> bool {
        let mut guard = self.bytes_limit.lock().unwrap();
        if *guard > size {
            *guard -= size;
            true
        } else {
            false
        }
    }

    pub fn init(&self) -> Result<()> {
        let mut rt = Ok(());
        self.inited.call_once(|| {
            if let Err(e) = create_dir(&self.root) {
                if !matches!(e.kind(), io::ErrorKind::AlreadyExists) {
                    rt = Err(e);
                }
            }
        });
        Ok(rt?)
    }
}

pub async fn write_encodes_to_storage(
    operator: &Operator,
    path: &str,
    write_data: Vec<EncodedBlock>,
) -> Result<usize> {
    let mut writer = operator.writer_with(path).chunk(8 * 1024 * 1024).await?;

    let mut written = 0;
    for data in write_data.into_iter().flat_map(|x| x.0) {
        written += data.len();
        writer.write(data).await?;
    }

    writer.close().await?;
    Ok(written)
}

pub async fn write_encodeds_to_disk(
    path: impl AsRef<Path>,
    write_data: Vec<EncodedBlock>,
) -> io::Result<usize> {
    let bufs = write_data
        .iter()
        .flat_map(|x| &x.0)
        .map(|data| io::IoSlice::new(data))
        .collect::<Vec<_>>();

    dma_write_file_vectored(path, &bufs).await
}

pub fn record_write_profile(start: &Instant, write_bytes: usize) {
    Profile::record_usize_profile(ProfileStatisticsName::SpillWriteCount, 1);
    Profile::record_usize_profile(ProfileStatisticsName::SpillWriteBytes, write_bytes);
    Profile::record_usize_profile(
        ProfileStatisticsName::SpillWriteTime,
        start.elapsed().as_millis() as usize,
    );
=======

    // Serialize data block to (data_size, columns_data, columns_layout).
    fn serialize_data_block(&self, data_block: DataBlock) -> Result<(u64, Vec<Vec<u8>>, Vec<u64>)> {
        let num_columns = data_block.num_columns();
        let mut data_size = 0;
        let mut columns_data = Vec::with_capacity(num_columns);
        let mut columns_layout = Vec::with_capacity(num_columns);

        for column in data_block.columns() {
            let column = column
                .value
                .convert_to_full_column(&column.data_type, data_block.num_rows());
            let column_data = serialize_column(&column);

            data_size += column_data.len() as u64;
            columns_layout.push(column_data.len() as u64);
            columns_data.push(column_data);
        }
        Ok((data_size, columns_data, columns_layout))
    }
}

pub enum SpilledData {
    Partition(String),
    MergedPartition {
        location: String,
        partitions: Vec<(usize, Range<u64>, Vec<u64>)>,
    },
>>>>>>> 047f081b
}<|MERGE_RESOLUTION|>--- conflicted
+++ resolved
@@ -16,14 +16,11 @@
 use std::collections::HashSet;
 use std::fmt::Display;
 use std::fmt::Formatter;
-<<<<<<< HEAD
 use std::fs::create_dir;
 use std::io;
+use std::ops::Range;
 use std::path::Path;
 use std::path::PathBuf;
-=======
-use std::ops::Range;
->>>>>>> 047f081b
 use std::sync::Arc;
 use std::sync::Mutex;
 use std::sync::Once;
@@ -93,7 +90,7 @@
     /// 1 partition -> N partition files
     pub partition_location: HashMap<usize, Vec<String>>,
     /// Record columns layout for spilled data, will be used when read data from disk
-    pub columns_layout: HashMap<String, Vec<u64>>,
+    pub columns_layout: HashMap<String, Vec<usize>>,
     /// Record how many bytes have been spilled for each partition.
     pub partition_spilled_bytes: HashMap<usize, u64>,
 }
@@ -123,72 +120,19 @@
         self.partition_location.keys().copied().collect()
     }
 
-<<<<<<< HEAD
-    /// Read a certain file to a [`DataBlock`].
-    /// We should guarantee that the file is managed by this spiller.
-    pub async fn read_spilled_file(&self, file: &str) -> Result<DataBlock> {
-        debug_assert!(self.columns_layout.contains_key(file));
+    /// Spill a [`DataBlock`] to storage.
+    pub async fn spill(&mut self, data_block: DataBlock) -> Result<String> {
         let instant = Instant::now();
 
-        let data = self.operator.read(file).await?.to_bytes();
-        let bytes = data.len();
-        let columns_layout = self.columns_layout.get(file).unwrap();
-        let block = deserialize_block(columns_layout, &data);
-
-        Profile::record_usize_profile(ProfileStatisticsName::SpillReadCount, 1);
-        Profile::record_usize_profile(ProfileStatisticsName::SpillReadBytes, bytes);
-        Profile::record_usize_profile(
-            ProfileStatisticsName::SpillReadTime,
-            instant.elapsed().as_millis() as usize,
-        );
-
-        Ok(block)
-    }
-
-    /// Write a [`DataBlock`] to storage.
-    pub async fn spill_block(&mut self, block: DataBlock) -> Result<String> {
-        let instant = Instant::now();
+        // Spill data to storage.
         let unique_name = GlobalUniqName::unique();
         let location = format!("{}/{}", self.config.location_prefix, unique_name);
-
-        let encoded = EncodedBlock::from_block(&block);
+        let encoded = EncodedBlock::from_block(&data_block);
         let columns_layout = encoded.columns_layout();
-
-        self.columns_layout
-            .insert(location.to_string(), columns_layout);
-
-        let write_bytes =
-            write_encodes_to_storage(&self.operator, &location, vec![encoded]).await?;
-
-        record_write_profile(&instant, write_bytes);
-=======
-    /// Spill a [`DataBlock`] to storage.
-    pub async fn spill(&mut self, data_block: DataBlock) -> Result<String> {
-        // Serialize data block.
-        let (data_size, columns_data, columns_layout) = self.serialize_data_block(data_block)?;
-
-        // Spill data to storage.
-        let instant = Instant::now();
-        let unique_name = GlobalUniqName::unique();
-        let location = format!("{}/{}", self.config.location_prefix, unique_name);
-        let mut writer = self
-            .operator
-            .writer_with(&location)
-            .chunk(8 * 1024 * 1024)
-            .await?;
-        for data in columns_data.into_iter() {
-            writer.write(data).await?;
-        }
-        writer.close().await?;
+        let data_size = write_encodes_to_storage(&self.operator, &location, vec![encoded]).await?;
 
         // Record statistics.
-        Profile::record_usize_profile(ProfileStatisticsName::SpillWriteCount, 1);
-        Profile::record_usize_profile(ProfileStatisticsName::SpillWriteBytes, data_size as usize);
-        Profile::record_usize_profile(
-            ProfileStatisticsName::SpillWriteTime,
-            instant.elapsed().as_millis() as usize,
-        );
->>>>>>> 047f081b
+        record_write_profile(&instant, data_size);
 
         // Record columns layout for spilled data.
         self.columns_layout.insert(location.clone(), columns_layout);
@@ -237,11 +181,13 @@
         let mut spilled_partitions = Vec::with_capacity(partitioned_data.len());
         for (partition_id, data_block) in partitioned_data.into_iter() {
             let begin = write_bytes;
-            let (data_size, columns_data, columns_layout) =
-                self.serialize_data_block(data_block)?;
+
+            let encoded = EncodedBlock::from_block(&data_block);
+            let columns_layout = encoded.columns_layout();
+            let data_size = encoded.size();
 
             write_bytes += data_size;
-            write_data.push(columns_data);
+            write_data.push(encoded);
             spilled_partitions.push((partition_id, begin..write_bytes, columns_layout));
         }
 
@@ -249,25 +195,11 @@
         let instant = Instant::now();
         let unique_name = GlobalUniqName::unique();
         let location = format!("{}/{}", self.config.location_prefix, unique_name);
-        let mut writer = self
-            .operator
-            .writer_with(&location)
-            .chunk(8 * 1024 * 1024)
-            .await?;
-        for write_bucket_data in write_data.into_iter() {
-            for data in write_bucket_data.into_iter() {
-                writer.write(data).await?;
-            }
-        }
-        writer.close().await?;
+
+        write_encodes_to_storage(&self.operator, &location, write_data).await?;
 
         // Record statistics.
-        Profile::record_usize_profile(ProfileStatisticsName::SpillWriteCount, 1);
-        Profile::record_usize_profile(ProfileStatisticsName::SpillWriteBytes, write_bytes as usize);
-        Profile::record_usize_profile(
-            ProfileStatisticsName::SpillWriteTime,
-            instant.elapsed().as_millis() as usize,
-        );
+        record_write_profile(&instant, write_bytes);
 
         Ok(SpilledData::MergedPartition {
             location,
@@ -285,26 +217,11 @@
         let data = self.operator.read(file).await?.to_bytes();
 
         // Record statistics.
-        Profile::record_usize_profile(ProfileStatisticsName::SpillReadCount, 1);
-        Profile::record_usize_profile(ProfileStatisticsName::SpillReadBytes, data.len());
-        Profile::record_usize_profile(
-            ProfileStatisticsName::SpillReadTime,
-            instant.elapsed().as_millis() as usize,
-        );
+        record_read_profile(&instant, data.len());
 
         // Deserialize data block.
-        let mut begin = 0;
-        let mut columns = Vec::with_capacity(self.columns_layout.len());
         let columns_layout = self.columns_layout.get(file).unwrap();
-        for column_layout in columns_layout.iter() {
-            columns.push(
-                deserialize_column(&data[begin as usize..(begin + column_layout) as usize])
-                    .unwrap(),
-            );
-            begin += column_layout;
-        }
-
-        Ok(DataBlock::new_from_columns(columns))
+        Ok(deserialize_block(columns_layout, &data))
     }
 
     #[async_backtrace::framed]
@@ -338,27 +255,17 @@
             let data = self.operator.read(location).await?.to_bytes();
 
             // Record statistics.
-            Profile::record_usize_profile(ProfileStatisticsName::SpillReadCount, 1);
-            Profile::record_usize_profile(ProfileStatisticsName::SpillReadBytes, data.len());
-            Profile::record_usize_profile(
-                ProfileStatisticsName::SpillReadTime,
-                instant.elapsed().as_millis() as usize,
-            );
+            record_read_profile(&instant, data.len());
 
             // Deserialize partitioned data block.
-            let mut partitioned_data = Vec::with_capacity(partitions.len());
-            for (partition_id, range, columns_layout) in partitions.iter() {
-                let mut begin = range.start;
-                let mut columns = Vec::with_capacity(columns_layout.len());
-                for column_layout in columns_layout.iter() {
-                    columns.push(
-                        deserialize_column(&data[begin as usize..(begin + column_layout) as usize])
-                            .unwrap(),
-                    );
-                    begin += column_layout;
-                }
-                partitioned_data.push((*partition_id, DataBlock::new_from_columns(columns)));
-            }
+            let partitioned_data = partitions
+                .iter()
+                .map(|(partition_id, range, columns_layout)| {
+                    let block = deserialize_block(columns_layout, &data[range.clone()]);
+                    (*partition_id, block)
+                })
+                .collect();
+
             return Ok(partitioned_data);
         }
         Ok(vec![])
@@ -367,44 +274,36 @@
     pub async fn read_range(
         &self,
         location: &str,
-        data_range: Range<u64>,
-        columns_layout: &[u64],
+        data_range: Range<usize>,
+        columns_layout: &[usize],
     ) -> Result<DataBlock> {
         // Read spilled data from storage.
         let instant = Instant::now();
         let data = self
             .operator
             .read_with(location)
-            .range(data_range)
+            .range(data_range.start as u64..data_range.end as u64)
             .await?
-            .to_vec();
+            .to_bytes();
 
         // Record statistics.
-        Profile::record_usize_profile(ProfileStatisticsName::SpillReadCount, 1);
-        Profile::record_usize_profile(ProfileStatisticsName::SpillReadBytes, data.len());
-        Profile::record_usize_profile(
-            ProfileStatisticsName::SpillReadTime,
-            instant.elapsed().as_millis() as usize,
-        );
+        record_read_profile(&instant, data.len());
 
         // Deserialize data block.
-        let mut begin = 0;
-        let mut columns = Vec::with_capacity(columns_layout.len());
-        for column_layout in columns_layout.iter() {
-            columns.push(
-                deserialize_column(&data[begin as usize..(begin + column_layout) as usize])
-                    .unwrap(),
-            );
-            begin += column_layout;
-        }
-
-        Ok(DataBlock::new_from_columns(columns))
+        Ok(deserialize_block(columns_layout, &data))
     }
 
     pub(crate) fn spilled_files(&self) -> Vec<String> {
         self.columns_layout.keys().cloned().collect()
     }
-<<<<<<< HEAD
+}
+
+pub enum SpilledData {
+    Partition(String),
+    MergedPartition {
+        location: String,
+        partitions: Vec<(usize, Range<usize>, Vec<usize>)>,
+    },
 }
 
 pub struct EncodedBlock(pub Vec<Vec<u8>>);
@@ -484,6 +383,12 @@
     }
 }
 
+#[derive(Debug, Clone)]
+pub enum Location {
+    Storage(String),
+    Disk(PathBuf),
+}
+
 pub async fn write_encodes_to_storage(
     operator: &Operator,
     path: &str,
@@ -521,34 +426,13 @@
         ProfileStatisticsName::SpillWriteTime,
         start.elapsed().as_millis() as usize,
     );
-=======
-
-    // Serialize data block to (data_size, columns_data, columns_layout).
-    fn serialize_data_block(&self, data_block: DataBlock) -> Result<(u64, Vec<Vec<u8>>, Vec<u64>)> {
-        let num_columns = data_block.num_columns();
-        let mut data_size = 0;
-        let mut columns_data = Vec::with_capacity(num_columns);
-        let mut columns_layout = Vec::with_capacity(num_columns);
-
-        for column in data_block.columns() {
-            let column = column
-                .value
-                .convert_to_full_column(&column.data_type, data_block.num_rows());
-            let column_data = serialize_column(&column);
-
-            data_size += column_data.len() as u64;
-            columns_layout.push(column_data.len() as u64);
-            columns_data.push(column_data);
-        }
-        Ok((data_size, columns_data, columns_layout))
-    }
-}
-
-pub enum SpilledData {
-    Partition(String),
-    MergedPartition {
-        location: String,
-        partitions: Vec<(usize, Range<u64>, Vec<u64>)>,
-    },
->>>>>>> 047f081b
+}
+
+pub fn record_read_profile(start: &Instant, read_bytes: usize) {
+    Profile::record_usize_profile(ProfileStatisticsName::SpillReadCount, 1);
+    Profile::record_usize_profile(ProfileStatisticsName::SpillReadBytes, read_bytes);
+    Profile::record_usize_profile(
+        ProfileStatisticsName::SpillReadTime,
+        start.elapsed().as_millis() as usize,
+    );
 }