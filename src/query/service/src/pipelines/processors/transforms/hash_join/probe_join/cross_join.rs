// Copyright 2021 Datafuse Labs
//
// Licensed under the Apache License, Version 2.0 (the "License");
// you may not use this file except in compliance with the License.
// You may obtain a copy of the License at
//
//     http://www.apache.org/licenses/LICENSE-2.0
//
// Unless required by applicable law or agreed to in writing, software
// distributed under the License is distributed on an "AS IS" BASIS,
// WITHOUT WARRANTIES OR CONDITIONS OF ANY KIND, either express or implied.
// See the License for the specific language governing permissions and
// limitations under the License.

use common_exception::Result;
use common_expression::BlockEntry;
use common_expression::DataBlock;
use common_expression::Value;

use crate::pipelines::processors::transforms::hash_join::HashJoinProbeState;
use crate::pipelines::processors::transforms::hash_join::ProbeState;

impl HashJoinProbeState {
    pub(crate) fn cross_join(
        &self,
        input: DataBlock,
        _probe_state: &mut ProbeState,
    ) -> Result<Vec<DataBlock>> {
<<<<<<< HEAD
        let build_blocks = unsafe { &*self.chunks.get() };
=======
        let build_blocks = self.hash_join_state.row_space.datablocks();
>>>>>>> 0872fe63
        let build_num_rows = build_blocks
            .iter()
            .fold(0, |acc, block| acc + block.num_rows());
        let input_num_rows = input.num_rows();
        if build_num_rows == 0 || input_num_rows == 0 {
            return Ok(vec![]);
        }
        let probe_block = input.project(&self.probe_projections);
        let build_block = DataBlock::concat(build_blocks)?;
        let mut result_blocks = Vec::with_capacity(input_num_rows);
        for i in 0..input_num_rows {
            result_blocks.push(self.merge_with_constant_block(
                &build_block,
                &probe_block,
                i,
                build_num_rows,
            )?);
        }
        Ok(result_blocks)
    }

    // Merge build block and probe block (1 row block)
    pub(crate) fn merge_with_constant_block(
        &self,
        build_block: &DataBlock,
        probe_block: &DataBlock,
        take_index: usize,
        build_num_rows: usize,
    ) -> Result<DataBlock> {
        let columns = Vec::with_capacity(build_block.num_columns() + probe_block.num_columns());
        let mut replicated_probe_block = DataBlock::new(columns, build_num_rows);

        for col in probe_block.columns() {
            let value_ref = col.value.as_ref();
            let scalar = unsafe { value_ref.index_unchecked(take_index) };
            replicated_probe_block.add_column(BlockEntry::new(
                col.data_type.clone(),
                Value::Scalar(scalar.to_owned()),
            ));
        }
        for col in build_block.columns() {
            replicated_probe_block.add_column(col.clone());
        }
        Ok(replicated_probe_block)
    }
}<|MERGE_RESOLUTION|>--- conflicted
+++ resolved
@@ -26,11 +26,7 @@
         input: DataBlock,
         _probe_state: &mut ProbeState,
     ) -> Result<Vec<DataBlock>> {
-<<<<<<< HEAD
-        let build_blocks = unsafe { &*self.chunks.get() };
-=======
-        let build_blocks = self.hash_join_state.row_space.datablocks();
->>>>>>> 0872fe63
+        let build_blocks = unsafe { &*self.hash_join_state.chunks.get() };
         let build_num_rows = build_blocks
             .iter()
             .fold(0, |acc, block| acc + block.num_rows());
