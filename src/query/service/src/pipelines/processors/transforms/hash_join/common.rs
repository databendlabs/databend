--- conflicted
+++ resolved
@@ -38,12 +38,7 @@
 use super::desc::MARKER_KIND_NULL;
 use super::desc::MARKER_KIND_TRUE;
 use super::HashJoinState;
-<<<<<<< HEAD
-use crate::pipelines::processors::JoinHashTable;
-use crate::sql::plans::JoinType;
-=======
 use crate::pipelines::processors::transforms::hash_join::HashJoinProbeState;
->>>>>>> 0872fe63
 
 /// Some common methods for hash join.
 
@@ -181,54 +176,6 @@
     }
 }
 
-<<<<<<< HEAD
-    // Add `data_block` for build table to `row_space`
-    pub(crate) fn add_build_block(&self, data_block: DataBlock) -> Result<()> {
-        let mut data_block = data_block;
-        if matches!(
-            self.hash_join_desc.join_type,
-            JoinType::Left | JoinType::LeftSingle | JoinType::Full
-        ) {
-            let mut validity = MutableBitmap::new();
-            validity.extend_constant(data_block.num_rows(), true);
-            let validity: Bitmap = validity.into();
-
-            let nullable_columns = data_block
-                .columns()
-                .iter()
-                .map(|c| Self::set_validity(c, validity.len(), &validity))
-                .collect::<Vec<_>>();
-            data_block = DataBlock::new(nullable_columns, data_block.num_rows());
-        }
-
-        let block_outer_scan_map = if self.need_outer_scan() {
-            vec![false; data_block.num_rows()]
-        } else {
-            vec![]
-        };
-
-        let block_mark_scan_map = if self.need_outer_scan() {
-            vec![MARKER_KIND_FALSE; data_block.num_rows()]
-        } else {
-            vec![]
-        };
-
-        {
-            // Acquire write lock in current scope
-            let _write_lock = self.row_space.write_lock.write();
-            if self.need_outer_scan() {
-                let outer_scan_map = unsafe { &mut *self.outer_scan_map.get() };
-                outer_scan_map.push(block_outer_scan_map);
-            }
-            if self.need_mark_scan() {
-                let mark_scan_map = unsafe { &mut *self.mark_scan_map.get() };
-                mark_scan_map.push(block_mark_scan_map);
-            }
-            let build_num_rows = unsafe { &mut *self.build_num_rows.get() };
-            *build_num_rows += data_block.num_rows();
-            let chunks = unsafe { &mut *self.chunks.get() };
-            chunks.push(data_block);
-=======
 impl HashJoinState {
     pub(crate) fn init_markers(
         &self,
@@ -272,7 +219,6 @@
                     idx += 1;
                 }
             }
->>>>>>> 0872fe63
         }
     }
 }
