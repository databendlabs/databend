--- conflicted
+++ resolved
@@ -12,200 +12,8 @@
 // See the License for the specific language governing permissions and
 // limitations under the License.
 
-<<<<<<< HEAD
 use crate::pipelines::processors::transforms::hash_join::desc::RuntimeFilterDesc;
-=======
-use std::collections::HashMap;
-use std::time::Instant;
 
-use databend_common_base::runtime::profile::Profile;
-use databend_common_base::runtime::profile::ProfileStatisticsName;
-use databend_common_exception::Result;
-use databend_common_expression::Column;
-use databend_common_expression::DataBlock;
-use databend_common_expression::Evaluator;
-use databend_common_expression::Expr;
-use databend_common_expression::FunctionContext;
-use databend_common_expression::RawExpr;
-use databend_common_expression::Scalar;
-use databend_common_expression::type_check;
-use databend_common_expression::types::DataType;
-use databend_common_functions::BUILTIN_FUNCTIONS;
-
-use super::packet::JoinRuntimeFilterPacket;
-use super::packet::RuntimeFilterPacket;
-use super::packet::SerializableDomain;
-use crate::pipelines::processors::transforms::hash_join::desc::RuntimeFilterDesc;
-use crate::pipelines::processors::transforms::hash_join::util::hash_by_method_for_bloom;
-
-struct JoinRuntimeFilterPacketBuilder<'a> {
-    build_key_column: Column,
-    func_ctx: &'a FunctionContext,
-    inlist_threshold: usize,
-    bloom_threshold: usize,
-    min_max_threshold: usize,
-    selectivity_threshold: u64,
-}
-
-impl<'a> JoinRuntimeFilterPacketBuilder<'a> {
-    fn new(
-        data_blocks: &'a [DataBlock],
-        func_ctx: &'a FunctionContext,
-        build_key: &Expr,
-        inlist_threshold: usize,
-        bloom_threshold: usize,
-        min_max_threshold: usize,
-        selectivity_threshold: u64,
-    ) -> Result<Self> {
-        let build_key_column = Self::eval_build_key_column(data_blocks, func_ctx, build_key)?;
-        Ok(Self {
-            func_ctx,
-            build_key_column,
-            inlist_threshold,
-            bloom_threshold,
-            min_max_threshold,
-            selectivity_threshold,
-        })
-    }
-    fn build(&self, desc: &RuntimeFilterDesc) -> Result<RuntimeFilterPacket> {
-        if !should_enable_runtime_filter(
-            desc,
-            self.build_key_column.len(),
-            self.selectivity_threshold,
-        ) {
-            return Ok(RuntimeFilterPacket {
-                id: desc.id,
-                inlist: None,
-                min_max: None,
-                bloom: None,
-            });
-        }
-        let start = Instant::now();
-
-        let min_max_start = Instant::now();
-        let min_max = self
-            .enable_min_max(desc)
-            .then(|| self.build_min_max())
-            .transpose()?;
-        let min_max_time = min_max_start.elapsed();
-
-        let inlist_start = Instant::now();
-        let inlist = self
-            .enable_inlist(desc)
-            .then(|| self.build_inlist())
-            .transpose()?;
-        let inlist_time = inlist_start.elapsed();
-
-        let bloom_start = Instant::now();
-        let bloom = self
-            .enable_bloom(desc)
-            .then(|| self.build_bloom(desc))
-            .transpose()?;
-        let bloom_time = bloom_start.elapsed();
-
-        let total_time = start.elapsed();
-
-        Profile::record_usize_profile(
-            ProfileStatisticsName::RuntimeFilterBuildTime,
-            total_time.as_nanos() as usize,
-        );
-
-        log::info!(
-            "RUNTIME-FILTER: Built filter {} - total: {:?}, min_max: {:?}, inlist: {:?}, bloom: {:?}, rows: {}",
-            desc.id,
-            total_time,
-            min_max_time,
-            inlist_time,
-            bloom_time,
-            self.build_key_column.len()
-        );
-
-        Ok(RuntimeFilterPacket {
-            id: desc.id,
-            min_max,
-            inlist,
-            bloom,
-        })
-    }
-
-    fn enable_min_max(&self, desc: &RuntimeFilterDesc) -> bool {
-        desc.enable_min_max_runtime_filter && self.build_key_column.len() < self.min_max_threshold
-    }
-
-    fn enable_inlist(&self, desc: &RuntimeFilterDesc) -> bool {
-        desc.enable_inlist_runtime_filter && self.build_key_column.len() < self.inlist_threshold
-    }
-
-    fn enable_bloom(&self, desc: &RuntimeFilterDesc) -> bool {
-        if !desc.enable_bloom_runtime_filter {
-            return false;
-        }
-
-        if self.build_key_column.len() >= self.bloom_threshold {
-            return false;
-        }
-
-        true
-    }
-
-    fn build_min_max(&self) -> Result<SerializableDomain> {
-        let domain = self.build_key_column.remove_nullable().domain();
-        let (min, max) = domain.to_minmax();
-        Ok(SerializableDomain { min, max })
-    }
-
-    fn build_inlist(&self) -> Result<Column> {
-        self.dedup_column(&self.build_key_column)
-    }
-
-    fn build_bloom(&self, desc: &RuntimeFilterDesc) -> Result<Vec<u64>> {
-        let data_type = desc.build_key.data_type();
-        let num_rows = self.build_key_column.len();
-        let method = DataBlock::choose_hash_method_with_types(&[data_type.clone()])?;
-        let mut hashes = Vec::with_capacity(num_rows);
-        let key_columns = &[self.build_key_column.clone().into()];
-        hash_by_method_for_bloom(&method, key_columns.into(), num_rows, &mut hashes)?;
-        Ok(hashes)
-    }
-
-    fn eval_build_key_column(
-        data_blocks: &[DataBlock],
-        func_ctx: &FunctionContext,
-        build_key: &Expr,
-    ) -> Result<Column> {
-        let mut columns = Vec::with_capacity(data_blocks.len());
-        for block in data_blocks.iter() {
-            let evaluator = Evaluator::new(block, func_ctx, &BUILTIN_FUNCTIONS);
-            let column = evaluator
-                .run(build_key)?
-                .convert_to_full_column(build_key.data_type(), block.num_rows());
-            columns.push(column);
-        }
-        Column::concat_columns(columns.into_iter())
-    }
-
-    fn dedup_column(&self, column: &Column) -> Result<Column> {
-        let array = RawExpr::Constant {
-            span: None,
-            scalar: Scalar::Array(column.clone()),
-            data_type: Some(DataType::Array(Box::new(column.data_type()))),
-        };
-        let distinct_list = RawExpr::FunctionCall {
-            span: None,
-            name: "array_distinct".to_string(),
-            params: vec![],
-            args: vec![array],
-        };
-
-        let empty_key_block = DataBlock::empty();
-        let evaluator = Evaluator::new(&empty_key_block, self.func_ctx, &BUILTIN_FUNCTIONS);
-        let value = evaluator.run(&type_check::check(&distinct_list, &BUILTIN_FUNCTIONS)?)?;
-        let array = value.into_scalar().unwrap().into_array().unwrap();
-        Ok(array)
-    }
-}
-
->>>>>>> 13fc09e5
 pub(super) fn should_enable_runtime_filter(
     desc: &RuntimeFilterDesc,
     build_num_rows: usize,
