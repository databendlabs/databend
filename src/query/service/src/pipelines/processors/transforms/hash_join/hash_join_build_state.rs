// Copyright 2021 Datafuse Labs
//
// Licensed under the Apache License, Version 2.0 (the "License");
// you may not use this file except in compliance with the License.
// You may obtain a copy of the License at
//
//     http://www.apache.org/licenses/LICENSE-2.0
//
// Unless required by applicable law or agreed to in writing, software
// distributed under the License is distributed on an "AS IS" BASIS,
// WITHOUT WARRANTIES OR CONDITIONS OF ANY KIND, either express or implied.
// See the License for the specific language governing permissions and
// limitations under the License.

use std::collections::HashSet;
use std::collections::VecDeque;
use std::ops::ControlFlow;
use std::sync::atomic::AtomicU32;
use std::sync::atomic::AtomicUsize;
use std::sync::atomic::Ordering;
use std::sync::Arc;

use databend_common_base::base::tokio::sync::Barrier;
use databend_common_catalog::runtime_filter_info::RuntimeFilterInfo;
use databend_common_catalog::runtime_filter_info::RuntimeFilterReady;
use databend_common_catalog::table_context::TableContext;
use databend_common_column::bitmap::Bitmap;
use databend_common_exception::ErrorCode;
use databend_common_exception::Result;
use databend_common_expression::arrow::and_validities;
use databend_common_expression::types::DataType;
use databend_common_expression::types::NumberDomain;
use databend_common_expression::types::NumberScalar;
use databend_common_expression::Column;
use databend_common_expression::ColumnBuilder;
use databend_common_expression::ColumnRef;
use databend_common_expression::ColumnVec;
use databend_common_expression::DataBlock;
use databend_common_expression::Domain;
use databend_common_expression::Evaluator;
use databend_common_expression::Expr;
use databend_common_expression::FunctionContext;
use databend_common_expression::HashMethod;
use databend_common_expression::HashMethodKind;
use databend_common_expression::HashMethodSerializer;
use databend_common_expression::HashMethodSingleBinary;
use databend_common_expression::KeysState;
use databend_common_expression::RemoteExpr;
use databend_common_expression::Scalar;
use databend_common_expression::Value;
use databend_common_functions::BUILTIN_FUNCTIONS;
use databend_common_hashtable::BinaryHashJoinHashMap;
use databend_common_hashtable::HashJoinHashMap;
use databend_common_hashtable::RawEntry;
use databend_common_hashtable::RowPtr;
use databend_common_hashtable::StringRawEntry;
use databend_common_hashtable::STRING_EARLY_SIZE;
use databend_common_pipeline_transforms::MemorySettings;
use databend_common_sql::plans::JoinType;
use databend_common_sql::ColumnSet;
use ethnum::U256;
use itertools::Itertools;
use log::info;
use parking_lot::Mutex;
use parking_lot::RwLock;
use xorf::BinaryFuse16;

use super::desc::RuntimeFilterDesc;
use crate::pipelines::memory_settings::MemorySettingsExt;
use crate::pipelines::processors::transforms::hash_join::common::wrap_true_validity;
use crate::pipelines::processors::transforms::hash_join::desc::MARKER_KIND_FALSE;
use crate::pipelines::processors::transforms::hash_join::transform_hash_join_build::HashTableType;
use crate::pipelines::processors::transforms::hash_join::util::dedup_build_key_column;
use crate::pipelines::processors::transforms::hash_join::util::hash_by_method;
use crate::pipelines::processors::transforms::hash_join::util::inlist_filter;
use crate::pipelines::processors::transforms::hash_join::util::min_max_filter;
use crate::pipelines::processors::transforms::hash_join::FixedKeyHashJoinHashTable;
use crate::pipelines::processors::transforms::hash_join::HashJoinHashTable;
use crate::pipelines::processors::transforms::hash_join::SerializerHashJoinHashTable;
use crate::pipelines::processors::transforms::hash_join::SingleBinaryHashJoinHashTable;
use crate::pipelines::processors::HashJoinState;
use crate::sessions::QueryContext;

pub(crate) const INLIST_RUNTIME_FILTER_THRESHOLD: usize = 1024;

/// Define some shared states for all hash join build threads.
pub struct HashJoinBuildState {
    pub(crate) ctx: Arc<QueryContext>,
    pub(crate) func_ctx: FunctionContext,
    /// `hash_join_state` is shared by `HashJoinBuild` and `HashJoinProbe`
    pub(crate) hash_join_state: Arc<HashJoinState>,
    /// The counters will be increased by 1 when a new hash join build processor is created.
    /// After the processor finished Collect/Finalize/NextRound step, it will be decreased by 1.
    /// When the counter is 0, it means all processors have finished their work.
    pub(crate) collect_counter: AtomicUsize,
    pub(crate) finalize_counter: AtomicUsize,
    pub(crate) next_round_counter: AtomicUsize,
    /// The barrier is used to synchronize build side processors.
    pub(crate) barrier: Barrier,
    // When build side input data is coming, will put it into chunks.
    // To make the size of each chunk suitable, it's better to define a threshold to the size of each chunk.
    // Before putting the input data into `Chunk`, we will add them to buffer of `RowSpace`
    // After buffer's size hits the threshold, we will flush the buffer to `Chunk`.
    pub(crate) chunk_size_limit: usize,
    /// Hash method for hash join keys.
    pub(crate) method: HashMethodKind,
    /// The size of each entry in HashTable.
    pub(crate) entry_size: AtomicUsize,
    pub(crate) raw_entry_spaces: Mutex<Vec<Vec<u8>>>,
    /// `build_projections` only contains the columns from upstream required columns
    /// and columns from other_condition which are in build schema.
    pub(crate) build_projections: ColumnSet,
    pub(crate) build_worker_num: AtomicU32,
    /// Tasks for building hash table.
    pub(crate) build_hash_table_tasks: RwLock<VecDeque<usize>>,
    pub(crate) mutex: Mutex<()>,

    /// Spill related states.
    pub(crate) memory_settings: MemorySettings,
}

impl HashJoinBuildState {
    #[allow(clippy::too_many_arguments)]
    pub fn try_create(
        ctx: Arc<QueryContext>,
        func_ctx: FunctionContext,
        build_keys: &[RemoteExpr],
        build_projections: &ColumnSet,
        hash_join_state: Arc<HashJoinState>,
        num_threads: usize,
    ) -> Result<Arc<HashJoinBuildState>> {
        let hash_key_types = build_keys
            .iter()
            .zip(&hash_join_state.hash_join_desc.is_null_equal)
            .map(|(expr, is_null_equal)| {
                let expr = expr.as_expr(&BUILTIN_FUNCTIONS);
                if *is_null_equal {
                    expr.data_type().clone()
                } else {
                    expr.data_type().remove_nullable()
                }
            })
            .collect::<Vec<_>>();
        let method = DataBlock::choose_hash_method_with_types(&hash_key_types)?;

        let settings = ctx.get_settings();
        let chunk_size_limit = settings.get_max_block_size()? as usize * 16;
        let memory_settings = MemorySettings::from_join_settings(&ctx)?;

        Ok(Arc::new(Self {
            ctx: ctx.clone(),
            func_ctx,
            hash_join_state,
            collect_counter: AtomicUsize::new(0),
            finalize_counter: AtomicUsize::new(0),
            next_round_counter: AtomicUsize::new(0),
            barrier: Barrier::new(num_threads),
            chunk_size_limit,
            method,
            entry_size: Default::default(),
            raw_entry_spaces: Default::default(),
            build_projections: build_projections.clone(),
            build_worker_num: Default::default(),
            build_hash_table_tasks: Default::default(),
            mutex: Default::default(),
            memory_settings,
        }))
    }

    /// Add input `DataBlock` to `hash_join_state.row_space`.
    pub fn build(&self, input: DataBlock) -> Result<()> {
        let mut buffer = self.hash_join_state.row_space.buffer.write();

        let input_rows = input.num_rows();
        // We have acquired the lock, so we can use Ordering::Relaxed here.
        let old_size = self
            .hash_join_state
            .row_space
            .buffer_row_size
            .fetch_add(input_rows, Ordering::Relaxed);
        buffer.push(input);

        if old_size + input_rows < self.chunk_size_limit {
            return Ok(());
        }

        let data_block = DataBlock::concat(buffer.as_slice())?;
        buffer.clear();
        drop(buffer);

        // We have acquired the lock, so we can use Ordering::Relaxed here.
        self.hash_join_state
            .row_space
            .buffer_row_size
            .store(0, Ordering::Relaxed);

        self.add_build_block(data_block)
    }

    // Add `data_block` for build table to `row_space`
    pub(crate) fn add_build_block(&self, data_block: DataBlock) -> Result<()> {
        let block_outer_scan_map = if self.hash_join_state.need_outer_scan()
            || matches!(
                self.hash_join_state.hash_join_desc.single_to_inner,
                Some(JoinType::RightSingle)
            ) {
            vec![false; data_block.num_rows()]
        } else {
            vec![]
        };

        let block_mark_scan_map = if self.hash_join_state.need_mark_scan() {
            vec![MARKER_KIND_FALSE; data_block.num_rows()]
        } else {
            vec![]
        };

        {
            // Acquire lock in current scope
            let _lock = self.mutex.lock();
            let build_state = unsafe { &mut *self.hash_join_state.build_state.get() };
            if self.hash_join_state.need_outer_scan()
                || matches!(
                    self.hash_join_state.hash_join_desc.single_to_inner,
                    Some(JoinType::RightSingle)
                )
            {
                build_state.outer_scan_map.push(block_outer_scan_map);
            }
            if self.hash_join_state.need_mark_scan() {
                build_state.mark_scan_map.push(block_mark_scan_map);
            }

            build_state.generation_state.build_num_rows += data_block.num_rows();
            build_state.generation_state.chunks.push(data_block);

            self.merge_into_try_add_chunk_offset(build_state);
        }
        Ok(())
    }

    /// Attach to state: `collect_counter` and `finalize_counter`.
    pub fn build_attach(&self) {
        self.build_worker_num.fetch_add(1, Ordering::AcqRel);
        self.collect_counter.fetch_add(1, Ordering::AcqRel);
        self.finalize_counter.fetch_add(1, Ordering::AcqRel);
        self.next_round_counter.fetch_add(1, Ordering::AcqRel);
    }

    /// Detach to state: `collect_counter`,
    /// create finalize task and initialize the hash table.
    pub(crate) fn collect_done(&self) -> Result<()> {
        let old_count = self.collect_counter.fetch_sub(1, Ordering::AcqRel);
        if old_count == 1 {
            {
                let mut buffer = self.hash_join_state.row_space.buffer.write();
                if !buffer.is_empty() {
                    let data_block = DataBlock::concat(&buffer)?;
                    self.add_build_block(data_block)?;
                    buffer.clear();
                }
            }

            // Get the number of rows of the build side.
            let build_num_rows = unsafe {
                (*self.hash_join_state.build_state.get())
                    .generation_state
                    .build_num_rows
            };

            // If the build side is empty and there is no spilled data, perform fast path for hash join.
            if build_num_rows == 0
                && !matches!(
                    self.hash_join_state.hash_join_desc.join_type,
                    JoinType::LeftMark | JoinType::RightMark
                )
                && !self
                    .hash_join_state
                    .is_spill_happened
                    .load(Ordering::Acquire)
            {
                self.hash_join_state
                    .fast_return
                    .store(true, Ordering::Release);
                self.hash_join_state
                    .build_watcher
                    .send(HashTableType::Empty)
                    .map_err(|_| ErrorCode::TokioError("build_watcher channel is closed"))?;
                self.set_bloom_filter_ready(false)?;
                return Ok(());
            }

            if self.hash_join_state.hash_join_desc.join_type == JoinType::Cross {
                return Ok(());
            }

            let build_chunks = unsafe {
                (*self.hash_join_state.build_state.get())
                    .generation_state
                    .chunks
                    .clone()
            };

            // If spilling happened, skip adding runtime filter, because probe data is ready and spilled.
            if self.hash_join_state.spilled_partitions.read().is_empty() {
                self.add_runtime_filter(&build_chunks, build_num_rows)?;
            } else {
                self.set_bloom_filter_ready(false)?;
            }

            // Divide the finalize phase into multiple tasks.
            self.generate_finalize_task()?;

            // Create a fixed size hash table.
            let (hash_join_hash_table, entry_size) = match self.method.clone() {
                HashMethodKind::Serializer(_) => (
                    HashJoinHashTable::Serializer(SerializerHashJoinHashTable {
                        hash_table: BinaryHashJoinHashMap::with_build_row_num(build_num_rows),
                        hash_method: HashMethodSerializer::default(),
                    }),
                    std::mem::size_of::<StringRawEntry>(),
                ),
                HashMethodKind::SingleBinary(_) => (
                    HashJoinHashTable::SingleBinary(SingleBinaryHashJoinHashTable {
                        hash_table: BinaryHashJoinHashMap::with_build_row_num(build_num_rows),
                        hash_method: HashMethodSingleBinary::default(),
                    }),
                    std::mem::size_of::<StringRawEntry>(),
                ),
                HashMethodKind::KeysU8(hash_method) => (
                    HashJoinHashTable::KeysU8(FixedKeyHashJoinHashTable {
                        hash_table: HashJoinHashMap::<u8>::with_build_row_num(build_num_rows),
                        hash_method,
                    }),
                    std::mem::size_of::<RawEntry<u8>>(),
                ),
                HashMethodKind::KeysU16(hash_method) => (
                    HashJoinHashTable::KeysU16(FixedKeyHashJoinHashTable {
                        hash_table: HashJoinHashMap::<u16>::with_build_row_num(build_num_rows),
                        hash_method,
                    }),
                    std::mem::size_of::<RawEntry<u16>>(),
                ),
                HashMethodKind::KeysU32(hash_method) => (
                    HashJoinHashTable::KeysU32(FixedKeyHashJoinHashTable {
                        hash_table: HashJoinHashMap::<u32>::with_build_row_num(build_num_rows),
                        hash_method,
                    }),
                    std::mem::size_of::<RawEntry<u32>>(),
                ),
                HashMethodKind::KeysU64(hash_method) => (
                    HashJoinHashTable::KeysU64(FixedKeyHashJoinHashTable {
                        hash_table: HashJoinHashMap::<u64>::with_build_row_num(build_num_rows),
                        hash_method,
                    }),
                    std::mem::size_of::<RawEntry<u64>>(),
                ),
                HashMethodKind::KeysU128(hash_method) => (
                    HashJoinHashTable::KeysU128(FixedKeyHashJoinHashTable {
                        hash_table: HashJoinHashMap::<u128>::with_build_row_num(build_num_rows),
                        hash_method,
                    }),
                    std::mem::size_of::<RawEntry<u128>>(),
                ),
                HashMethodKind::KeysU256(hash_method) => (
                    HashJoinHashTable::KeysU256(FixedKeyHashJoinHashTable {
                        hash_table: HashJoinHashMap::<U256>::with_build_row_num(build_num_rows),
                        hash_method,
                    }),
                    std::mem::size_of::<RawEntry<U256>>(),
                ),
            };
            self.entry_size.store(entry_size, Ordering::Release);
            let hash_table = unsafe { &mut *self.hash_join_state.hash_table.get() };
            *hash_table = hash_join_hash_table;
            self.merge_into_try_generate_matched_memory();
        }
        Ok(())
    }

    /// Divide the finalize phase into multiple tasks.
    pub fn generate_finalize_task(&self) -> Result<()> {
        let task_num = unsafe { &*self.hash_join_state.build_state.get() }
            .generation_state
            .chunks
            .len();
        if task_num == 0 {
            return Ok(());
        }
        let tasks = (0..task_num).collect_vec();
        *self.build_hash_table_tasks.write() = tasks.into();
        Ok(())
    }

    /// Get the finalize task and using the `chunks` in `hash_join_state.row_space` to build hash table in parallel.
    pub(crate) fn finalize(&self, task: usize) -> Result<()> {
        let entry_size = self.entry_size.load(Ordering::Acquire);
        let mut local_raw_entry_spaces: Vec<Vec<u8>> = Vec::new();
        let hashtable = unsafe { &mut *self.hash_join_state.hash_table.get() };
        let build_state = unsafe { &mut *self.hash_join_state.build_state.get() };

        macro_rules! insert_key {
            ($table: expr, $method: expr, $chunk: expr, $build_keys: expr, $valids: expr, $chunk_index: expr, $entry_size: expr, $local_raw_entry_spaces: expr, $t: ty,) => {{
                let keys_state = $method.build_keys_state($build_keys, $chunk.num_rows())?;
                let build_keys_iter = $method.build_keys_iter(&keys_state)?;

                let valid_num = match &$valids {
                    Some(valids) => valids.len() - valids.null_count(),
                    None => $chunk.num_rows(),
                };
                let mut local_space: Vec<u8> = Vec::with_capacity(valid_num * entry_size);
                let mut raw_entry_ptr = unsafe {
                    std::mem::transmute::<*mut u8, *mut RawEntry<$t>>(local_space.as_mut_ptr())
                };

                match $valids {
                    Some(valids) => {
                        for (row_index, (key, valid)) in
                            build_keys_iter.zip(valids.iter()).enumerate()
                        {
                            if !valid {
                                continue;
                            }
                            let row_ptr = RowPtr {
                                chunk_index: $chunk_index,
                                row_index: row_index as u32,
                            };

                            // # Safety
                            // The memory address of `raw_entry_ptr` is valid.
                            unsafe {
                                *raw_entry_ptr = RawEntry {
                                    row_ptr,
                                    key: *key,
                                    next: 0,
                                }
                            }
                            $table.insert(*key, raw_entry_ptr);
                            raw_entry_ptr = unsafe { raw_entry_ptr.add(1) };
                        }
                    }
                    None => {
                        for (row_index, key) in build_keys_iter.enumerate() {
                            let row_ptr = RowPtr {
                                chunk_index: $chunk_index,
                                row_index: row_index as u32,
                            };

                            // # Safety
                            // The memory address of `raw_entry_ptr` is valid.
                            unsafe {
                                *raw_entry_ptr = RawEntry {
                                    row_ptr,
                                    key: *key,
                                    next: 0,
                                }
                            }
                            $table.insert(*key, raw_entry_ptr);
                            raw_entry_ptr = unsafe { raw_entry_ptr.add(1) };
                        }
                    }
                }

                local_raw_entry_spaces.push(local_space);
            }};
        }

        macro_rules! insert_binary_key {
            ($table: expr, $method: expr, $chunk: expr, $build_keys: expr, $valids: expr, $chunk_index: expr, $entry_size: expr, $local_raw_entry_spaces: expr, ) => {{
                let keys_state = $method.build_keys_state($build_keys, $chunk.num_rows())?;
                let build_keys_iter = $method.build_keys_iter(&keys_state)?;

                let space_size = match &keys_state {
                    // safe to unwrap(): offset.len() >= 1.
                    KeysState::Column(Column::String(col)) => col.total_bytes_len(),
                    KeysState::Column(
                        Column::Binary(col) | Column::Variant(col) | Column::Bitmap(col),
                    ) => col.data().len(),
                    _ => unreachable!(),
                };
                let valid_num = match &$valids {
                    Some(valids) => valids.len() - valids.null_count(),
                    None => $chunk.num_rows(),
                };
                let mut entry_local_space: Vec<u8> = Vec::with_capacity(valid_num * entry_size);
                let mut string_local_space: Vec<u8> = Vec::with_capacity(space_size as usize);
                let mut raw_entry_ptr = unsafe {
                    std::mem::transmute::<*mut u8, *mut StringRawEntry>(
                        entry_local_space.as_mut_ptr(),
                    )
                };
                let mut string_local_space_ptr = string_local_space.as_mut_ptr();

                match $valids {
                    Some(valids) => {
                        for (row_index, (key, valid)) in
                            build_keys_iter.zip(valids.iter()).enumerate()
                        {
                            if !valid {
                                continue;
                            }
                            let row_ptr = RowPtr {
                                chunk_index: $chunk_index,
                                row_index: row_index as u32,
                            };

                            // # Safety
                            // The memory address of `raw_entry_ptr` is valid.
                            // string_offset + key.len() <= space_size.
                            unsafe {
                                (*raw_entry_ptr).row_ptr = row_ptr;
                                (*raw_entry_ptr).length = key.len() as u32;
                                (*raw_entry_ptr).next = 0;
                                (*raw_entry_ptr).key = string_local_space_ptr;
                                // The size of `early` is 4.
                                std::ptr::copy_nonoverlapping(
                                    key.as_ptr(),
                                    (*raw_entry_ptr).early.as_mut_ptr(),
                                    std::cmp::min(STRING_EARLY_SIZE, key.len()),
                                );
                                std::ptr::copy_nonoverlapping(
                                    key.as_ptr(),
                                    string_local_space_ptr,
                                    key.len(),
                                );
                                string_local_space_ptr = string_local_space_ptr.add(key.len());
                            }

                            $table.insert(key, raw_entry_ptr);
                            raw_entry_ptr = unsafe { raw_entry_ptr.add(1) };
                        }
                    }
                    None => {
                        for (row_index, key) in build_keys_iter.enumerate() {
                            let row_ptr = RowPtr {
                                chunk_index: $chunk_index,
                                row_index: row_index as u32,
                            };

                            // # Safety
                            // The memory address of `raw_entry_ptr` is valid.
                            // string_offset + key.len() <= space_size.
                            unsafe {
                                (*raw_entry_ptr).row_ptr = row_ptr;
                                (*raw_entry_ptr).length = key.len() as u32;
                                (*raw_entry_ptr).next = 0;
                                (*raw_entry_ptr).key = string_local_space_ptr;
                                // The size of `early` is 4.
                                std::ptr::copy_nonoverlapping(
                                    key.as_ptr(),
                                    (*raw_entry_ptr).early.as_mut_ptr(),
                                    std::cmp::min(STRING_EARLY_SIZE, key.len()),
                                );
                                std::ptr::copy_nonoverlapping(
                                    key.as_ptr(),
                                    string_local_space_ptr,
                                    key.len(),
                                );
                                string_local_space_ptr = string_local_space_ptr.add(key.len());
                            }

                            $table.insert(key, raw_entry_ptr);
                            raw_entry_ptr = unsafe { raw_entry_ptr.add(1) };
                        }
                    }
                }

                local_raw_entry_spaces.push(entry_local_space);
                local_raw_entry_spaces.push(string_local_space);
            }};
        }

        if self.hash_join_state.interrupt.load(Ordering::Relaxed) {
            return Err(ErrorCode::AbortedQuery(
                "Aborted query, because the server is shutting down or the query was killed.",
            ));
        }

        let chunk_index = task;
        let chunk = &mut build_state.generation_state.chunks[chunk_index];

        let mut _has_null = false;
        let mut _nullable_chunk = None;
        let evaluator = if matches!(
            self.hash_join_state.hash_join_desc.join_type,
            JoinType::Left | JoinType::LeftSingle | JoinType::Full
        ) {
            let validity = Bitmap::new_constant(true, chunk.num_rows());
            let nullable_columns = chunk
                .columns()
                .iter()
                .map(|c| wrap_true_validity(c, chunk.num_rows(), &validity))
                .collect::<Vec<_>>();
            _nullable_chunk = Some(DataBlock::new(nullable_columns, chunk.num_rows()));
            Evaluator::new(
                _nullable_chunk.as_ref().unwrap(),
                &self.func_ctx,
                &BUILTIN_FUNCTIONS,
            )
        } else {
            Evaluator::new(chunk, &self.func_ctx, &BUILTIN_FUNCTIONS)
        };
        let build_keys = &self.hash_join_state.hash_join_desc.build_keys;
        let mut keys_columns = build_keys
            .iter()
            .map(|expr| {
                Ok(evaluator
                    .run(expr)?
                    .convert_to_full_column(expr.data_type(), chunk.num_rows()))
            })
            .collect::<Result<Vec<_>>>()?;

        let column_nums = chunk.num_columns();
        let mut block_entries = Vec::with_capacity(self.build_projections.len());
        for index in 0..column_nums {
            if !self.build_projections.contains(&index) {
                continue;
            }
            block_entries.push(chunk.get_by_offset(index).clone());
        }
        if block_entries.is_empty() {
            build_state.generation_state.is_build_projected = false;
        }
        *chunk = DataBlock::new(block_entries, chunk.num_rows());

        let is_null_equal = &self.hash_join_state.hash_join_desc.is_null_equal;
        let may_null = build_keys.iter().any(|expr| {
            let ty = expr.data_type();
            ty.is_nullable() || ty.is_null()
        });
        let valids = if !may_null {
            None
        } else {
            let valids = keys_columns
                .iter()
                .zip(is_null_equal.iter().copied())
                .filter(|(_, is_null_equal)| !is_null_equal)
                .map(|(col, _)| col.validity())
                .try_fold(None, |valids, (is_all_null, tmp_valids)| {
                    if is_all_null {
                        ControlFlow::Break(Some(Bitmap::new_constant(false, chunk.num_rows())))
                    } else {
                        ControlFlow::Continue(and_validities(valids, tmp_valids.cloned()))
                    }
                });
            match valids {
                ControlFlow::Continue(Some(valids)) | ControlFlow::Break(Some(valids)) => {
                    if valids.null_count() == valids.len() {
                        return Ok(());
                    }
                    if valids.null_count() != 0 {
                        Some(valids)
                    } else {
                        None
                    }
                }
                _ => None,
            }
        };

        match self.hash_join_state.hash_join_desc.join_type {
            JoinType::LeftMark => {
                let markers = &mut build_state.mark_scan_map[chunk_index];
                self.hash_join_state.init_markers(
                    (&keys_columns).into(),
                    chunk.num_rows(),
                    markers,
                );
            }
            JoinType::RightMark => {
                if !_has_null && !keys_columns.is_empty() {
                    if let Some(validity) = keys_columns[0].validity().1 {
                        if validity.null_count() > 0 {
                            _has_null = true;
                            let mut has_null_ref = self
                                .hash_join_state
                                .hash_join_desc
                                .marker_join_desc
                                .has_null
                                .write();
                            *has_null_ref = true;
                        }
                    }
                }
            }
            _ => {}
        };

        keys_columns
            .iter_mut()
            .zip(is_null_equal.iter().copied())
            .filter(|(col, is_null_equal)| !is_null_equal && col.as_nullable().is_some())
            .for_each(|(col, _)| *col = col.remove_nullable());
        let build_keys = (&keys_columns).into();

        match hashtable {
            HashJoinHashTable::Serializer(table) => insert_binary_key! {
              &mut table.hash_table, &table.hash_method, chunk, build_keys, valids, chunk_index as u32, entry_size, &mut local_raw_entry_spaces,
            },
            HashJoinHashTable::SingleBinary(table) => insert_binary_key! {
              &mut table.hash_table, &table.hash_method, chunk, build_keys, valids, chunk_index as u32, entry_size, &mut local_raw_entry_spaces,
            },
            HashJoinHashTable::KeysU8(table) => insert_key! {
              &mut table.hash_table, &table.hash_method, chunk, build_keys, valids, chunk_index as u32, entry_size, &mut local_raw_entry_spaces, u8,
            },
            HashJoinHashTable::KeysU16(table) => insert_key! {
              &mut table.hash_table, &table.hash_method, chunk, build_keys, valids, chunk_index as u32, entry_size, &mut local_raw_entry_spaces, u16,
            },
            HashJoinHashTable::KeysU32(table) => insert_key! {
              &mut table.hash_table, &table.hash_method, chunk, build_keys, valids, chunk_index as u32, entry_size, &mut local_raw_entry_spaces, u32,
            },
            HashJoinHashTable::KeysU64(table) => insert_key! {
              &mut table.hash_table, &table.hash_method, chunk, build_keys, valids, chunk_index as u32, entry_size, &mut local_raw_entry_spaces, u64,
            },
            HashJoinHashTable::KeysU128(table) => insert_key! {
              &mut table.hash_table, &table.hash_method, chunk, build_keys, valids, chunk_index as u32, entry_size, &mut local_raw_entry_spaces, u128,
            },
            HashJoinHashTable::KeysU256(table) => insert_key! {
              &mut table.hash_table, &table.hash_method, chunk, build_keys, valids, chunk_index as u32, entry_size, &mut local_raw_entry_spaces, U256,
            },
            HashJoinHashTable::Null => {
                return Err(ErrorCode::AbortedQuery(
                    "Aborted query, because the hash table is uninitialized.",
                ));
            }
        }

        {
            let mut raw_entry_spaces = self.raw_entry_spaces.lock();
            raw_entry_spaces.extend(local_raw_entry_spaces);
        }
        Ok(())
    }

    /// Get one build hash table task.
    pub fn finalize_task(&self) -> Option<usize> {
        let mut tasks = self.build_hash_table_tasks.write();
        tasks.pop_front()
    }

    // Build `BuildBlockGenerationState`.
    fn build_generation_state(&self) {
        let build_state = unsafe { &mut *self.hash_join_state.build_state.get() };
        let build_num_rows = build_state.generation_state.build_num_rows;
        info!("finish build hash table with {} rows", build_num_rows);

        let data_blocks = &mut build_state.generation_state.chunks;
        if !data_blocks.is_empty()
            && self.hash_join_state.hash_join_desc.join_type != JoinType::Cross
        {
            let num_columns = data_blocks[0].num_columns();
            let columns_data_type: Vec<DataType> = (0..num_columns)
                .map(|index| data_blocks[0].get_by_offset(index).data_type.clone())
                .collect();
            let columns: Vec<ColumnVec> = (0..num_columns)
                .map(|index| {
                    let columns = data_blocks
                        .iter()
                        .map(|block| (block.get_by_offset(index), block.num_rows()))
                        .collect_vec();
                    let full_columns: Vec<Column> = columns
                        .iter()
                        .map(|(entry, rows)| match &entry.value {
                            Value::Scalar(s) => {
                                let builder =
                                    ColumnBuilder::repeat(&s.as_ref(), *rows, &entry.data_type);
                                builder.build()
                            }
                            Value::Column(c) => c.clone(),
                        })
                        .collect();
                    Column::take_downcast_column_vec(&full_columns, columns[0].0.data_type.clone())
                })
                .collect();
            build_state.generation_state.build_columns_data_type = columns_data_type;
            build_state.generation_state.build_columns = columns;
        }
    }

    /// Detach to state: `finalize_counter`.
    pub(crate) fn finalize_done(&self, hash_table_type: HashTableType) -> Result<()> {
        if self.finalize_counter.fetch_sub(1, Ordering::AcqRel) == 1 {
            self.build_generation_state();
            if self.hash_join_state.need_next_round.load(Ordering::Acquire) {
                let partition_id = if self.join_type() != JoinType::Cross {
                    // If build side has spilled data, we need to wait build side to next round.
                    // Set partition id to `HashJoinState`
                    let mut spill_partitions = self.hash_join_state.spilled_partitions.write();
                    let partition_id = spill_partitions.iter().next().cloned().unwrap();
                    spill_partitions.remove(&partition_id);
                    partition_id
                } else {
                    0
                };
                // The next partition to read.
                self.hash_join_state
                    .partition_id
                    .store(partition_id, Ordering::Release);
            }
            self.hash_join_state
                .build_watcher
                .send(hash_table_type)
                .map_err(|_| ErrorCode::TokioError("build_done_watcher channel is closed"))?;
        }
        Ok(())
    }

    pub fn add_runtime_filter_ready(&self) {
        if self.ctx.get_cluster().is_empty() {
            return;
        }

        let mut wait_runtime_filter_table_indexes = HashSet::new();
<<<<<<< HEAD
        for rf in self.runtime_filter_desc() {
            wait_runtime_filter_table_indexes.insert(rf.scan_id);
=======
        for (build_key, probe_key, table_index) in self
            .hash_join_state
            .hash_join_desc
            .build_keys
            .iter()
            .zip(self.hash_join_state.hash_join_desc.probe_keys_rt.iter())
            .filter_map(|(b, p)| p.as_ref().map(|(p, index)| (b, p, index)))
        {
            if !build_key.data_type().remove_nullable().is_number()
                && !build_key.data_type().remove_nullable().is_string()
            {
                continue;
            }
            if let Expr::ColumnRef(_) = probe_key {
                wait_runtime_filter_table_indexes.insert(*table_index);
            }
>>>>>>> 49d1c886
        }

        let build_state = unsafe { &mut *self.hash_join_state.build_state.get() };
        let runtime_filter_ready = &mut build_state.runtime_filter_ready;
        for table_index in wait_runtime_filter_table_indexes.into_iter() {
            let ready = Arc::new(RuntimeFilterReady::default());
            runtime_filter_ready.push(ready.clone());
            self.ctx.set_runtime_filter_ready(table_index, ready);
        }
    }

    pub fn set_bloom_filter_ready(&self, ready: bool) -> Result<()> {
        let build_state = unsafe { &mut *self.hash_join_state.build_state.get() };
        for runtime_filter_ready in build_state.runtime_filter_ready.iter() {
            runtime_filter_ready
                .runtime_filter_watcher
                .send(Some(ready))
                .map_err(|_| ErrorCode::TokioError("watcher channel is closed"))?;
        }
        Ok(())
    }

    fn add_runtime_filter(&self, build_chunks: &[DataBlock], build_num_rows: usize) -> Result<()> {
        let mut bloom_filter_ready = false;
        for rf in self.runtime_filter_desc() {
            let mut runtime_filter = RuntimeFilterInfo::default();
            if rf.enable_inlist_runtime_filter && build_num_rows < INLIST_RUNTIME_FILTER_THRESHOLD {
                self.inlist_runtime_filter(
                    &mut runtime_filter,
                    build_chunks,
                    &rf.build_key,
                    &rf.probe_key,
                )?;
            }
            if rf.enable_bloom_runtime_filter {
                self.bloom_runtime_filter(
                    build_chunks,
                    &mut runtime_filter,
                    &rf.build_key,
                    &rf.probe_key,
                )?;
            }
            if rf.enable_min_max_runtime_filter {
                self.min_max_runtime_filter(
                    build_chunks,
                    &mut runtime_filter,
                    &rf.build_key,
                    &rf.probe_key,
                )?;
            }
            if !runtime_filter.is_empty() {
                bloom_filter_ready |= !runtime_filter.is_blooms_empty();
                self.ctx.set_runtime_filter((rf.scan_id, runtime_filter));
            }
        }
        self.set_bloom_filter_ready(bloom_filter_ready)?;
        Ok(())
    }

    fn bloom_runtime_filter(
        &self,
        data_blocks: &[DataBlock],
        runtime_filter: &mut RuntimeFilterInfo,
        build_key: &Expr,
        probe_key: &Expr<String>,
    ) -> Result<()> {
        if !build_key.data_type().remove_nullable().is_number()
            && !build_key.data_type().remove_nullable().is_string()
        {
            return Ok(());
        }
        let Expr::ColumnRef(ColumnRef { id, .. }) = probe_key else {
            return Ok(());
        };

        let mut columns = Vec::with_capacity(data_blocks.len());
        for block in data_blocks.iter() {
            if block.num_columns() == 0 {
                continue;
            }
            let evaluator = Evaluator::new(block, &self.func_ctx, &BUILTIN_FUNCTIONS);
            let column = evaluator
                .run(build_key)?
                .convert_to_full_column(build_key.data_type(), block.num_rows());
            columns.push(column);
        }
        if columns.is_empty() {
            return Ok(());
        }
        let build_key_column = Column::concat_columns(columns.into_iter())?;
        // Generate bloom filter using build column
        let data_type = build_key.data_type();
        let num_rows = build_key_column.len();
        let method = DataBlock::choose_hash_method_with_types(&[data_type.clone()])?;
        let mut hashes = HashSet::with_capacity(num_rows);
        let key_columns = &[build_key_column];
        hash_by_method(&method, key_columns.into(), num_rows, &mut hashes)?;
        let mut hashes_vec = Vec::with_capacity(num_rows);
        hashes.into_iter().for_each(|hash| {
            hashes_vec.push(hash);
        });
        let filter = BinaryFuse16::try_from(&hashes_vec)?;
        runtime_filter.add_bloom((id.to_string(), filter));
        Ok(())
    }

    fn inlist_runtime_filter(
        &self,
        runtime_filter: &mut RuntimeFilterInfo,
        data_blocks: &[DataBlock],
        build_key: &Expr,
        probe_key: &Expr<String>,
    ) -> Result<()> {
        if let Some(distinct_build_column) =
            dedup_build_key_column(&self.func_ctx, data_blocks, build_key)?
        {
            if let Some(filter) = inlist_filter(probe_key, distinct_build_column.clone())? {
                info!("inlist_filter: {:?}", filter.sql_display());
                runtime_filter.add_inlist(filter);
            }
        }
        Ok(())
    }

    fn min_max_runtime_filter(
        &self,
        data_blocks: &[DataBlock],
        runtime_filter: &mut RuntimeFilterInfo,
        build_key: &Expr,
        probe_key: &Expr<String>,
    ) -> Result<()> {
        if !build_key.runtime_filter_supported_types() {
            return Ok(());
        }
        if let Expr::ColumnRef(_) = probe_key {
            let mut columns = Vec::with_capacity(data_blocks.len());
            for block in data_blocks.iter() {
                if block.num_columns() == 0 {
                    continue;
                }
                let evaluator = Evaluator::new(block, &self.func_ctx, &BUILTIN_FUNCTIONS);
                let column = evaluator
                    .run(build_key)?
                    .convert_to_full_column(build_key.data_type(), block.num_rows());
                columns.push(column);
            }
            if columns.is_empty() {
                return Ok(());
            }
            let build_key_column = Column::concat_columns(columns.into_iter())?;
            if build_key_column.len() == 0 {
                return Ok(());
            }
            // Generate min max filter using build column
            let min_max = build_key_column.remove_nullable().domain();
            let min_max_filter = match min_max {
                Domain::Number(domain) => match domain {
                    NumberDomain::UInt8(simple_domain) => {
                        let min = Scalar::Number(NumberScalar::from(simple_domain.min));
                        let max = Scalar::Number(NumberScalar::from(simple_domain.max));
                        min_max_filter(min, max, probe_key)?
                    }
                    NumberDomain::UInt16(simple_domain) => {
                        let min = Scalar::Number(NumberScalar::from(simple_domain.min));
                        let max = Scalar::Number(NumberScalar::from(simple_domain.max));
                        min_max_filter(min, max, probe_key)?
                    }
                    NumberDomain::UInt32(simple_domain) => {
                        let min = Scalar::Number(NumberScalar::from(simple_domain.min));
                        let max = Scalar::Number(NumberScalar::from(simple_domain.max));
                        min_max_filter(min, max, probe_key)?
                    }
                    NumberDomain::UInt64(simple_domain) => {
                        let min = Scalar::Number(NumberScalar::from(simple_domain.min));
                        let max = Scalar::Number(NumberScalar::from(simple_domain.max));
                        min_max_filter(min, max, probe_key)?
                    }
                    NumberDomain::Int8(simple_domain) => {
                        let min = Scalar::Number(NumberScalar::from(simple_domain.min));
                        let max = Scalar::Number(NumberScalar::from(simple_domain.max));
                        min_max_filter(min, max, probe_key)?
                    }
                    NumberDomain::Int16(simple_domain) => {
                        let min = Scalar::Number(NumberScalar::from(simple_domain.min));
                        let max = Scalar::Number(NumberScalar::from(simple_domain.max));
                        min_max_filter(min, max, probe_key)?
                    }
                    NumberDomain::Int32(simple_domain) => {
                        let min = Scalar::Number(NumberScalar::from(simple_domain.min));
                        let max = Scalar::Number(NumberScalar::from(simple_domain.max));
                        min_max_filter(min, max, probe_key)?
                    }
                    NumberDomain::Int64(simple_domain) => {
                        let min = Scalar::Number(NumberScalar::from(simple_domain.min));
                        let max = Scalar::Number(NumberScalar::from(simple_domain.max));
                        min_max_filter(min, max, probe_key)?
                    }
                    NumberDomain::Float32(simple_domain) => {
                        let min = Scalar::Number(NumberScalar::from(simple_domain.min));
                        let max = Scalar::Number(NumberScalar::from(simple_domain.max));
                        min_max_filter(min, max, probe_key)?
                    }
                    NumberDomain::Float64(simple_domain) => {
                        let min = Scalar::Number(NumberScalar::from(simple_domain.min));
                        let max = Scalar::Number(NumberScalar::from(simple_domain.max));
                        min_max_filter(min, max, probe_key)?
                    }
                },
                Domain::String(domain) => {
                    let min = Scalar::String(domain.min);
                    let max = Scalar::String(domain.max.unwrap());
                    min_max_filter(min, max, probe_key)?
                }
                Domain::Date(date_domain) => {
                    let min = Scalar::Date(date_domain.min);
                    let max = Scalar::Date(date_domain.max);
                    min_max_filter(min, max, probe_key)?
                }
                _ => unreachable!(),
            };
            if let Some(min_max_filter) = min_max_filter {
                info!("min_max_filter: {:?}", min_max_filter.sql_display());
                runtime_filter.add_min_max(min_max_filter);
            }
        }
        Ok(())
    }

    pub(crate) fn join_type(&self) -> JoinType {
        self.hash_join_state.hash_join_desc.join_type.clone()
    }

    fn runtime_filter_desc(&self) -> &[RuntimeFilterDesc] {
        &self.hash_join_state.hash_join_desc.runtime_filter.filters
    }

    /// only used for test
    pub fn get_enable_bloom_runtime_filter(&self) -> bool {
        self.hash_join_state
            .hash_join_desc
            .runtime_filter
            .filters
            .iter()
            .any(|rf| rf.enable_bloom_runtime_filter)
    }

    /// only used for test
    pub fn get_enable_min_max_runtime_filter(&self) -> bool {
        self.hash_join_state
            .hash_join_desc
            .runtime_filter
            .filters
            .iter()
            .any(|rf| rf.enable_min_max_runtime_filter)
    }
}<|MERGE_RESOLUTION|>--- conflicted
+++ resolved
@@ -811,27 +811,8 @@
         }
 
         let mut wait_runtime_filter_table_indexes = HashSet::new();
-<<<<<<< HEAD
         for rf in self.runtime_filter_desc() {
             wait_runtime_filter_table_indexes.insert(rf.scan_id);
-=======
-        for (build_key, probe_key, table_index) in self
-            .hash_join_state
-            .hash_join_desc
-            .build_keys
-            .iter()
-            .zip(self.hash_join_state.hash_join_desc.probe_keys_rt.iter())
-            .filter_map(|(b, p)| p.as_ref().map(|(p, index)| (b, p, index)))
-        {
-            if !build_key.data_type().remove_nullable().is_number()
-                && !build_key.data_type().remove_nullable().is_string()
-            {
-                continue;
-            }
-            if let Expr::ColumnRef(_) = probe_key {
-                wait_runtime_filter_table_indexes.insert(*table_index);
-            }
->>>>>>> 49d1c886
         }
 
         let build_state = unsafe { &mut *self.hash_join_state.build_state.get() };
