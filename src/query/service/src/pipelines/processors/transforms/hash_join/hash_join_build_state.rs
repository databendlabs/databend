--- conflicted
+++ resolved
@@ -512,7 +512,6 @@
             ));
         }
 
-<<<<<<< HEAD
         let chunk_index = task;
         let chunk = &mut build_state.generation_state.chunks[chunk_index];
 
@@ -525,34 +524,6 @@
             let validity = Bitmap::new_constant(true, chunk.num_rows());
             let nullable_columns = chunk
                 .columns()
-=======
-            let chunk = &mut build_state.generation_state.chunks[chunk_index];
-
-            let mut _nullable_chunk = None;
-            let evaluator = if matches!(
-                self.hash_join_state.hash_join_desc.join_type,
-                JoinType::Left | JoinType::LeftSingle | JoinType::Full
-            ) {
-                let validity = Bitmap::new_constant(true, chunk.num_rows());
-                let nullable_columns = chunk
-                    .columns()
-                    .iter()
-                    .map(|c| wrap_true_validity(c, chunk.num_rows(), &validity))
-                    .collect::<Vec<_>>();
-                _nullable_chunk = Some(DataBlock::new(nullable_columns, chunk.num_rows()));
-                Evaluator::new(
-                    _nullable_chunk.as_ref().unwrap(),
-                    &self.func_ctx,
-                    &BUILTIN_FUNCTIONS,
-                )
-            } else {
-                Evaluator::new(chunk, &self.func_ctx, &BUILTIN_FUNCTIONS)
-            };
-            let mut build_keys: Vec<(Column, DataType)> = self
-                .hash_join_state
-                .hash_join_desc
-                .build_keys
->>>>>>> e29f2a62
                 .iter()
                 .map(|c| wrap_true_validity(c, chunk.num_rows(), &validity))
                 .collect::<Vec<_>>();
@@ -565,7 +536,7 @@
         } else {
             Evaluator::new(chunk, &self.func_ctx, &BUILTIN_FUNCTIONS)
         };
-        let columns: Vec<(Column, DataType)> = self
+        let mut build_keys: Vec<(Column, DataType)> = self
             .hash_join_state
             .hash_join_desc
             .build_keys
@@ -594,16 +565,44 @@
         }
         *chunk = DataBlock::new(block_entries, chunk.num_rows());
 
-<<<<<<< HEAD
+        let mut valids = None;
+        if build_keys
+            .iter()
+            .any(|(_, ty)| ty.is_nullable() || ty.is_null())
+        {
+            for (col, _) in build_keys.iter() {
+                let (is_all_null, tmp_valids) = col.validity();
+                if is_all_null {
+                    valids = Some(Bitmap::new_constant(false, chunk.num_rows()));
+                    break;
+                } else {
+                    valids = and_validities(valids, tmp_valids.cloned());
+                }
+            }
+        }
+
+        valids = match valids {
+            Some(valids) => {
+                if valids.unset_bits() == valids.len() {
+                    return Ok(());
+                } else if valids.unset_bits() == 0 {
+                    None
+                } else {
+                    Some(valids)
+                }
+            }
+            None => None,
+        };
+        
         match self.hash_join_state.hash_join_desc.join_type {
             JoinType::LeftMark => {
                 let markers = &mut build_state.mark_scan_map[chunk_index];
                 self.hash_join_state
-                    .init_markers(&columns, chunk.num_rows(), markers);
+                    .init_markers(&build_keys, chunk.num_rows(), markers);
             }
             JoinType::RightMark => {
-                if !_has_null && !columns.is_empty() {
-                    if let Some(validity) = columns[0].0.validity().1 {
+                if !_has_null && !build_keys.is_empty() {
+                    if let Some(validity) = build_keys[0].0.validity().1 {
                         if validity.unset_bits() > 0 {
                             _has_null = true;
                             let mut has_null_ref = self
@@ -613,56 +612,6 @@
                                 .has_null
                                 .write();
                             *has_null_ref = true;
-=======
-            let mut valids = None;
-            if build_keys
-                .iter()
-                .any(|(_, ty)| ty.is_nullable() || ty.is_null())
-            {
-                for (col, _) in build_keys.iter() {
-                    let (is_all_null, tmp_valids) = col.validity();
-                    if is_all_null {
-                        valids = Some(Bitmap::new_constant(false, chunk.num_rows()));
-                        break;
-                    } else {
-                        valids = and_validities(valids, tmp_valids.cloned());
-                    }
-                }
-            }
-
-            valids = match valids {
-                Some(valids) => {
-                    if valids.unset_bits() == valids.len() {
-                        continue;
-                    } else if valids.unset_bits() == 0 {
-                        None
-                    } else {
-                        Some(valids)
-                    }
-                }
-                None => None,
-            };
-
-            match self.hash_join_state.hash_join_desc.join_type {
-                JoinType::LeftMark => {
-                    let markers = &mut build_state.mark_scan_map[chunk_index];
-                    self.hash_join_state
-                        .init_markers(&build_keys, chunk.num_rows(), markers);
-                }
-                JoinType::RightMark => {
-                    if !has_null && !build_keys.is_empty() {
-                        if let Some(validity) = build_keys[0].0.validity().1 {
-                            if validity.unset_bits() > 0 {
-                                has_null = true;
-                                let mut has_null_ref = self
-                                    .hash_join_state
-                                    .hash_join_desc
-                                    .marker_join_desc
-                                    .has_null
-                                    .write();
-                                *has_null_ref = true;
-                            }
->>>>>>> e29f2a62
                         }
                     }
                 }
@@ -670,76 +619,43 @@
             _ => {}
         };
 
-<<<<<<< HEAD
+        for (col, ty) in build_keys.iter_mut() {
+            *col = col.remove_nullable();
+            *ty = ty.remove_nullable();
+        }
+
         match hashtable {
             HashJoinHashTable::Serializer(table) => insert_string_key! {
-              &mut table.hash_table, &table.hash_method, chunk, columns, chunk_index as u32, entry_size, &mut local_raw_entry_spaces,
+              &mut table.hash_table, &table.hash_method, chunk, build_keys, valids, chunk_index as u32, entry_size, &mut local_raw_entry_spaces,
             },
             HashJoinHashTable::SingleString(table) => insert_string_key! {
-              &mut table.hash_table, &table.hash_method, chunk, columns, chunk_index as u32, entry_size, &mut local_raw_entry_spaces,
+              &mut table.hash_table, &table.hash_method, chunk, build_keys, valids, chunk_index as u32, entry_size, &mut local_raw_entry_spaces,
             },
             HashJoinHashTable::KeysU8(table) => insert_key! {
-              &mut table.hash_table, &table.hash_method, chunk, columns, chunk_index as u32, entry_size, &mut local_raw_entry_spaces, u8,
+              &mut table.hash_table, &table.hash_method, chunk, build_keys, valids, chunk_index as u32, entry_size, &mut local_raw_entry_spaces, u8,
             },
             HashJoinHashTable::KeysU16(table) => insert_key! {
-              &mut table.hash_table, &table.hash_method, chunk, columns, chunk_index as u32, entry_size, &mut local_raw_entry_spaces, u16,
+              &mut table.hash_table, &table.hash_method, chunk, build_keys, valids, chunk_index as u32, entry_size, &mut local_raw_entry_spaces, u16,
             },
             HashJoinHashTable::KeysU32(table) => insert_key! {
-              &mut table.hash_table, &table.hash_method, chunk, columns, chunk_index as u32, entry_size, &mut local_raw_entry_spaces, u32,
+              &mut table.hash_table, &table.hash_method, chunk, build_keys, valids, chunk_index as u32, entry_size, &mut local_raw_entry_spaces, u32,
             },
             HashJoinHashTable::KeysU64(table) => insert_key! {
-              &mut table.hash_table, &table.hash_method, chunk, columns, chunk_index as u32, entry_size, &mut local_raw_entry_spaces, u64,
+              &mut table.hash_table, &table.hash_method, chunk, build_keys, valids, chunk_index as u32, entry_size, &mut local_raw_entry_spaces, u64,
             },
             HashJoinHashTable::KeysU128(table) => insert_key! {
-              &mut table.hash_table, &table.hash_method, chunk, columns, chunk_index as u32, entry_size, &mut local_raw_entry_spaces, u128,
+              &mut table.hash_table, &table.hash_method, chunk, build_keys, valids, chunk_index as u32, entry_size, &mut local_raw_entry_spaces, u128,
             },
             HashJoinHashTable::KeysU256(table) => insert_key! {
-              &mut table.hash_table, &table.hash_method, chunk, columns, chunk_index as u32, entry_size, &mut local_raw_entry_spaces, U256,
+              &mut table.hash_table, &table.hash_method, chunk, build_keys, valids, chunk_index as u32, entry_size, &mut local_raw_entry_spaces, U256,
             },
             HashJoinHashTable::Null => {
                 return Err(ErrorCode::AbortedQuery(
                     "Aborted query, because the hash table is uninitialized.",
                 ));
-=======
-            for (col, ty) in build_keys.iter_mut() {
-                *col = col.remove_nullable();
-                *ty = ty.remove_nullable();
-            }
-
-            match hashtable {
-                HashJoinHashTable::Serializer(table) => insert_string_key! {
-                  &mut table.hash_table, &table.hash_method, chunk, build_keys, valids, chunk_index as u32, entry_size, &mut local_raw_entry_spaces,
-                },
-                HashJoinHashTable::SingleString(table) => insert_string_key! {
-                  &mut table.hash_table, &table.hash_method, chunk, build_keys, valids, chunk_index as u32, entry_size, &mut local_raw_entry_spaces,
-                },
-                HashJoinHashTable::KeysU8(table) => insert_key! {
-                  &mut table.hash_table, &table.hash_method, chunk, build_keys, valids, chunk_index as u32, entry_size, &mut local_raw_entry_spaces, u8,
-                },
-                HashJoinHashTable::KeysU16(table) => insert_key! {
-                  &mut table.hash_table, &table.hash_method, chunk, build_keys, valids, chunk_index as u32, entry_size, &mut local_raw_entry_spaces, u16,
-                },
-                HashJoinHashTable::KeysU32(table) => insert_key! {
-                  &mut table.hash_table, &table.hash_method, chunk, build_keys, valids, chunk_index as u32, entry_size, &mut local_raw_entry_spaces, u32,
-                },
-                HashJoinHashTable::KeysU64(table) => insert_key! {
-                  &mut table.hash_table, &table.hash_method, chunk, build_keys, valids, chunk_index as u32, entry_size, &mut local_raw_entry_spaces, u64,
-                },
-                HashJoinHashTable::KeysU128(table) => insert_key! {
-                  &mut table.hash_table, &table.hash_method, chunk, build_keys, valids, chunk_index as u32, entry_size, &mut local_raw_entry_spaces, u128,
-                },
-                HashJoinHashTable::KeysU256(table) => insert_key! {
-                  &mut table.hash_table, &table.hash_method, chunk, build_keys, valids, chunk_index as u32, entry_size, &mut local_raw_entry_spaces, U256,
-                },
-                HashJoinHashTable::Null => {
-                    return Err(ErrorCode::AbortedQuery(
-                        "Aborted query, because the hash table is uninitialized.",
-                    ));
-                }
->>>>>>> e29f2a62
-            }
-        }
-
+            }
+        }
+        
         {
             let mut raw_entry_spaces = self.raw_entry_spaces.lock();
             raw_entry_spaces.extend(local_raw_entry_spaces);
