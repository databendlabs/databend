// Copyright 2022 Datafuse Labs.
//
// Licensed under the Apache License, Version 2.0 (the "License");
// you may not use this file except in compliance with the License.
// You may obtain a copy of the License at
//
//     http://www.apache.org/licenses/LICENSE-2.0
//
// Unless required by applicable law or agreed to in writing, software
// distributed under the License is distributed on an "AS IS" BASIS,
// WITHOUT WARRANTIES OR CONDITIONS OF ANY KIND, either express or implied.
// See the License for the specific language governing permissions and
// limitations under the License.

use common_datablocks::DataBlock;
use common_exception::Result;
use common_pipeline_transforms::processors::transforms::Aborting;

use super::ProbeState;

#[async_trait::async_trait]
/// Concurrent hash table for hash join.
pub trait HashJoinState: Send + Sync {
    /// Build hash table with input DataBlock
    fn build(&self, input: DataBlock) -> Result<()>;

    /// Probe the hash table and retrieve matched rows as DataBlocks
    fn probe(&self, input: &DataBlock, probe_state: &mut ProbeState) -> Result<Vec<DataBlock>>;

    /// Attach to state
    fn attach(&self) -> Result<()>;

    /// Detach to state
    fn detach(&self) -> Result<()>;

    /// Is building finished.
    fn is_finished(&self) -> Result<bool>;

    /// Finish building hash table, will be called only once as soon as all handles
    /// have been detached from current state.
    fn finish(&self) -> Result<()>;

    /// Wait until the build phase is finished
    async fn wait_finish(&self) -> Result<()>;

    /// Get mark join results
    fn mark_join_blocks(&self, flag: Aborting) -> Result<Vec<DataBlock>>;

    /// Get right join results
<<<<<<< HEAD
    fn right_join_blocks(&self, blocks: &[DataBlock], flag: Aborting) -> Result<Vec<DataBlock>>;
=======
    fn right_join_blocks(&self, blocks: &[DataBlock]) -> Result<Vec<DataBlock>>;

    /// Get right semi/anti join results
    fn right_anti_semi_join_blocks(&self, blocks: &[DataBlock]) -> Result<Vec<DataBlock>>;
>>>>>>> 31059807
}<|MERGE_RESOLUTION|>--- conflicted
+++ resolved
@@ -47,12 +47,8 @@
     fn mark_join_blocks(&self, flag: Aborting) -> Result<Vec<DataBlock>>;
 
     /// Get right join results
-<<<<<<< HEAD
     fn right_join_blocks(&self, blocks: &[DataBlock], flag: Aborting) -> Result<Vec<DataBlock>>;
-=======
-    fn right_join_blocks(&self, blocks: &[DataBlock]) -> Result<Vec<DataBlock>>;
 
     /// Get right semi/anti join results
-    fn right_anti_semi_join_blocks(&self, blocks: &[DataBlock]) -> Result<Vec<DataBlock>>;
->>>>>>> 31059807
+    fn right_anti_semi_join_blocks(&self, blocks: &[DataBlock], flag: Aborting) -> Result<Vec<DataBlock>>;
 }