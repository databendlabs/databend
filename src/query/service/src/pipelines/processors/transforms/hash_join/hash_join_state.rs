// Copyright 2021 Datafuse Labs
//
// Licensed under the Apache License, Version 2.0 (the "License");
// you may not use this file except in compliance with the License.
// You may obtain a copy of the License at
//
//     http://www.apache.org/licenses/LICENSE-2.0
//
// Unless required by applicable law or agreed to in writing, software
// distributed under the License is distributed on an "AS IS" BASIS,
// WITHOUT WARRANTIES OR CONDITIONS OF ANY KIND, either express or implied.
// See the License for the specific language governing permissions and
// limitations under the License.

use std::cell::SyncUnsafeCell;
use std::collections::HashMap;
use std::collections::HashSet;
use std::sync::atomic::AtomicBool;
use std::sync::atomic::AtomicU8;
use std::sync::atomic::Ordering;
use std::sync::Arc;

use databend_common_base::base::tokio::sync::watch;
use databend_common_base::base::tokio::sync::watch::Receiver;
use databend_common_base::base::tokio::sync::watch::Sender;
use databend_common_catalog::table_context::TableContext;
use databend_common_exception::ErrorCode;
use databend_common_exception::Result;
use databend_common_expression::BlockEntry;
use databend_common_expression::DataSchemaRef;
use databend_common_expression::HashMethodFixedKeys;
use databend_common_expression::HashMethodSerializer;
use databend_common_expression::HashMethodSingleBinary;
use databend_common_hashtable::BinaryHashJoinHashMap;
use databend_common_hashtable::HashJoinHashMap;
use databend_common_hashtable::HashtableKeyable;
use databend_common_sql::plans::JoinType;
use databend_common_sql::ColumnSet;
use ethnum::U256;
use parking_lot::RwLock;

use super::merge_into_hash_join_optimization::MergeIntoState;
use crate::pipelines::processors::transforms::hash_join::build_state::BuildState;
use crate::pipelines::processors::transforms::hash_join::row::RowSpace;
use crate::pipelines::processors::transforms::hash_join::transform_hash_join_build::HashTableType;
use crate::pipelines::processors::transforms::hash_join::util::build_schema_wrap_nullable;
use crate::pipelines::processors::HashJoinDesc;
use crate::sessions::QueryContext;
use crate::sql::IndexType;

pub struct SerializerHashJoinHashTable {
    pub(crate) hash_table: BinaryHashJoinHashMap,
    pub(crate) hash_method: HashMethodSerializer,
}

pub struct SingleBinaryHashJoinHashTable {
    pub(crate) hash_table: BinaryHashJoinHashMap,
    pub(crate) hash_method: HashMethodSingleBinary,
}

pub struct FixedKeyHashJoinHashTable<T: HashtableKeyable> {
    pub(crate) hash_table: HashJoinHashMap<T>,
    pub(crate) hash_method: HashMethodFixedKeys<T>,
}

pub enum HashJoinHashTable {
    Null,
    Serializer(SerializerHashJoinHashTable),
    SingleBinary(SingleBinaryHashJoinHashTable),
    KeysU8(FixedKeyHashJoinHashTable<u8>),
    KeysU16(FixedKeyHashJoinHashTable<u16>),
    KeysU32(FixedKeyHashJoinHashTable<u32>),
    KeysU64(FixedKeyHashJoinHashTable<u64>),
    KeysU128(FixedKeyHashJoinHashTable<u128>),
    KeysU256(FixedKeyHashJoinHashTable<U256>),
}

/// Define some shared states for hash join build and probe.
/// It will like a bridge to connect build and probe.
/// Such as build side will pass hash table to probe side by it
pub struct HashJoinState {
    /// A shared big hash table stores all the rows from build side
    pub(crate) hash_table: SyncUnsafeCell<HashJoinHashTable>,
    /// After HashTable is built, send message to notify all probe processors.
    /// There are three types of messages:
    /// 1. FirstRound: it is the first time the hash table is constructed.
    /// 2. Restored: the hash table is restored from the spilled data.
    /// 3. Empty: the hash table is empty.
    pub(crate) build_watcher: Sender<HashTableType>,
    /// A dummy receiver to make build done watcher channel open
    pub(crate) _build_done_dummy_receiver: Receiver<HashTableType>,
    /// Some description of hash join. Such as join type, join keys, etc.
    pub(crate) hash_join_desc: HashJoinDesc,
    /// Interrupt the build phase or probe phase.
    pub(crate) interrupt: AtomicBool,
    /// If there is no data in build side, maybe we can fast return.
    pub(crate) fast_return: AtomicBool,
    /// Use the column of probe side to construct build side column.
    /// (probe index, (is probe column nullable, is build column nullable))
    pub(crate) probe_to_build: Vec<(usize, (bool, bool))>,
    /// `RowSpace` contains all rows from build side.
    pub(crate) row_space: RowSpace,
    /// `BuildState` contains all data used in probe phase.
    pub(crate) build_state: SyncUnsafeCell<BuildState>,

    /// Spill related states.
    /// It record whether spill has happened.
    pub(crate) is_spill_happened: AtomicBool,
    /// Spilled partition set, it contains all spilled partition sets from all build processors.
    pub(crate) spilled_partitions: RwLock<HashSet<u8>>,
    /// Spill partition bits, it is used to calculate the number of partitions.
    pub(crate) spill_partition_bits: usize,
    /// The next partition id to be restored.
    pub(crate) partition_id: AtomicU8,
    /// Whether need next round, if it is true, restore data from spilled data and start next round.
    pub(crate) need_next_round: AtomicBool,
    /// Send message to notify all build processors to next round.
    /// Initial message is false, send true to wake up all build processors.
    pub(crate) continue_build_watcher: Sender<bool>,
    /// A dummy receiver to make continue build watcher channel open
    pub(crate) _continue_build_dummy_receiver: Receiver<bool>,
    pub(crate) _enable_spill: bool,

    pub(crate) merge_into_state: Option<SyncUnsafeCell<MergeIntoState>>,

    /// Build side cache info.
    /// A HashMap for mapping the column indexes to the BlockEntry indexes in DataBlock.
    pub(crate) column_map: HashMap<usize, usize>,
    // The index of the next cache block to be read.
    pub(crate) next_cache_block_index: AtomicUsize,
}

impl HashJoinState {
    pub fn try_create(
        ctx: Arc<QueryContext>,
        mut build_schema: DataSchemaRef,
        build_projections: &ColumnSet,
        hash_join_desc: HashJoinDesc,
        probe_to_build: &[(usize, (bool, bool))],
        merge_into_is_distributed: bool,
        enable_merge_into_optimization: bool,
        build_side_cache_info: Option<(usize, HashMap<IndexType, usize>)>,
    ) -> Result<Arc<HashJoinState>> {
        if matches!(
            hash_join_desc.join_type,
            JoinType::Left | JoinType::LeftSingle | JoinType::Full
        ) {
            build_schema = build_schema_wrap_nullable(&build_schema);
        };
        let (build_watcher, _build_done_dummy_receiver) = watch::channel(HashTableType::UnFinished);
        let (continue_build_watcher, _continue_build_dummy_receiver) = watch::channel(false);
        let settings = ctx.get_settings();
        let mut _enable_spill = false;
        if settings.get_join_spilling_memory_ratio()? != 0 {
            _enable_spill = true;
        }
<<<<<<< HEAD
        let spill_partition_bits = settings.get_join_spilling_partition_bits()?;
=======
        let column_map = if let Some((_, column_map)) = build_side_cache_info {
            column_map
        } else {
            HashMap::new()
        };
>>>>>>> fc333c8f
        Ok(Arc::new(HashJoinState {
            hash_table: SyncUnsafeCell::new(HashJoinHashTable::Null),
            build_watcher,
            _build_done_dummy_receiver,
            hash_join_desc,
            interrupt: AtomicBool::new(false),
            fast_return: Default::default(),
            probe_to_build: probe_to_build.to_vec(),
            row_space: RowSpace::new(ctx, build_schema, build_projections)?,
            build_state: SyncUnsafeCell::new(BuildState::new()),
            spilled_partitions: Default::default(),
            continue_build_watcher,
            _continue_build_dummy_receiver,
            partition_id: AtomicU8::new(0),
            need_next_round: AtomicBool::new(false),
            is_spill_happened: AtomicBool::new(false),
            _enable_spill,
            spill_partition_bits,
            merge_into_state: match enable_merge_into_optimization {
                false => None,
                true => Some(MergeIntoState::create_merge_into_state(
                    merge_into_is_distributed,
                )),
            },
            column_map,
            next_cache_block_index: AtomicUsize::new(0),
        }))
    }

    pub fn interrupt(&self) {
        self.interrupt.store(true, Ordering::Release);
    }

    /// Used by hash join probe processors, wait for build phase finished.
    #[async_backtrace::framed]
    pub async fn wait_build_notify(&self) -> Result<HashTableType> {
        let mut rx = self.build_watcher.subscribe();
        if *rx.borrow() != HashTableType::UnFinished {
            return Ok(*rx.borrow());
        }
        rx.changed()
            .await
            .map_err(|_| ErrorCode::TokioError("build_watcher's sender is dropped"))?;
        let hash_table_type = *rx.borrow();
        Ok(hash_table_type)
    }

    pub fn join_type(&self) -> JoinType {
        self.hash_join_desc.join_type.clone()
    }

    pub fn need_outer_scan(&self) -> bool {
        matches!(
            self.hash_join_desc.join_type,
            JoinType::Full
                | JoinType::Right
                | JoinType::RightSingle
                | JoinType::RightSemi
                | JoinType::RightAnti
        )
    }

    pub fn need_mark_scan(&self) -> bool {
        matches!(self.hash_join_desc.join_type, JoinType::LeftMark)
    }

    pub fn need_final_scan(&self) -> bool {
        self.need_outer_scan() || self.need_mark_scan()
    }

    pub fn can_probe_first_round(&self) -> bool {
        !matches!(
            self.hash_join_desc.join_type,
            JoinType::Left | JoinType::LeftSingle | JoinType::LeftAnti | JoinType::Full
        )
    }

    pub fn add_spilled_partitions(&self, partitions: &HashSet<u8>) {
        let mut spilled_partitions = self.spilled_partitions.write();
        spilled_partitions.extend(partitions);
    }

    #[async_backtrace::framed]
    pub(crate) async fn wait_probe_notify(&self) -> Result<()> {
        let mut rx = self.continue_build_watcher.subscribe();
        if *rx.borrow() {
            return Ok(());
        }
        rx.changed()
            .await
            .map_err(|_| ErrorCode::TokioError("continue_build_watcher's sender is dropped"))?;
        debug_assert!(*rx.borrow());
        Ok(())
    }

    // Reset the state for next round run.
    // It's only called when spill is enable.
    pub(crate) fn reset(&self) {
        self.row_space.reset();
        let build_state = unsafe { &mut *self.build_state.get() };
        build_state.generation_state.chunks.clear();
        build_state.generation_state.build_num_rows = 0;
        build_state.generation_state.build_columns.clear();
        build_state.generation_state.build_columns_data_type.clear();
        if self.need_outer_scan() {
            build_state.outer_scan_map.clear();
        }
        if self.need_mark_scan() {
            build_state.mark_scan_map.clear();
        }
        build_state.generation_state.is_build_projected = true;
    }

    pub fn num_build_chunks(&self) -> usize {
        let build_state = unsafe { &*self.build_state.get() };
        build_state.generation_state.chunks.len()
    }

    pub fn get_cached_columns(&self, column_index: usize) -> Vec<BlockEntry> {
        let index = self.column_map.get(&column_index).unwrap();
        let build_state = unsafe { &*self.build_state.get() };
        let columns = build_state
            .generation_state
            .chunks
            .iter()
            .map(|data_block| data_block.get_by_offset(*index).clone())
            .collect::<Vec<_>>();
        columns
    }

    pub fn get_cached_num_rows(&self) -> Vec<usize> {
        let build_state = unsafe { &*self.build_state.get() };
        let num_rows = build_state
            .generation_state
            .chunks
            .iter()
            .map(|data_block| data_block.num_rows())
            .collect::<Vec<_>>();
        num_rows
    }

    pub fn next_cache_block_index(&self) -> usize {
        self.next_cache_block_index.fetch_add(1, Ordering::Relaxed)
    }
}<|MERGE_RESOLUTION|>--- conflicted
+++ resolved
@@ -154,15 +154,13 @@
         if settings.get_join_spilling_memory_ratio()? != 0 {
             _enable_spill = true;
         }
-<<<<<<< HEAD
         let spill_partition_bits = settings.get_join_spilling_partition_bits()?;
-=======
+
         let column_map = if let Some((_, column_map)) = build_side_cache_info {
             column_map
         } else {
             HashMap::new()
         };
->>>>>>> fc333c8f
         Ok(Arc::new(HashJoinState {
             hash_table: SyncUnsafeCell::new(HashJoinHashTable::Null),
             build_watcher,
