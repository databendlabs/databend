--- conflicted
+++ resolved
@@ -93,21 +93,6 @@
         self.basic_hash_join.final_build()
     }
 
-<<<<<<< HEAD
-    fn build_runtime_filter(&self, desc: &RuntimeFiltersDesc) -> Result<JoinRuntimeFilterPacket> {
-        build_runtime_filter_packet(
-            self.basic_state.chunks.deref(),
-            *self.basic_state.build_rows,
-            &desc.filters_desc,
-            &self.function_ctx,
-            desc.inlist_threshold,
-            desc.bloom_threshold,
-            desc.min_max_threshold,
-            desc.selectivity_threshold,
-            desc.probe_ratio_threshold,
-            false,
-        )
-=======
     fn add_runtime_filter_packet(&self, packet: JoinRuntimeFilterPacket) {
         let locked = self.basic_state.mutex.lock();
         let _locked = locked.unwrap_or_else(PoisonError::into_inner);
@@ -117,7 +102,6 @@
     fn build_runtime_filter(&self) -> Result<JoinRuntimeFilterPacket> {
         let packets = std::mem::take(self.basic_state.packets.as_mut());
         merge_join_runtime_filter_packets(packets)
->>>>>>> 6e630330
     }
 
     fn probe_block(&mut self, data: DataBlock) -> Result<Box<dyn JoinStream + '_>> {
