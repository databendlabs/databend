// Copyright 2021 Datafuse Labs
//
// Licensed under the Apache License, Version 2.0 (the "License");
// you may not use this file except in compliance with the License.
// You may obtain a copy of the License at
//
//     http://www.apache.org/licenses/LICENSE-2.0
//
// Unless required by applicable law or agreed to in writing, software
// distributed under the License is distributed on an "AS IS" BASIS,
// WITHOUT WARRANTIES OR CONDITIONS OF ANY KIND, either express or implied.
// See the License for the specific language governing permissions and
// limitations under the License.

use std::any::Any;
use std::collections::VecDeque;
use std::sync::Arc;
use std::time::Instant;

use common_base::base::GlobalUniqName;
use common_exception::ErrorCode;
use common_exception::Result;
use common_expression::arrow::serialize_column;
use common_expression::BlockEntry;
use common_expression::BlockMetaInfoDowncast;
use common_expression::DataBlock;
use common_hashtable::HashtableLike;
use common_pipeline_core::processors::port::InputPort;
use common_pipeline_core::processors::port::OutputPort;
use common_pipeline_core::processors::processor::Event;
use common_pipeline_core::processors::Processor;
use futures_util::future::BoxFuture;
use opendal::Operator;
use tracing::info;

use crate::pipelines::processors::transforms::aggregator::aggregate_meta::AggregateMeta;
use crate::pipelines::processors::transforms::aggregator::aggregate_meta::HashTablePayload;
use crate::pipelines::processors::transforms::aggregator::serde::transform_group_by_serializer::serialize_group_by;
use crate::pipelines::processors::transforms::group_by::HashMethodBounds;
<<<<<<< HEAD
use crate::pipelines::processors::transforms::group_by::PartitionedHashMethod;
=======
use crate::pipelines::processors::transforms::metrics::metrics_inc_aggregate_spill_data_serialize_milliseconds;
>>>>>>> e7161556
use crate::pipelines::processors::transforms::metrics::metrics_inc_group_by_spill_write_bytes;
use crate::pipelines::processors::transforms::metrics::metrics_inc_group_by_spill_write_count;
use crate::pipelines::processors::transforms::metrics::metrics_inc_group_by_spill_write_milliseconds;

pub struct TransformGroupBySpillWriter<Method: HashMethodBounds> {
    method: Method,
    input: Arc<InputPort>,
    output: Arc<OutputPort>,

    operator: Operator,
    location_prefix: String,
    spilled_blocks: VecDeque<DataBlock>,
    spilling_meta: Option<AggregateMeta<Method, ()>>,
    spilling_future: Option<BoxFuture<'static, Result<()>>>,
}

impl<Method: HashMethodBounds> TransformGroupBySpillWriter<Method> {
    pub fn create(
        input: Arc<InputPort>,
        output: Arc<OutputPort>,
        method: Method,
        operator: Operator,
        location_prefix: String,
    ) -> Box<dyn Processor> {
        Box::new(TransformGroupBySpillWriter::<Method> {
            method,
            input,
            output,
            operator,
            location_prefix,
            spilled_blocks: VecDeque::new(),
            spilling_meta: None,
            spilling_future: None,
        })
    }
}

#[async_trait::async_trait]
impl<Method: HashMethodBounds> Processor for TransformGroupBySpillWriter<Method> {
    fn name(&self) -> String {
        String::from("TransformGroupBySpillWriter")
    }

    fn as_any(&mut self) -> &mut dyn Any {
        self
    }

    fn event(&mut self) -> Result<Event> {
        if self.output.is_finished() {
            self.input.finish();
            return Ok(Event::Finished);
        }

        if !self.output.can_push() {
            self.input.set_not_need_data();
            return Ok(Event::NeedConsume);
        }

        if self.spilling_future.is_some() {
            self.input.set_not_need_data();
            return Ok(Event::Async);
        }

        while let Some(spilled_meta) = self.spilled_blocks.pop_front() {
            if !spilled_meta.is_empty() || spilled_meta.get_meta().is_some() {
                self.output.push_data(Ok(spilled_meta));
                return Ok(Event::NeedConsume);
            }
        }

        if self.spilling_meta.is_some() {
            self.input.set_not_need_data();
            return Ok(Event::Sync);
        }

        if self.input.has_data() {
            let mut data_block = self.input.pull_data().unwrap()?;

            if let Some(block_meta) = data_block
                .get_meta()
                .and_then(AggregateMeta::<Method, ()>::downcast_ref_from)
            {
                if matches!(block_meta, AggregateMeta::Spilling(_)) {
                    self.input.set_not_need_data();
                    let block_meta = data_block.take_meta().unwrap();
                    self.spilling_meta = AggregateMeta::<Method, ()>::downcast_from(block_meta);
                    return Ok(Event::Sync);
                }
            }

            self.output.push_data(Ok(data_block));
            return Ok(Event::NeedConsume);
        }

        if self.input.is_finished() {
            self.output.finish();
            return Ok(Event::Finished);
        }

        self.input.set_need_data();
        Ok(Event::NeedData)
    }

    fn process(&mut self) -> Result<()> {
        if let Some(spilling_meta) = self.spilling_meta.take() {
            if let AggregateMeta::Spilling(payload) = spilling_meta {
                let (spilled_blocks, spilling_future) = spilling_group_by_payload(
                    self.operator.clone(),
                    &self.method,
                    &self.location_prefix,
                    payload,
                )?;

                self.spilled_blocks = spilled_blocks;
                self.spilling_future = Some(spilling_future);

                return Ok(());
            }

            return Err(ErrorCode::Internal(
                "TransformGroupBySpillWriter only recv AggregateMeta",
            ));
        }

        Ok(())
    }

    #[async_backtrace::framed]
    async fn async_process(&mut self) -> Result<()> {
        if let Some(spilling_future) = self.spilling_future.take() {
            return spilling_future.await;
        }

        Ok(())
    }
}

fn get_columns(data_block: DataBlock) -> Vec<BlockEntry> {
    data_block.columns().to_vec()
}

<<<<<<< HEAD
=======
fn serialize_spill_file<Method: HashMethodBounds>(
    method: &Method,
    payload: HashTablePayload<Method, ()>,
) -> Result<(isize, Vec<Vec<u8>>)> {
    let bucket = payload.bucket;
    let data_block = serialize_group_by(method, payload)?;
    let columns = get_columns(data_block);

    let now = Instant::now();
    let mut columns_data = Vec::with_capacity(columns.len());
    for column in columns.into_iter() {
        let column = column.value.as_column().unwrap();
        let column_data = serialize_column(column);
        columns_data.push(column_data);
    }

    // perf
    {
        metrics_inc_aggregate_spill_data_serialize_milliseconds(now.elapsed().as_millis() as u64);
    }

    Ok((bucket, columns_data))
}

>>>>>>> e7161556
pub fn spilling_group_by_payload<Method: HashMethodBounds>(
    operator: Operator,
    method: &Method,
    location_prefix: &str,
    mut payload: HashTablePayload<PartitionedHashMethod<Method>, ()>,
) -> Result<(VecDeque<DataBlock>, BoxFuture<'static, Result<()>>)> {
    let unique_name = GlobalUniqName::unique();
    let location = format!("{}/{}", location_prefix, unique_name);

    let mut write_size = 0;
    let mut write_data = Vec::with_capacity(256);
    let mut spilled_blocks = VecDeque::with_capacity(256);
    for (bucket, inner_table) in payload.cell.hashtable.iter_tables_mut().enumerate() {
        if inner_table.len() == 0 {
            spilled_blocks.push_back(DataBlock::empty());
            continue;
        }

        let data_block = serialize_group_by(method, inner_table)?;

        let begin = write_size;
        let columns = get_columns(data_block);
        let mut columns_data = Vec::with_capacity(columns.len());
        let mut columns_layout = Vec::with_capacity(columns.len());
        for column in columns.into_iter() {
            let column = column.value.as_column().unwrap();
            let column_data = serialize_column(column);
            write_size += column_data.len() as u64;
            columns_layout.push(column_data.len());
            columns_data.push(column_data);
        }

        write_data.push(columns_data);
        spilled_blocks.push_back(DataBlock::empty_with_meta(
            AggregateMeta::<Method, ()>::create_spilled(
                bucket as isize,
                location.clone(),
                begin..write_size,
                columns_layout,
            ),
        ));
    }

    Ok((
        spilled_blocks,
        Box::pin(async move {
            let instant = Instant::now();

            let mut write_bytes = 0;
            if !write_data.is_empty() {
                let mut writer = operator.writer(&location).await?;
                for write_bucket_data in write_data.into_iter() {
                    for data in write_bucket_data.into_iter() {
                        write_bytes += data.len();
                        writer.write(data).await?;
                    }
                }

                writer.close().await?;
            }

            // perf
            {
                metrics_inc_group_by_spill_write_count();
                metrics_inc_group_by_spill_write_bytes(write_bytes as u64);
                metrics_inc_group_by_spill_write_milliseconds(instant.elapsed().as_millis() as u64);
            }

            info!(
                "Write aggregate spill {} successfully, elapsed: {:?}",
                location,
                instant.elapsed()
            );

            Ok(())
        }),
    ))
}<|MERGE_RESOLUTION|>--- conflicted
+++ resolved
@@ -37,11 +37,8 @@
 use crate::pipelines::processors::transforms::aggregator::aggregate_meta::HashTablePayload;
 use crate::pipelines::processors::transforms::aggregator::serde::transform_group_by_serializer::serialize_group_by;
 use crate::pipelines::processors::transforms::group_by::HashMethodBounds;
-<<<<<<< HEAD
 use crate::pipelines::processors::transforms::group_by::PartitionedHashMethod;
-=======
 use crate::pipelines::processors::transforms::metrics::metrics_inc_aggregate_spill_data_serialize_milliseconds;
->>>>>>> e7161556
 use crate::pipelines::processors::transforms::metrics::metrics_inc_group_by_spill_write_bytes;
 use crate::pipelines::processors::transforms::metrics::metrics_inc_group_by_spill_write_count;
 use crate::pipelines::processors::transforms::metrics::metrics_inc_group_by_spill_write_milliseconds;
@@ -183,33 +180,6 @@
     data_block.columns().to_vec()
 }
 
-<<<<<<< HEAD
-=======
-fn serialize_spill_file<Method: HashMethodBounds>(
-    method: &Method,
-    payload: HashTablePayload<Method, ()>,
-) -> Result<(isize, Vec<Vec<u8>>)> {
-    let bucket = payload.bucket;
-    let data_block = serialize_group_by(method, payload)?;
-    let columns = get_columns(data_block);
-
-    let now = Instant::now();
-    let mut columns_data = Vec::with_capacity(columns.len());
-    for column in columns.into_iter() {
-        let column = column.value.as_column().unwrap();
-        let column_data = serialize_column(column);
-        columns_data.push(column_data);
-    }
-
-    // perf
-    {
-        metrics_inc_aggregate_spill_data_serialize_milliseconds(now.elapsed().as_millis() as u64);
-    }
-
-    Ok((bucket, columns_data))
-}
-
->>>>>>> e7161556
 pub fn spilling_group_by_payload<Method: HashMethodBounds>(
     operator: Operator,
     method: &Method,
@@ -228,6 +198,7 @@
             continue;
         }
 
+        let now = Instant::now();
         let data_block = serialize_group_by(method, inner_table)?;
 
         let begin = write_size;
@@ -242,6 +213,13 @@
             columns_data.push(column_data);
         }
 
+        // perf
+        {
+            metrics_inc_aggregate_spill_data_serialize_milliseconds(
+                now.elapsed().as_millis() as u64
+            );
+        }
+
         write_data.push(columns_data);
         spilled_blocks.push_back(DataBlock::empty_with_meta(
             AggregateMeta::<Method, ()>::create_spilled(
