--- conflicted
+++ resolved
@@ -145,18 +145,7 @@
     ) -> Result<impl Fn(Arc<InputPort>, Arc<OutputPort>) -> Result<ProcessorPtr>> {
         Ok(move |input, output| {
             let fuse_table = FuseTable::try_from_table(table.as_ref())?;
-<<<<<<< HEAD
             new_serialize_segment_processor(input, output, fuse_table, block_thresholds)
-=======
-            let proc = TransformSerializeSegment::new(
-                input,
-                output,
-                fuse_table,
-                block_thresholds,
-                table_meta_timestamps,
-            );
-            proc.into_processor()
->>>>>>> d9a21450
         })
     }
 
