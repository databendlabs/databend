// Copyright 2021 Datafuse Labs
//
// Licensed under the Apache License, Version 2.0 (the "License");
// you may not use this file except in compliance with the License.
// You may obtain a copy of the License at
//
//     http://www.apache.org/licenses/LICENSE-2.0
//
// Unless required by applicable law or agreed to in writing, software
// distributed under the License is distributed on an "AS IS" BASIS,
// WITHOUT WARRANTIES OR CONDITIONS OF ANY KIND, either express or implied.
// See the License for the specific language governing permissions and
// limitations under the License.

use std::sync::Arc;

use databend_common_ast::ast::Expr;
use databend_common_ast::parser::parse_values;
use databend_common_ast::parser::tokenize_sql;
use databend_common_base::base::tokio::sync::Semaphore;
use databend_common_catalog::table::Table;
use databend_common_catalog::table_context::TableContext;
use databend_common_exception::ErrorCode;
use databend_common_exception::Result;
use databend_common_expression::ColumnBuilder;
use databend_common_expression::DataBlock;
use databend_common_expression::DataSchema;
use databend_common_expression::DataSchemaRef;
use databend_common_expression::Scalar;
use databend_common_formats::FastFieldDecoderValues;
use databend_common_formats::FastValuesDecodeFallback;
use databend_common_formats::FastValuesDecoder;
use databend_common_functions::BUILTIN_FUNCTIONS;
use databend_common_pipeline_core::processors::InputPort;
use databend_common_pipeline_core::processors::OutputPort;
use databend_common_pipeline_core::Pipe;
use databend_common_pipeline_sources::AsyncSource;
use databend_common_pipeline_sources::AsyncSourcer;
use databend_common_pipeline_transforms::processors::build_compact_block_pipeline;
use databend_common_pipeline_transforms::processors::create_dummy_item;
use databend_common_pipeline_transforms::processors::TransformPipelineHelper;
use databend_common_sql::executor::physical_plans::MutationKind;
use databend_common_sql::executor::physical_plans::ReplaceAsyncSourcer;
use databend_common_sql::executor::physical_plans::ReplaceDeduplicate;
use databend_common_sql::executor::physical_plans::ReplaceInto;
use databend_common_sql::executor::physical_plans::ReplaceSelectCtx;
use databend_common_sql::plans::InsertValue;
use databend_common_sql::BindContext;
use databend_common_sql::Metadata;
use databend_common_sql::MetadataRef;
use databend_common_sql::NameResolutionContext;
use databend_common_storages_fuse::operations::new_serialize_segment_pipe_item;
use databend_common_storages_fuse::operations::BroadcastProcessor;
use databend_common_storages_fuse::operations::ReplaceIntoProcessor;
use databend_common_storages_fuse::operations::TransformSerializeBlock;
use databend_common_storages_fuse::operations::UnbranchedReplaceIntoProcessor;
use databend_common_storages_fuse::FuseTable;
use parking_lot::RwLock;

use crate::pipelines::processors::TransformCastSchema;
use crate::pipelines::PipelineBuilder;

impl PipelineBuilder {
    // check if cast needed
    fn check_schema_cast(
        select_schema: Arc<DataSchema>,
        output_schema: Arc<DataSchema>,
    ) -> Result<bool> {
        let cast_needed = select_schema != output_schema;
        Ok(cast_needed)
    }

    // build async sourcer pipeline.
    pub(crate) fn build_async_sourcer(
        &mut self,
        async_sourcer: &ReplaceAsyncSourcer,
    ) -> Result<()> {
        self.main_pipeline.add_source(
            |output| {
                let name_resolution_ctx = NameResolutionContext::try_from(self.settings.as_ref())?;
                match &async_sourcer.source {
                    InsertValue::Values { rows } => {
                        let inner = ValueSource::new(rows.clone(), async_sourcer.schema.clone());
                        AsyncSourcer::create(self.ctx.clone(), output, inner)
                    }
                    InsertValue::RawValues { data, start } => {
                        let inner = RawValueSource::new(
                            data.clone(),
                            self.ctx.clone(),
                            name_resolution_ctx,
                            async_sourcer.schema.clone(),
                            *start,
                        );
                        AsyncSourcer::create(self.ctx.clone(), output, inner)
                    }
                }
            },
            1,
        )?;
        Ok(())
    }

    // build replace into pipeline.
    pub(crate) fn build_replace_into(&mut self, replace: &ReplaceInto) -> Result<()> {
        let ReplaceInto {
            input,
            block_thresholds,
            table_info,
            on_conflicts,
            bloom_filter_column_indexes,
            segments,
            block_slots,
            need_insert,
            ..
        } = replace;
        let max_threads = self.settings.get_max_threads()?;
        let segment_partition_num = std::cmp::min(segments.len(), max_threads as usize);
        let table = self.ctx.build_table_by_table_info(table_info, None)?;
        let table = FuseTable::try_from_table(table.as_ref())?;
        let schema = DataSchema::from(table.schema()).into();
        let cluster_stats_gen =
            table.get_cluster_stats_gen(self.ctx.clone(), 0, *block_thresholds, Some(schema))?;
        self.build_pipeline(input)?;
        // connect to broadcast processor and append transform
        let serialize_block_transform = TransformSerializeBlock::try_create(
            self.ctx.clone(),
            InputPort::create(),
            OutputPort::create(),
            table,
            cluster_stats_gen,
            MutationKind::Replace,
            replace.table_meta_timestamps,
        )?;
        let mut block_builder = serialize_block_transform.get_block_builder();
        block_builder.source_schema = table.schema_with_stream();

        let serialize_segment_transform = new_serialize_segment_pipe_item(
            InputPort::create(),
            OutputPort::create(),
            table,
            *block_thresholds,
<<<<<<< HEAD
        )?;
=======
            replace.table_meta_timestamps,
        );
>>>>>>> d9a21450
        if !*need_insert {
            if segment_partition_num == 0 {
                return Ok(());
            }
            let broadcast_processor = BroadcastProcessor::new(segment_partition_num);
            self.main_pipeline
                .add_pipe(Pipe::create(1, segment_partition_num, vec![
                    broadcast_processor.into_pipe_item(),
                ]));
            let max_threads = self.settings.get_max_threads()?;
            let io_request_semaphore = Arc::new(Semaphore::new(max_threads as usize));

            let merge_into_operation_aggregators = table.merge_into_mutators(
                self.ctx.clone(),
                segment_partition_num,
                block_builder,
                on_conflicts.clone(),
                bloom_filter_column_indexes.clone(),
                segments,
                block_slots.clone(),
                io_request_semaphore,
            )?;
            self.main_pipeline.add_pipe(Pipe::create(
                segment_partition_num,
                segment_partition_num,
                merge_into_operation_aggregators,
            ));
            return Ok(());
        }

        // The Block Size and Rows is promised by DataSource by user.
        if segment_partition_num == 0 {
            let dummy_item = create_dummy_item();
            //                      ┌──────────────────────┐            ┌──────────────────┐
            //                      │                      ├──┬────────►│  SerializeBlock  │
            // ┌─────────────┐      │                      ├──┘         └──────────────────┘
            // │ UpsertSource├─────►│ ReplaceIntoProcessor │
            // └─────────────┘      │                      ├──┐         ┌──────────────────┐
            //                      │                      ├──┴────────►│  DummyTransform  │
            //                      └──────────────────────┘            └──────────────────┘
            // wrap them into pipeline, order matters!
            self.main_pipeline.add_pipe(Pipe::create(2, 2, vec![
                serialize_block_transform.into_pipe_item(),
                dummy_item,
            ]));
        } else {
            //                      ┌──────────────────────┐            ┌──────────────────┐
            //                      │                      ├──┬────────►│ SerializeBlock   │
            // ┌─────────────┐      │                      ├──┘         └──────────────────┘
            // │ UpsertSource├─────►│ ReplaceIntoProcessor │
            // └─────────────┘      │                      ├──┐         ┌──────────────────┐
            //                      │                      ├──┴────────►│BroadcastProcessor│
            //                      └──────────────────────┘            └──────────────────┘
            let broadcast_processor = BroadcastProcessor::new(segment_partition_num);
            // wrap them into pipeline, order matters!
            self.main_pipeline
                .add_pipe(Pipe::create(2, segment_partition_num + 1, vec![
                    serialize_block_transform.into_pipe_item(),
                    broadcast_processor.into_pipe_item(),
                ]));
        };

        // 4. connect with MergeIntoOperationAggregators
        if segment_partition_num == 0 {
            let dummy_item = create_dummy_item();
            self.main_pipeline.add_pipe(Pipe::create(2, 2, vec![
                serialize_segment_transform,
                dummy_item,
            ]));
        } else {
            //      ┌──────────────────┐               ┌────────────────┐
            // ────►│  SerializeBlock  ├──────────────►│SerializeSegment│
            //      └──────────────────┘               └────────────────┘
            //
            //      ┌───────────────────┐              ┌──────────────────────┐
            // ────►│                   ├──┬──────────►│MergeIntoOperationAggr│
            //      │                   ├──┘           └──────────────────────┘
            //      │ BroadcastProcessor│
            //      │                   ├──┐           ┌──────────────────────┐
            //      │                   ├──┴──────────►│MergeIntoOperationAggr│
            //      │                   │              └──────────────────────┘
            //      │                   ├──┐
            //      │                   ├──┴──────────►┌──────────────────────┐
            //      └───────────────────┘              │MergeIntoOperationAggr│
            //                                         └──────────────────────┘

            let item_size = segment_partition_num + 1;
            let mut pipe_items = Vec::with_capacity(item_size);
            // setup the dummy transform
            pipe_items.push(serialize_segment_transform);

            let max_threads = self.settings.get_max_threads()?;
            let io_request_semaphore = Arc::new(Semaphore::new(max_threads as usize));

            // setup the merge into operation aggregators
            let mut merge_into_operation_aggregators = table.merge_into_mutators(
                self.ctx.clone(),
                segment_partition_num,
                block_builder,
                on_conflicts.clone(),
                bloom_filter_column_indexes.clone(),
                segments,
                block_slots.clone(),
                io_request_semaphore,
            )?;
            assert_eq!(
                segment_partition_num,
                merge_into_operation_aggregators.len()
            );
            pipe_items.append(&mut merge_into_operation_aggregators);

            // extend the pipeline
            assert_eq!(self.main_pipeline.output_len(), item_size);
            assert_eq!(pipe_items.len(), item_size);
            self.main_pipeline
                .add_pipe(Pipe::create(item_size, item_size, pipe_items));
        }
        Ok(())
    }

    // build deduplicate pipeline.
    pub(crate) fn build_deduplicate(&mut self, deduplicate: &ReplaceDeduplicate) -> Result<()> {
        let ReplaceDeduplicate {
            input,
            on_conflicts,
            bloom_filter_column_indexes,
            table_is_empty,
            table_info,
            select_ctx,
            table_level_range_index,
            target_schema,
            need_insert,
            delete_when,
            ..
        } = deduplicate;

        let tbl = self.ctx.build_table_by_table_info(table_info, None)?;
        let table = FuseTable::try_from_table(tbl.as_ref())?;
        self.build_pipeline(input)?;
        let mut delete_column_idx = 0;
        let mut modified_schema = DataSchema::from(target_schema.clone()).into();
        if let Some(ReplaceSelectCtx {
            select_column_bindings,
            select_schema,
        }) = select_ctx
        {
            PipelineBuilder::build_result_projection(
                &self.func_ctx,
                input.output_schema()?,
                select_column_bindings,
                &mut self.main_pipeline,
                false,
            )?;

            let mut target_schema: DataSchema = target_schema.clone().into();
            if let Some((_, delete_column)) = delete_when {
                delete_column_idx = select_schema.index_of(delete_column.as_str())?;
                let delete_column = select_schema.field(delete_column_idx).clone();
                target_schema
                    .fields
                    .insert(delete_column_idx, delete_column);
                modified_schema = Arc::new(target_schema.clone());
            }
            let target_schema = Arc::new(target_schema.clone());
            if target_schema.fields().len() != select_schema.fields().len() {
                return Err(ErrorCode::BadArguments(
                    "The number of columns in the target table is different from the number of columns in the SELECT clause",
                ));
            }
            if Self::check_schema_cast(select_schema.clone(), target_schema.clone())? {
                self.main_pipeline.try_add_transformer(|| {
                    TransformCastSchema::try_new(
                        select_schema.clone(),
                        target_schema.clone(),
                        self.func_ctx.clone(),
                    )
                })?;
            }
        }

        Self::fill_and_reorder_columns(
            self.ctx.clone(),
            &mut self.main_pipeline,
            tbl.clone(),
            Arc::new(target_schema.clone().into()),
        )?;

        let block_thresholds = table.get_block_thresholds();
        build_compact_block_pipeline(&mut self.main_pipeline, block_thresholds)?;

        let _ = table.cluster_gen_for_append(
            self.ctx.clone(),
            &mut self.main_pipeline,
            block_thresholds,
            Some(modified_schema),
        )?;
        // 1. resize input to 1, since the UpsertTransform need to de-duplicate inputs "globally"
        self.main_pipeline.try_resize(1)?;

        // 2. connect with ReplaceIntoProcessor

        //                      ┌──────────────────────┐
        //                      │                      ├──┐
        // ┌─────────────┐      │                      ├──┘
        // │ UpsertSource├─────►│ ReplaceIntoProcessor │
        // └─────────────┘      │                      ├──┐
        //                      │                      ├──┘
        //                      └──────────────────────┘
        // NOTE: here the pipe items of last pipe are arranged in the following order
        // (0) -> output_port_append_data
        // (1) -> output_port_merge_into_action
        //    the "downstream" is supposed to be connected with a processor which can process MergeIntoOperations
        //    in our case, it is the broadcast processor
        let delete_when = if let Some((remote_expr, delete_column)) = delete_when {
            Some((
                remote_expr.as_expr(&BUILTIN_FUNCTIONS),
                delete_column.clone(),
            ))
        } else {
            None
        };
        let cluster_keys = table.linear_cluster_keys(self.ctx.clone());
        if *need_insert {
            let replace_into_processor = ReplaceIntoProcessor::create(
                self.ctx.clone(),
                on_conflicts.clone(),
                cluster_keys,
                bloom_filter_column_indexes.clone(),
                &table.schema(),
                *table_is_empty,
                table_level_range_index.clone(),
                delete_when.map(|(expr, _)| (expr, delete_column_idx)),
            )?;
            self.main_pipeline
                .add_pipe(replace_into_processor.into_pipe());
        } else {
            let replace_into_processor = UnbranchedReplaceIntoProcessor::create(
                self.ctx.as_ref(),
                on_conflicts.clone(),
                cluster_keys,
                bloom_filter_column_indexes.clone(),
                &table.schema(),
                *table_is_empty,
                table_level_range_index.clone(),
                delete_when.map(|_| delete_column_idx),
            )?;
            self.main_pipeline
                .add_pipe(replace_into_processor.into_pipe());
        }
        Ok(())
    }
}

pub struct ValueSource {
    rows: Arc<Vec<Vec<Scalar>>>,
    schema: DataSchemaRef,
    is_finished: bool,
}

impl ValueSource {
    pub fn new(rows: Vec<Vec<Scalar>>, schema: DataSchemaRef) -> Self {
        Self {
            rows: Arc::new(rows),
            schema,
            is_finished: false,
        }
    }
}

#[async_trait::async_trait]
impl AsyncSource for ValueSource {
    const NAME: &'static str = "ValueSource";
    const SKIP_EMPTY_DATA_BLOCK: bool = true;

    #[async_backtrace::framed]
    async fn generate(&mut self) -> Result<Option<DataBlock>> {
        if self.is_finished {
            return Ok(None);
        }

        let mut columns = self
            .schema
            .fields()
            .iter()
            .map(|f| ColumnBuilder::with_capacity(f.data_type(), self.rows.len()))
            .collect::<Vec<_>>();

        for row in self.rows.as_ref() {
            for (field, column) in row.iter().zip(columns.iter_mut()) {
                column.push(field.as_ref());
            }
        }

        let columns = columns
            .into_iter()
            .map(|col| col.build())
            .collect::<Vec<_>>();
        let block = DataBlock::new_from_columns(columns);
        self.is_finished = true;
        Ok(Some(block))
    }
}

pub struct RawValueSource {
    data: String,
    ctx: Arc<dyn TableContext>,
    name_resolution_ctx: NameResolutionContext,
    bind_context: BindContext,
    schema: DataSchemaRef,
    metadata: MetadataRef,
    start: usize,
    is_finished: bool,
}

impl RawValueSource {
    pub fn new(
        data: String,
        ctx: Arc<dyn TableContext>,
        name_resolution_ctx: NameResolutionContext,
        schema: DataSchemaRef,
        start: usize,
    ) -> Self {
        let bind_context = BindContext::new();
        let metadata = Arc::new(RwLock::new(Metadata::default()));

        Self {
            data,
            ctx,
            name_resolution_ctx,
            schema,
            bind_context,
            metadata,
            start,
            is_finished: false,
        }
    }
}

#[async_trait::async_trait]
impl AsyncSource for RawValueSource {
    const NAME: &'static str = "RawValueSource";
    const SKIP_EMPTY_DATA_BLOCK: bool = true;

    #[async_backtrace::framed]
    async fn generate(&mut self) -> Result<Option<DataBlock>> {
        if self.is_finished {
            return Ok(None);
        }

        let format = self.ctx.get_format_settings()?;
        let rounding_mode = self
            .ctx
            .get_settings()
            .get_numeric_cast_option()
            .map(|s| s == "rounding")
            .unwrap_or(true);
        let field_decoder = FastFieldDecoderValues::create_for_insert(format, rounding_mode);

        let mut values_decoder = FastValuesDecoder::new(&self.data, &field_decoder);
        let estimated_rows = values_decoder.estimated_rows();

        let mut columns = self
            .schema
            .fields()
            .iter()
            .map(|f| ColumnBuilder::with_capacity(f.data_type(), estimated_rows))
            .collect::<Vec<_>>();

        values_decoder.parse(&mut columns, self).await?;

        let columns = columns
            .into_iter()
            .map(|col| col.build())
            .collect::<Vec<_>>();
        let block = DataBlock::new_from_columns(columns);
        self.is_finished = true;
        Ok(Some(block))
    }
}

#[async_trait::async_trait]
impl FastValuesDecodeFallback for RawValueSource {
    async fn parse_fallback(&self, sql: &str) -> Result<Vec<Scalar>> {
        let res: Result<Vec<Scalar>> = try {
            let settings = self.ctx.get_settings();
            let sql_dialect = settings.get_sql_dialect()?;
            let tokens = tokenize_sql(sql)?;
            let mut bind_context = self.bind_context.clone();
            let metadata = self.metadata.clone();

            let exprs = parse_values(&tokens, sql_dialect)?
                .into_iter()
                .map(|expr| match expr {
                    Expr::Placeholder { .. } => {
                        Err(ErrorCode::SyntaxException("unexpected placeholder"))
                    }
                    e => Ok(e),
                })
                .collect::<Result<Vec<_>>>()?;

            bind_context
                .exprs_to_scalar(
                    &exprs,
                    &self.schema,
                    self.ctx.clone(),
                    &self.name_resolution_ctx,
                    metadata,
                )
                .await?
        };
        res.map_err(|mut err| {
            // The input for ValueSource is a sub-section of the original SQL. This causes
            // the error span to have an offset, so we adjust the span accordingly.
            if let Some(span) = err.span() {
                err = err.set_span(Some(
                    (span.start() + self.start..span.end() + self.start).into(),
                ));
            }
            err
        })
    }
}<|MERGE_RESOLUTION|>--- conflicted
+++ resolved
@@ -139,12 +139,7 @@
             OutputPort::create(),
             table,
             *block_thresholds,
-<<<<<<< HEAD
         )?;
-=======
-            replace.table_meta_timestamps,
-        );
->>>>>>> d9a21450
         if !*need_insert {
             if segment_partition_num == 0 {
                 return Ok(());
