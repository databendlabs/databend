// Copyright 2021 Datafuse Labs
//
// Licensed under the Apache License, Version 2.0 (the "License");
// you may not use this file except in compliance with the License.
// You may obtain a copy of the License at
//
//     http://www.apache.org/licenses/LICENSE-2.0
//
// Unless required by applicable law or agreed to in writing, software
// distributed under the License is distributed on an "AS IS" BASIS,
// WITHOUT WARRANTIES OR CONDITIONS OF ANY KIND, either express or implied.
// See the License for the specific language governing permissions and
// limitations under the License.

use std::sync::Arc;

use databend_common_ast::ast::Expr;
use databend_common_ast::parser::parse_values;
use databend_common_ast::parser::tokenize_sql;
use databend_common_base::base::tokio::sync::Semaphore;
use databend_common_catalog::table::Table;
use databend_common_catalog::table_context::TableContext;
use databend_common_exception::ErrorCode;
use databend_common_exception::Result;
use databend_common_expression::ColumnBuilder;
use databend_common_expression::DataBlock;
use databend_common_expression::DataSchema;
use databend_common_expression::DataSchemaRef;
use databend_common_expression::Scalar;
use databend_common_formats::FastFieldDecoderValues;
use databend_common_formats::FastValuesDecodeFallback;
use databend_common_formats::FastValuesDecoder;
use databend_common_functions::BUILTIN_FUNCTIONS;
use databend_common_pipeline_core::processors::InputPort;
use databend_common_pipeline_core::processors::OutputPort;
use databend_common_pipeline_core::Pipe;
use databend_common_pipeline_sources::AsyncSource;
use databend_common_pipeline_sources::AsyncSourcer;
use databend_common_pipeline_transforms::processors::build_compact_block_pipeline;
use databend_common_pipeline_transforms::processors::create_dummy_item;
use databend_common_pipeline_transforms::processors::TransformPipelineHelper;
use databend_common_sql::executor::physical_plans::MutationKind;
use databend_common_sql::executor::physical_plans::ReplaceAsyncSourcer;
use databend_common_sql::executor::physical_plans::ReplaceDeduplicate;
use databend_common_sql::executor::physical_plans::ReplaceInto;
use databend_common_sql::executor::physical_plans::ReplaceSelectCtx;
use databend_common_sql::plans::InsertValue;
use databend_common_sql::BindContext;
use databend_common_sql::Metadata;
use databend_common_sql::MetadataRef;
use databend_common_sql::NameResolutionContext;
use databend_common_storages_fuse::operations::BroadcastProcessor;
use databend_common_storages_fuse::operations::ReplaceIntoProcessor;
use databend_common_storages_fuse::operations::TransformSerializeBlock;
use databend_common_storages_fuse::operations::UnbranchedReplaceIntoProcessor;
use databend_common_storages_fuse::FuseTable;
use parking_lot::RwLock;

use crate::pipelines::processors::transforms::TransformCastSchema;
use crate::pipelines::PipelineBuilder;

impl PipelineBuilder {
    // check if cast needed
    fn check_schema_cast(
        select_schema: Arc<DataSchema>,
        output_schema: Arc<DataSchema>,
    ) -> Result<bool> {
        let cast_needed = select_schema != output_schema;
        Ok(cast_needed)
    }

    // build async sourcer pipeline.
    pub(crate) fn build_async_sourcer(
        &mut self,
        async_sourcer: &ReplaceAsyncSourcer,
    ) -> Result<()> {
        self.main_pipeline.add_source(
            |output| {
                let name_resolution_ctx = NameResolutionContext::try_from(self.settings.as_ref())?;
                match &async_sourcer.source {
                    InsertValue::Values { rows } => {
                        let inner = ValueSource::new(rows.clone(), async_sourcer.schema.clone());
                        AsyncSourcer::create(self.ctx.clone(), output, inner)
                    }
                    InsertValue::RawValues { data, start } => {
                        let inner = RawValueSource::new(
                            data.clone(),
                            self.ctx.clone(),
                            name_resolution_ctx,
                            async_sourcer.schema.clone(),
                            *start,
                        );
                        AsyncSourcer::create(self.ctx.clone(), output, inner)
                    }
                }
            },
            1,
        )?;
        Ok(())
    }

    // build replace into pipeline.
    pub(crate) fn build_replace_into(&mut self, replace: &ReplaceInto) -> Result<()> {
        let ReplaceInto {
            input,
            block_thresholds,
            table_info,
            on_conflicts,
            bloom_filter_column_indexes,
            segments,
            block_slots,
            need_insert,
            ..
        } = replace;
        let max_threads = self.settings.get_max_threads()?;
        let segment_partition_num = std::cmp::min(segments.len(), max_threads as usize);
        let table = self.ctx.build_table_by_table_info(table_info, None)?;
        let table = FuseTable::try_from_table(table.as_ref())?;
        let schema = DataSchema::from(table.schema()).into();
        let cluster_stats_gen =
            table.get_cluster_stats_gen(self.ctx.clone(), 0, *block_thresholds, Some(schema))?;
        self.build_pipeline(input)?;
        // connect to broadcast processor and append transform
        let serialize_block_transform = TransformSerializeBlock::try_create(
            self.ctx.clone(),
            InputPort::create(),
            OutputPort::create(),
            table,
            cluster_stats_gen,
            MutationKind::Replace,
            replace.table_meta_timestamps,
        )?;
        let mut block_builder = serialize_block_transform.get_block_builder();
        block_builder.source_schema = table.schema_with_stream();

<<<<<<< HEAD
        let serialize_segment_transform = new_serialize_segment_pipe_item(
            self.ctx.clone(),
            InputPort::create(),
            OutputPort::create(),
            table,
            *block_thresholds,
            replace.table_meta_timestamps,
        )?;
=======
>>>>>>> 1b4d54e7
        if !*need_insert {
            if segment_partition_num == 0 {
                return Ok(());
            }
            let broadcast_processor = BroadcastProcessor::new(segment_partition_num);
            self.main_pipeline
                .add_pipe(Pipe::create(1, segment_partition_num, vec![
                    broadcast_processor.into_pipe_item(),
                ]));
            let max_threads = self.settings.get_max_threads()?;
            let io_request_semaphore = Arc::new(Semaphore::new(max_threads as usize));

            let merge_into_operation_aggregators = table.merge_into_mutators(
                self.ctx.clone(),
                segment_partition_num,
                block_builder,
                on_conflicts.clone(),
                bloom_filter_column_indexes.clone(),
                segments,
                block_slots.clone(),
                io_request_semaphore,
            )?;
            self.main_pipeline.add_pipe(Pipe::create(
                segment_partition_num,
                segment_partition_num,
                merge_into_operation_aggregators,
            ));
            return Ok(());
        }

        // The Block Size and Rows is promised by DataSource by user.
        if segment_partition_num == 0 {
            let dummy_item = create_dummy_item();
            //                      ┌──────────────────────┐            ┌──────────────────┐
            //                      │                      ├──┬────────►│  SerializeBlock  │
            // ┌─────────────┐      │                      ├──┘         └──────────────────┘
            // │ UpsertSource├─────►│ ReplaceIntoProcessor │
            // └─────────────┘      │                      ├──┐         ┌──────────────────┐
            //                      │                      ├──┴────────►│  DummyTransform  │
            //                      └──────────────────────┘            └──────────────────┘
            // wrap them into pipeline, order matters!
            self.main_pipeline.add_pipe(Pipe::create(2, 2, vec![
                serialize_block_transform.into_pipe_item(),
                dummy_item,
            ]));
        } else {
            //                      ┌──────────────────────┐            ┌──────────────────┐
            //                      │                      ├──┬────────►│ SerializeBlock   │
            // ┌─────────────┐      │                      ├──┘         └──────────────────┘
            // │ UpsertSource├─────►│ ReplaceIntoProcessor │
            // └─────────────┘      │                      ├──┐         ┌──────────────────┐
            //                      │                      ├──┴────────►│BroadcastProcessor│
            //                      └──────────────────────┘            └──────────────────┘
            let broadcast_processor = BroadcastProcessor::new(segment_partition_num);
            // wrap them into pipeline, order matters!
            self.main_pipeline
                .add_pipe(Pipe::create(2, segment_partition_num + 1, vec![
                    serialize_block_transform.into_pipe_item(),
                    broadcast_processor.into_pipe_item(),
                ]));
        };

        // 4. connect with MergeIntoOperationAggregators
        if segment_partition_num != 0 {
            //      ┌──────────────────┐               ┌────────────────┐
            // ────►│  SerializeBlock  ├──────────────►│ DummyTransform │
            //      └──────────────────┘               └────────────────┘
            //
            //      ┌───────────────────┐              ┌──────────────────────┐
            // ────►│                   ├──┬──────────►│MergeIntoOperationAggr│
            //      │                   ├──┘           └──────────────────────┘
            //      │ BroadcastProcessor│
            //      │                   ├──┐           ┌──────────────────────┐
            //      │                   ├──┴──────────►│MergeIntoOperationAggr│
            //      │                   │              └──────────────────────┘
            //      │                   ├──┐
            //      │                   ├──┴──────────►┌──────────────────────┐
            //      └───────────────────┘              │MergeIntoOperationAggr│
            //                                         └──────────────────────┘

            let item_size = segment_partition_num + 1;
            let mut pipe_items = Vec::with_capacity(item_size);
            // setup the dummy transform
            pipe_items.push(create_dummy_item());

            let max_threads = self.settings.get_max_threads()?;
            let io_request_semaphore = Arc::new(Semaphore::new(max_threads as usize));

            // setup the merge into operation aggregators
            let mut merge_into_operation_aggregators = table.merge_into_mutators(
                self.ctx.clone(),
                segment_partition_num,
                block_builder,
                on_conflicts.clone(),
                bloom_filter_column_indexes.clone(),
                segments,
                block_slots.clone(),
                io_request_semaphore,
            )?;
            assert_eq!(
                segment_partition_num,
                merge_into_operation_aggregators.len()
            );
            pipe_items.append(&mut merge_into_operation_aggregators);

            // extend the pipeline
            assert_eq!(self.main_pipeline.output_len(), item_size);
            assert_eq!(pipe_items.len(), item_size);
            self.main_pipeline
                .add_pipe(Pipe::create(item_size, item_size, pipe_items));
        }
        Ok(())
    }

    // build deduplicate pipeline.
    pub(crate) fn build_deduplicate(&mut self, deduplicate: &ReplaceDeduplicate) -> Result<()> {
        let ReplaceDeduplicate {
            input,
            on_conflicts,
            bloom_filter_column_indexes,
            table_is_empty,
            table_info,
            select_ctx,
            table_level_range_index,
            target_schema,
            need_insert,
            delete_when,
            ..
        } = deduplicate;

        let tbl = self.ctx.build_table_by_table_info(table_info, None)?;
        let table = FuseTable::try_from_table(tbl.as_ref())?;
        self.build_pipeline(input)?;
        let mut delete_column_idx = 0;
        let mut modified_schema = DataSchema::from(target_schema.clone()).into();
        if let Some(ReplaceSelectCtx {
            select_column_bindings,
            select_schema,
        }) = select_ctx
        {
            PipelineBuilder::build_result_projection(
                &self.func_ctx,
                input.output_schema()?,
                select_column_bindings,
                &mut self.main_pipeline,
                false,
            )?;

            let mut target_schema: DataSchema = target_schema.clone().into();
            if let Some((_, delete_column)) = delete_when {
                delete_column_idx = select_schema.index_of(delete_column.as_str())?;
                let delete_column = select_schema.field(delete_column_idx).clone();
                target_schema
                    .fields
                    .insert(delete_column_idx, delete_column);
                modified_schema = Arc::new(target_schema.clone());
            }
            let target_schema = Arc::new(target_schema.clone());
            if target_schema.fields().len() != select_schema.fields().len() {
                return Err(ErrorCode::BadArguments(
                    "The number of columns in the target table is different from the number of columns in the SELECT clause",
                ));
            }
            if Self::check_schema_cast(select_schema.clone(), target_schema.clone())? {
                self.main_pipeline.try_add_transformer(|| {
                    TransformCastSchema::try_new(
                        select_schema.clone(),
                        target_schema.clone(),
                        self.func_ctx.clone(),
                    )
                })?;
            }
        }

        Self::fill_and_reorder_columns(
            self.ctx.clone(),
            &mut self.main_pipeline,
            tbl.clone(),
            Arc::new(target_schema.clone().into()),
        )?;

        let block_thresholds = table.get_block_thresholds();
        build_compact_block_pipeline(&mut self.main_pipeline, block_thresholds)?;

        let _ = table.cluster_gen_for_append(
            self.ctx.clone(),
            &mut self.main_pipeline,
            block_thresholds,
            Some(modified_schema),
        )?;
        // 1. resize input to 1, since the UpsertTransform need to de-duplicate inputs "globally"
        self.main_pipeline.try_resize(1)?;

        // 2. connect with ReplaceIntoProcessor

        //                      ┌──────────────────────┐
        //                      │                      ├──┐
        // ┌─────────────┐      │                      ├──┘
        // │ UpsertSource├─────►│ ReplaceIntoProcessor │
        // └─────────────┘      │                      ├──┐
        //                      │                      ├──┘
        //                      └──────────────────────┘
        // NOTE: here the pipe items of last pipe are arranged in the following order
        // (0) -> output_port_append_data
        // (1) -> output_port_merge_into_action
        //    the "downstream" is supposed to be connected with a processor which can process MergeIntoOperations
        //    in our case, it is the broadcast processor
        let delete_when = if let Some((remote_expr, delete_column)) = delete_when {
            Some((
                remote_expr.as_expr(&BUILTIN_FUNCTIONS),
                delete_column.clone(),
            ))
        } else {
            None
        };
        let cluster_keys = table.linear_cluster_keys(self.ctx.clone());
        if *need_insert {
            let replace_into_processor = ReplaceIntoProcessor::create(
                self.ctx.clone(),
                on_conflicts.clone(),
                cluster_keys,
                bloom_filter_column_indexes.clone(),
                &table.schema(),
                *table_is_empty,
                table_level_range_index.clone(),
                delete_when.map(|(expr, _)| (expr, delete_column_idx)),
            )?;
            self.main_pipeline
                .add_pipe(replace_into_processor.into_pipe());
        } else {
            let replace_into_processor = UnbranchedReplaceIntoProcessor::create(
                self.ctx.as_ref(),
                on_conflicts.clone(),
                cluster_keys,
                bloom_filter_column_indexes.clone(),
                &table.schema(),
                *table_is_empty,
                table_level_range_index.clone(),
                delete_when.map(|_| delete_column_idx),
            )?;
            self.main_pipeline
                .add_pipe(replace_into_processor.into_pipe());
        }
        Ok(())
    }
}

pub struct ValueSource {
    rows: Arc<Vec<Vec<Scalar>>>,
    schema: DataSchemaRef,
    is_finished: bool,
}

impl ValueSource {
    pub fn new(rows: Vec<Vec<Scalar>>, schema: DataSchemaRef) -> Self {
        Self {
            rows: Arc::new(rows),
            schema,
            is_finished: false,
        }
    }
}

#[async_trait::async_trait]
impl AsyncSource for ValueSource {
    const NAME: &'static str = "ValueSource";
    const SKIP_EMPTY_DATA_BLOCK: bool = true;

    #[async_backtrace::framed]
    async fn generate(&mut self) -> Result<Option<DataBlock>> {
        if self.is_finished {
            return Ok(None);
        }

        let mut columns = self
            .schema
            .fields()
            .iter()
            .map(|f| ColumnBuilder::with_capacity(f.data_type(), self.rows.len()))
            .collect::<Vec<_>>();

        for row in self.rows.as_ref() {
            for (field, column) in row.iter().zip(columns.iter_mut()) {
                column.push(field.as_ref());
            }
        }

        let columns = columns
            .into_iter()
            .map(|col| col.build())
            .collect::<Vec<_>>();
        let block = DataBlock::new_from_columns(columns);
        self.is_finished = true;
        Ok(Some(block))
    }
}

pub struct RawValueSource {
    data: String,
    ctx: Arc<dyn TableContext>,
    name_resolution_ctx: NameResolutionContext,
    bind_context: BindContext,
    schema: DataSchemaRef,
    metadata: MetadataRef,
    start: usize,
    is_finished: bool,
}

impl RawValueSource {
    pub fn new(
        data: String,
        ctx: Arc<dyn TableContext>,
        name_resolution_ctx: NameResolutionContext,
        schema: DataSchemaRef,
        start: usize,
    ) -> Self {
        let bind_context = BindContext::new();
        let metadata = Arc::new(RwLock::new(Metadata::default()));

        Self {
            data,
            ctx,
            name_resolution_ctx,
            schema,
            bind_context,
            metadata,
            start,
            is_finished: false,
        }
    }
}

#[async_trait::async_trait]
impl AsyncSource for RawValueSource {
    const NAME: &'static str = "RawValueSource";
    const SKIP_EMPTY_DATA_BLOCK: bool = true;

    #[async_backtrace::framed]
    async fn generate(&mut self) -> Result<Option<DataBlock>> {
        if self.is_finished {
            return Ok(None);
        }

        let format = self.ctx.get_format_settings()?;
        let rounding_mode = self
            .ctx
            .get_settings()
            .get_numeric_cast_option()
            .map(|s| s == "rounding")
            .unwrap_or(true);
        let field_decoder = FastFieldDecoderValues::create_for_insert(format, rounding_mode);

        let mut values_decoder = FastValuesDecoder::new(&self.data, &field_decoder);
        let estimated_rows = values_decoder.estimated_rows();

        let mut columns = self
            .schema
            .fields()
            .iter()
            .map(|f| ColumnBuilder::with_capacity(f.data_type(), estimated_rows))
            .collect::<Vec<_>>();

        values_decoder.parse(&mut columns, self).await?;

        let columns = columns
            .into_iter()
            .map(|col| col.build())
            .collect::<Vec<_>>();
        let block = DataBlock::new_from_columns(columns);
        self.is_finished = true;
        Ok(Some(block))
    }
}

#[async_trait::async_trait]
impl FastValuesDecodeFallback for RawValueSource {
    async fn parse_fallback(&self, sql: &str) -> Result<Vec<Scalar>> {
        let res: Result<Vec<Scalar>> = try {
            let settings = self.ctx.get_settings();
            let sql_dialect = settings.get_sql_dialect()?;
            let tokens = tokenize_sql(sql)?;
            let mut bind_context = self.bind_context.clone();
            let metadata = self.metadata.clone();

            let exprs = parse_values(&tokens, sql_dialect)?
                .into_iter()
                .map(|expr| match expr {
                    Expr::Placeholder { .. } => {
                        Err(ErrorCode::SyntaxException("unexpected placeholder"))
                    }
                    e => Ok(e),
                })
                .collect::<Result<Vec<_>>>()?;

            bind_context
                .exprs_to_scalar(
                    &exprs,
                    &self.schema,
                    self.ctx.clone(),
                    &self.name_resolution_ctx,
                    metadata,
                )
                .await?
        };
        res.map_err(|mut err| {
            // The input for ValueSource is a sub-section of the original SQL. This causes
            // the error span to have an offset, so we adjust the span accordingly.
            if let Some(span) = err.span() {
                err = err.set_span(Some(
                    (span.start() + self.start..span.end() + self.start).into(),
                ));
            }
            err
        })
    }
}<|MERGE_RESOLUTION|>--- conflicted
+++ resolved
@@ -133,17 +133,6 @@
         let mut block_builder = serialize_block_transform.get_block_builder();
         block_builder.source_schema = table.schema_with_stream();
 
-<<<<<<< HEAD
-        let serialize_segment_transform = new_serialize_segment_pipe_item(
-            self.ctx.clone(),
-            InputPort::create(),
-            OutputPort::create(),
-            table,
-            *block_thresholds,
-            replace.table_meta_timestamps,
-        )?;
-=======
->>>>>>> 1b4d54e7
         if !*need_insert {
             if segment_partition_num == 0 {
                 return Ok(());
