--- conflicted
+++ resolved
@@ -66,12 +66,7 @@
             OutputPort::create(),
             table,
             block_thresholds,
-<<<<<<< HEAD
-        )?;
-=======
-            merge_into.table_meta_timestamps,
-        );
->>>>>>> d9a21450
+        )?;
 
         // For row_id port, create rowid_aggregate_mutator
         // For matched data port and unmatched port, do serialize
