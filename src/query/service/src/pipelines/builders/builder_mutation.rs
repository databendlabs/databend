// Copyright 2021 Datafuse Labs
//
// Licensed under the Apache License, Version 2.0 (the "License");
// you may not use this file except in compliance with the License.
// You may obtain a copy of the License at
//
//     http://www.apache.org/licenses/LICENSE-2.0
//
// Unless required by applicable law or agreed to in writing, software
// distributed under the License is distributed on an "AS IS" BASIS,
// WITHOUT WARRANTIES OR CONDITIONS OF ANY KIND, either express or implied.
// See the License for the specific language governing permissions and
// limitations under the License.

use std::sync::Arc;

use databend_common_base::base::tokio::sync::Semaphore;
use databend_common_catalog::table::Table;
use databend_common_exception::Result;
use databend_common_expression::BlockThresholds;
use databend_common_expression::DataSchema;
use databend_common_expression::DataSchemaRef;
use databend_common_pipeline_core::processors::create_resize_item;
use databend_common_pipeline_core::processors::InputPort;
use databend_common_pipeline_core::processors::OutputPort;
use databend_common_pipeline_core::processors::ProcessorPtr;
use databend_common_pipeline_core::Pipe;
use databend_common_pipeline_transforms::processors::create_dummy_item;
use databend_common_pipeline_transforms::processors::AccumulatingTransformer;
use databend_common_pipeline_transforms::processors::BlockCompactBuilder;
use databend_common_pipeline_transforms::processors::BlockMetaTransformer;
use databend_common_pipeline_transforms::processors::TransformCompactBlock;
use databend_common_pipeline_transforms::processors::TransformPipelineHelper;
use databend_common_sql::binder::MutationStrategy;
use databend_common_sql::executor::physical_plans::Mutation;
use databend_common_sql::executor::physical_plans::MutationKind;
use databend_common_storages_fuse::operations::TransformSerializeBlock;
use databend_common_storages_fuse::operations::UnMatchedExprs;
use databend_common_storages_fuse::FuseTable;

use crate::pipelines::processors::transforms::TransformAddComputedColumns;
use crate::pipelines::processors::transforms::TransformResortAddOnWithoutSourceSchema;
use crate::pipelines::PipelineBuilder;

impl PipelineBuilder {
    // build mutation serialize and mutation pipeline
    pub(crate) fn build_mutation(&mut self, merge_into: &Mutation) -> Result<()> {
        self.build_pipeline(&merge_into.input)?;

        let tbl = self
            .ctx
            .build_table_by_table_info(&merge_into.table_info, None)?;

        let table = FuseTable::try_from_table(tbl.as_ref())?;
        let block_thresholds = table.get_block_thresholds();

        let cluster_stats_gen =
            table.get_cluster_stats_gen(self.ctx.clone(), 0, block_thresholds, None)?;

        let io_request_semaphore =
            Arc::new(Semaphore::new(self.settings.get_max_threads()? as usize));

<<<<<<< HEAD
        let serialize_segment_transform = new_serialize_segment_pipe_item(
            self.ctx.clone(),
            InputPort::create(),
            OutputPort::create(),
            table,
            block_thresholds,
            merge_into.table_meta_timestamps,
        )?;

=======
>>>>>>> 1b4d54e7
        // For row_id port, create rowid_aggregate_mutator
        // For matched data port and unmatched port, do serialize
        let serialize_len = match merge_into.strategy {
            MutationStrategy::NotMatchedOnly => self.main_pipeline.output_len(),
            MutationStrategy::MixedMatched | MutationStrategy::MatchedOnly => {
                // remove row id port
                self.main_pipeline.output_len() - 1
            }
            MutationStrategy::Direct => unreachable!(),
        };

        // 1. Fill default and computed columns
        self.build_fill_columns_in_merge_into(
            tbl.clone(),
            serialize_len,
            merge_into.need_match,
            merge_into.unmatched.clone(),
        )?;

        // 2. Add cluster‘s blocksort if it's a cluster table
        self.build_compact_and_cluster_sort_in_merge_into(
            table,
            merge_into.need_match,
            serialize_len,
            block_thresholds,
        )?;

        let mut pipe_items = Vec::with_capacity(self.main_pipeline.output_len());

        // 3.1 Add rowid_aggregate_mutator for row_id port
        if merge_into.need_match {
            pipe_items.push(table.rowid_aggregate_mutator(
                self.ctx.clone(),
                cluster_stats_gen.clone(),
                io_request_semaphore,
                merge_into.segments.clone(),
                false,
                merge_into.table_meta_timestamps,
            )?);
        }

        // 3.2 Add serialize_block_transform for data port
        for _ in 0..serialize_len {
            let serialize_block_transform = TransformSerializeBlock::try_create(
                self.ctx.clone(),
                InputPort::create(),
                OutputPort::create(),
                table,
                cluster_stats_gen.clone(),
                MutationKind::MergeInto,
                merge_into.table_meta_timestamps,
            )?;
            pipe_items.push(serialize_block_transform.into_pipe_item());
        }

        let output_len = pipe_items.iter().map(|item| item.outputs_port.len()).sum();
        self.main_pipeline.add_pipe(Pipe::create(
            self.main_pipeline.output_len(),
            output_len,
            pipe_items,
        ));

        Ok(())
    }

    pub fn build_fill_columns_in_merge_into(
        &mut self,
        tbl: Arc<dyn Table>,
        transform_len: usize,
        need_match: bool,
        unmatched: UnMatchedExprs,
    ) -> Result<()> {
        let table = FuseTable::try_from_table(tbl.as_ref())?;

        // fill default columns
        let table_default_schema = &table.schema_with_stream().remove_computed_fields();
        let mut builder = self
            .main_pipeline
            .try_create_transform_pipeline_builder_with_len(
                || {
                    TransformResortAddOnWithoutSourceSchema::try_new(
                        self.ctx.clone(),
                        Arc::new(DataSchema::from(table_default_schema)),
                        unmatched.clone(),
                        tbl.clone(),
                        Arc::new(DataSchema::from(table.schema_with_stream())),
                    )
                },
                transform_len,
            )?;
        if need_match {
            builder.add_items_prepend(vec![create_dummy_item()]);
        }
        self.main_pipeline.add_pipe(builder.finalize());

        // fill computed columns
        let table_computed_schema = &table.schema_with_stream().remove_virtual_computed_fields();
        let default_schema: DataSchemaRef = Arc::new(table_default_schema.into());
        let computed_schema: DataSchemaRef = Arc::new(table_computed_schema.into());
        if default_schema != computed_schema {
            builder = self
                .main_pipeline
                .try_create_transform_pipeline_builder_with_len(
                    || {
                        TransformAddComputedColumns::try_new(
                            self.ctx.clone(),
                            default_schema.clone(),
                            computed_schema.clone(),
                        )
                    },
                    transform_len,
                )?;
            if need_match {
                builder.add_items_prepend(vec![create_dummy_item()]);
            }
            self.main_pipeline.add_pipe(builder.finalize());
        }
        Ok(())
    }

    pub fn build_compact_and_cluster_sort_in_merge_into(
        &mut self,
        table: &FuseTable,
        need_match: bool,
        transform_len: usize,
        block_thresholds: BlockThresholds,
    ) -> Result<()> {
        // we should avoid too much little block write, because for s3 write, there are too many
        // little blocks, it will cause high latency.
        let mut origin_len = transform_len;
        let mut resize_len = 1;
        let mut pipe_items = Vec::with_capacity(2);
        if need_match {
            origin_len += 1;
            resize_len += 1;
            pipe_items.push(create_dummy_item());
        }
        pipe_items.push(create_resize_item(transform_len, 1));
        self.main_pipeline
            .add_pipe(Pipe::create(origin_len, resize_len, pipe_items));

        let mut builder = self.main_pipeline.add_transform_with_specified_len(
            |transform_input_port, transform_output_port| {
                Ok(ProcessorPtr::create(AccumulatingTransformer::create(
                    transform_input_port,
                    transform_output_port,
                    BlockCompactBuilder::new(block_thresholds),
                )))
            },
            1,
        )?;
        if need_match {
            builder.add_items_prepend(vec![create_dummy_item()]);
        }
        self.main_pipeline.add_pipe(builder.finalize());

        let mut pipe_items = Vec::with_capacity(2);
        if need_match {
            pipe_items.push(create_dummy_item());
        }
        pipe_items.push(create_resize_item(1, transform_len));
        self.main_pipeline
            .add_pipe(Pipe::create(resize_len, origin_len, pipe_items));

        let mut builder = self.main_pipeline.add_transform_with_specified_len(
            |transform_input_port, transform_output_port| {
                Ok(ProcessorPtr::create(BlockMetaTransformer::create(
                    transform_input_port,
                    transform_output_port,
                    TransformCompactBlock::default(),
                )))
            },
            transform_len,
        )?;
        if need_match {
            builder.add_items_prepend(vec![create_dummy_item()]);
        }
        self.main_pipeline.add_pipe(builder.finalize());

        // cluster sort
        table.cluster_gen_for_append_with_specified_len(
            self.ctx.clone(),
            &mut self.main_pipeline,
            block_thresholds,
            transform_len,
            need_match,
        )?;
        Ok(())
    }
}<|MERGE_RESOLUTION|>--- conflicted
+++ resolved
@@ -60,18 +60,6 @@
         let io_request_semaphore =
             Arc::new(Semaphore::new(self.settings.get_max_threads()? as usize));
 
-<<<<<<< HEAD
-        let serialize_segment_transform = new_serialize_segment_pipe_item(
-            self.ctx.clone(),
-            InputPort::create(),
-            OutputPort::create(),
-            table,
-            block_thresholds,
-            merge_into.table_meta_timestamps,
-        )?;
-
-=======
->>>>>>> 1b4d54e7
         // For row_id port, create rowid_aggregate_mutator
         // For matched data port and unmatched port, do serialize
         let serialize_len = match merge_into.strategy {
