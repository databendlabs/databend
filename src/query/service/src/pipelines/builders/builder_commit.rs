--- conflicted
+++ resolved
@@ -93,36 +93,6 @@
                         // extract re-cluster related mutations from physical plan
                         let recluster_info = plan.recluster_info.clone().unwrap_or_default();
 
-<<<<<<< HEAD
-                TableMutationAggregator::create(
-                    table,
-                    self.ctx.clone(),
-                    base_segments,
-                    recluster_info.merged_blocks,
-                    recluster_info.removed_segment_indexes,
-                    recluster_info.removed_statistics,
-                    plan.mutation_kind,
-                    plan.table_meta_timestamps,
-                )
-            });
-        }
-
-        let snapshot_gen = MutationGenerator::new(plan.snapshot.clone(), plan.mutation_kind);
-        self.main_pipeline.add_sink(|input| {
-            CommitSink::try_create(
-                table,
-                self.ctx.clone(),
-                None,
-                plan.update_stream_meta.clone(),
-                snapshot_gen.clone(),
-                input,
-                None,
-                None,
-                plan.deduplicated_label.clone(),
-                plan.table_meta_timestamps,
-            )
-        })
-=======
                         TableMutationAggregator::create(
                             table,
                             self.ctx.clone(),
@@ -151,6 +121,5 @@
                 })
             }
         }
->>>>>>> c7ed78d8
     }
 }