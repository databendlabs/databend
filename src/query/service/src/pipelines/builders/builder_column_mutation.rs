--- conflicted
+++ resolved
@@ -66,25 +66,6 @@
                 )?;
                 proc.into_processor()
             })?;
-<<<<<<< HEAD
-
-            if self.ctx.get_lazy_mutation_delete() {
-                self.main_pipeline.try_resize(1)?;
-                self.main_pipeline.add_async_accumulating_transformer(|| {
-                    TableMutationAggregator::create(
-                        table,
-                        self.ctx.clone(),
-                        self.ctx.get_table_snapshot().unwrap().segments.clone(),
-                        vec![],
-                        vec![],
-                        Statistics::default(),
-                        MutationKind::Delete,
-                        column_mutation.table_meta_timestamps,
-                    )
-                });
-            }
-=======
->>>>>>> c6b23aef
         } else {
             let block_thresholds = table.get_block_thresholds();
             let cluster_stats_gen = table.cluster_gen_for_append(
