--- conflicted
+++ resolved
@@ -133,7 +133,6 @@
         let partial_agg_config = HashTableConfig::default().with_partial(true);
 
         self.main_pipeline.add_transform(|input, output| {
-<<<<<<< HEAD
             let transform = match params.aggregate_functions.is_empty() {
                 true => with_mappedhash_method!(|T| match method.clone() {
                     HashMethodKind::T(method) => TransformPartialGroupBy::try_create(
@@ -166,38 +165,6 @@
             } else {
                 Ok(ProcessorPtr::create(transform))
             }
-        })?;
-
-        // If cluster mode, spill write will be completed in exchange serialize, because we need scatter the block data first
-        if self.ctx.get_cluster().is_empty() {
-            let operator = DataOperator::instance().operator();
-            let location_prefix = query_spill_prefix(&self.ctx.get_tenant());
-            self.main_pipeline.add_transform(|input, output| {
-                let transform = match params.aggregate_functions.is_empty() {
-=======
-            Ok(ProcessorPtr::create(
-                match params.aggregate_functions.is_empty() {
->>>>>>> 33f7d1a8
-                    true => with_mappedhash_method!(|T| match method.clone() {
-                        HashMethodKind::T(method) => TransformPartialGroupBy::try_create(
-                            self.ctx.clone(),
-                            method,
-                            input,
-                            output,
-                            params.clone()
-                        ),
-                    }),
-                    false => with_mappedhash_method!(|T| match method.clone() {
-                        HashMethodKind::T(method) => TransformPartialAggregate::try_create(
-                            self.ctx.clone(),
-                            method,
-                            input,
-                            output,
-                            params.clone()
-                        ),
-                    }),
-                }?,
-            ))
         })?;
 
         // If cluster mode, spill write will be completed in exchange serialize, because we need scatter the block data first
