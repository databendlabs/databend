// Copyright 2021 Datafuse Labs
//
// Licensed under the Apache License, Version 2.0 (the "License");
// you may not use this file except in compliance with the License.
// You may obtain a copy of the License at
//
//     http://www.apache.org/licenses/LICENSE-2.0
//
// Unless required by applicable law or agreed to in writing, software
// distributed under the License is distributed on an "AS IS" BASIS,
// WITHOUT WARRANTIES OR CONDITIONS OF ANY KIND, either express or implied.
// See the License for the specific language governing permissions and
// limitations under the License.

use std::sync::Arc;

<<<<<<< HEAD
use common_catalog::table_context::TableContext;
use common_exception::Result;
use common_expression::with_hash_method;
use common_expression::with_mappedhash_method;
use common_expression::AggregateFunctionRef;
use common_expression::DataBlock;
use common_expression::DataSchemaRef;
use common_expression::HashMethodKind;
use common_expression::HashTableConfig;
use common_functions::aggregates::AggregateFunctionFactory;
use common_pipeline_core::processors::ProcessorPtr;
use common_pipeline_core::query_spill_prefix;
use common_pipeline_transforms::processors::ProcessorProfileWrapper;
use common_pipeline_transforms::processors::ProfileStub;
use common_pipeline_transforms::processors::Transformer;
use common_sql::executor::physical_plans::AggregateExpand;
use common_sql::executor::physical_plans::AggregateFinal;
use common_sql::executor::physical_plans::AggregateFunctionDesc;
use common_sql::executor::physical_plans::AggregatePartial;
use common_sql::executor::PhysicalPlan;
use common_sql::IndexType;
use common_storage::DataOperator;
=======
use databend_common_catalog::table_context::TableContext;
use databend_common_exception::Result;
use databend_common_expression::with_hash_method;
use databend_common_expression::with_mappedhash_method;
use databend_common_expression::AggregateFunctionRef;
use databend_common_expression::DataBlock;
use databend_common_expression::DataSchemaRef;
use databend_common_expression::HashMethodKind;
use databend_common_functions::aggregates::AggregateFunctionFactory;
use databend_common_pipeline_core::processors::ProcessorPtr;
use databend_common_pipeline_core::query_spill_prefix;
use databend_common_sql::executor::physical_plans::AggregateExpand;
use databend_common_sql::executor::physical_plans::AggregateFinal;
use databend_common_sql::executor::physical_plans::AggregateFunctionDesc;
use databend_common_sql::executor::physical_plans::AggregatePartial;
use databend_common_sql::executor::PhysicalPlan;
use databend_common_sql::IndexType;
use databend_common_storage::DataOperator;
>>>>>>> 7e01e53f

use crate::pipelines::processors::transforms::aggregator::build_partition_bucket;
use crate::pipelines::processors::transforms::aggregator::AggregateInjector;
use crate::pipelines::processors::transforms::aggregator::AggregatorParams;
use crate::pipelines::processors::transforms::aggregator::FinalSingleStateAggregator;
use crate::pipelines::processors::transforms::aggregator::PartialSingleStateAggregator;
use crate::pipelines::processors::transforms::aggregator::TransformAggregateSpillWriter;
use crate::pipelines::processors::transforms::aggregator::TransformExpandGroupingSets;
use crate::pipelines::processors::transforms::aggregator::TransformGroupBySpillWriter;
use crate::pipelines::processors::transforms::aggregator::TransformPartialAggregate;
use crate::pipelines::processors::transforms::aggregator::TransformPartialGroupBy;
use crate::pipelines::PipelineBuilder;

impl PipelineBuilder {
    pub(crate) fn build_aggregate_expand(&mut self, expand: &AggregateExpand) -> Result<()> {
        self.build_pipeline(&expand.input)?;
        let input_schema = expand.input.output_schema()?;
        let group_bys = expand
            .group_bys
            .iter()
            .take(expand.group_bys.len() - 1) // The last group-by will be virtual column `_grouping_id`
            .map(|i| input_schema.index_of(&i.to_string()))
            .collect::<Result<Vec<_>>>()?;
        let grouping_sets = expand
            .grouping_sets
            .sets
            .iter()
            .map(|sets| {
                sets.iter()
                    .map(|i| {
                        let i = input_schema.index_of(&i.to_string())?;
                        let offset = group_bys.iter().position(|j| *j == i).unwrap();
                        Ok(offset)
                    })
                    .collect::<Result<Vec<_>>>()
            })
            .collect::<Result<Vec<_>>>()?;
        let mut grouping_ids = Vec::with_capacity(grouping_sets.len());
        let mask = (1 << group_bys.len()) - 1;
        for set in grouping_sets {
            let mut id = 0;
            for i in set {
                id |= 1 << i;
            }
            // For element in `group_bys`,
            // if it is in current grouping set: set 0, else: set 1. (1 represents it will be NULL in grouping)
            // Example: GROUP BY GROUPING SETS ((a, b), (a), (b), ())
            // group_bys: [a, b]
            // grouping_sets: [[0, 1], [0], [1], []]
            // grouping_ids: 00, 01, 10, 11
            grouping_ids.push(!id & mask);
        }

        self.main_pipeline.add_transform(|input, output| {
            Ok(TransformExpandGroupingSets::create(
                input,
                output,
                group_bys.clone(),
                grouping_ids.clone(),
            ))
        })
    }

    pub(crate) fn build_aggregate_partial(&mut self, aggregate: &AggregatePartial) -> Result<()> {
        self.build_pipeline(&aggregate.input)?;

        let max_block_size = self.settings.get_max_block_size()?;
        let enable_experimental_aggregate_hashtable = self
            .settings
            .get_enable_experimental_aggregate_hashtable()?
            && self.ctx.get_cluster().is_empty();

        let params = Self::build_aggregator_params(
            aggregate.input.output_schema()?,
            &aggregate.group_by,
            &aggregate.agg_funcs,
            enable_experimental_aggregate_hashtable,
            max_block_size as usize,
            None,
        )?;

        if params.group_columns.is_empty() {
            return self.main_pipeline.add_transform(|input, output| {
                Ok(ProcessorPtr::create(
                    PartialSingleStateAggregator::try_create(input, output, &params)?,
                ))
            });
        }

        let efficiently_memory = self.settings.get_efficiently_memory_group_by()?;

        let group_cols = &params.group_columns;
        let schema_before_group_by = params.input_schema.clone();
        let sample_block = DataBlock::empty_with_schema(schema_before_group_by);
        let method = DataBlock::choose_hash_method(&sample_block, group_cols, efficiently_memory)?;

        // Need a global atomic to read the max current radix bits hint
        let partial_agg_config = HashTableConfig::default().with_partial(true);

        self.main_pipeline.add_transform(|input, output| {
<<<<<<< HEAD
            let transform = match params.aggregate_functions.is_empty() {
                true => with_mappedhash_method!(|T| match method.clone() {
                    HashMethodKind::T(method) => TransformPartialGroupBy::try_create(
                        self.ctx.clone(),
                        method,
                        input,
                        output,
                        params.clone(),
                        partial_agg_config.clone(),
                    ),
                }),
                false => with_mappedhash_method!(|T| match method.clone() {
                    HashMethodKind::T(method) => TransformPartialAggregate::try_create(
                        self.ctx.clone(),
                        method,
                        input,
                        output,
                        params.clone(),
                        partial_agg_config.clone(),
                    ),
                }),
            }?;

            if self.enable_profiling {
                Ok(ProcessorPtr::create(ProcessorProfileWrapper::create(
                    transform,
                    aggregate.plan_id,
                    self.proc_profs.clone(),
                )))
            } else {
                Ok(ProcessorPtr::create(transform))
            }
        })?;

        // If cluster mode, spill write will be completed in exchange serialize, because we need scatter the block data first
        if self.ctx.get_cluster().is_empty() {
            let operator = DataOperator::instance().operator();
            let location_prefix = query_spill_prefix(&self.ctx.get_tenant());
            self.main_pipeline.add_transform(|input, output| {
                let transform = match params.aggregate_functions.is_empty() {
=======
            Ok(ProcessorPtr::create(
                match params.aggregate_functions.is_empty() {
>>>>>>> 7e01e53f
                    true => with_mappedhash_method!(|T| match method.clone() {
                        HashMethodKind::T(method) => TransformPartialGroupBy::try_create(
                            self.ctx.clone(),
                            method,
                            input,
                            output,
                            params.clone()
                        ),
                    }),
                    false => with_mappedhash_method!(|T| match method.clone() {
                        HashMethodKind::T(method) => TransformPartialAggregate::try_create(
                            self.ctx.clone(),
                            method,
                            input,
                            output,
                            params.clone()
                        ),
                    }),
                }?,
            ))
        })?;

        // If cluster mode, spill write will be completed in exchange serialize, because we need scatter the block data first
        if self.ctx.get_cluster().is_empty() {
            let operator = DataOperator::instance().operator();
            let location_prefix = query_spill_prefix(&self.ctx.get_tenant());
            self.main_pipeline.add_transform(|input, output| {
                Ok(ProcessorPtr::create(
                    match params.aggregate_functions.is_empty() {
                        true => with_mappedhash_method!(|T| match method.clone() {
                            HashMethodKind::T(method) => TransformGroupBySpillWriter::create(
                                self.ctx.clone(),
                                input,
                                output,
                                method,
                                operator.clone(),
                                location_prefix.clone()
                            ),
                        }),
                        false => with_mappedhash_method!(|T| match method.clone() {
                            HashMethodKind::T(method) => TransformAggregateSpillWriter::create(
                                self.ctx.clone(),
                                input,
                                output,
                                method,
                                operator.clone(),
                                params.clone(),
                                location_prefix.clone()
                            ),
                        }),
                    },
                ))
            })?;
        }

        self.exchange_injector = match params.aggregate_functions.is_empty() {
            true => with_mappedhash_method!(|T| match method.clone() {
                HashMethodKind::T(method) =>
                    AggregateInjector::<_, ()>::create(self.ctx.clone(), method, params.clone()),
            }),
            false => with_mappedhash_method!(|T| match method.clone() {
                HashMethodKind::T(method) =>
                    AggregateInjector::<_, usize>::create(self.ctx.clone(), method, params.clone()),
            }),
        };

        Ok(())
    }

    pub(crate) fn build_aggregate_final(&mut self, aggregate: &AggregateFinal) -> Result<()> {
        let max_block_size = self.settings.get_max_block_size()?;
        let enable_experimental_aggregate_hashtable = self
            .settings
            .get_enable_experimental_aggregate_hashtable()?
            && self.ctx.get_cluster().is_empty();

        let params = Self::build_aggregator_params(
            aggregate.before_group_by_schema.clone(),
            &aggregate.group_by,
            &aggregate.agg_funcs,
            enable_experimental_aggregate_hashtable,
            max_block_size as usize,
            aggregate.limit,
        )?;

        if params.group_columns.is_empty() {
            self.build_pipeline(&aggregate.input)?;
            self.main_pipeline.try_resize(1)?;
            self.main_pipeline.add_transform(|input, output| {
                Ok(ProcessorPtr::create(
                    FinalSingleStateAggregator::try_create(input, output, &params)?,
                ))
            })?;

            return Ok(());
        }

        let efficiently_memory = self.settings.get_efficiently_memory_group_by()?;

        let group_cols = &params.group_columns;
        let schema_before_group_by = params.input_schema.clone();
        let sample_block = DataBlock::empty_with_schema(schema_before_group_by);
        let method = DataBlock::choose_hash_method(&sample_block, group_cols, efficiently_memory)?;

        let old_inject = self.exchange_injector.clone();

        match params.aggregate_functions.is_empty() {
            true => with_hash_method!(|T| match method {
                HashMethodKind::T(v) => {
                    let input: &PhysicalPlan = &aggregate.input;
                    if matches!(input, PhysicalPlan::ExchangeSource(_)) {
                        self.exchange_injector = AggregateInjector::<_, ()>::create(
                            self.ctx.clone(),
                            v.clone(),
                            params.clone(),
                        );
                    }

                    self.build_pipeline(&aggregate.input)?;
                    self.exchange_injector = old_inject;
                    build_partition_bucket::<_, ()>(v, &mut self.main_pipeline, params.clone())
                }
            }),
            false => with_hash_method!(|T| match method {
                HashMethodKind::T(v) => {
                    let input: &PhysicalPlan = &aggregate.input;
                    if matches!(input, PhysicalPlan::ExchangeSource(_)) {
                        self.exchange_injector = AggregateInjector::<_, usize>::create(
                            self.ctx.clone(),
                            v.clone(),
                            params.clone(),
                        );
                    }
                    self.build_pipeline(&aggregate.input)?;
                    self.exchange_injector = old_inject;
                    build_partition_bucket::<_, usize>(v, &mut self.main_pipeline, params.clone())
                }
            }),
        }
    }

    pub fn build_aggregator_params(
        input_schema: DataSchemaRef,
        group_by: &[IndexType],
        agg_funcs: &[AggregateFunctionDesc],
        enable_experimental_aggregate_hashtable: bool,
        max_block_size: usize,
        limit: Option<usize>,
    ) -> Result<Arc<AggregatorParams>> {
        let mut agg_args = Vec::with_capacity(agg_funcs.len());
        let (group_by, group_data_types) = group_by
            .iter()
            .map(|i| {
                let index = input_schema.index_of(&i.to_string())?;
                Ok((index, input_schema.field(index).data_type().clone()))
            })
            .collect::<Result<Vec<_>>>()?
            .into_iter()
            .unzip::<_, _, Vec<_>, Vec<_>>();

        let aggs: Vec<AggregateFunctionRef> = agg_funcs
            .iter()
            .map(|agg_func| {
                let args = agg_func
                    .arg_indices
                    .iter()
                    .map(|i| {
                        let index = input_schema.index_of(&i.to_string())?;
                        Ok(index)
                    })
                    .collect::<Result<Vec<_>>>()?;
                agg_args.push(args);
                AggregateFunctionFactory::instance().get(
                    agg_func.sig.name.as_str(),
                    agg_func.sig.params.clone(),
                    agg_func.sig.args.clone(),
                )
            })
            .collect::<Result<_>>()?;

        let params = AggregatorParams::try_create(
            input_schema,
            group_data_types,
            &group_by,
            &aggs,
            &agg_args,
            enable_experimental_aggregate_hashtable,
            max_block_size,
            limit,
        )?;

        Ok(params)
    }
}<|MERGE_RESOLUTION|>--- conflicted
+++ resolved
@@ -14,30 +14,6 @@
 
 use std::sync::Arc;
 
-<<<<<<< HEAD
-use common_catalog::table_context::TableContext;
-use common_exception::Result;
-use common_expression::with_hash_method;
-use common_expression::with_mappedhash_method;
-use common_expression::AggregateFunctionRef;
-use common_expression::DataBlock;
-use common_expression::DataSchemaRef;
-use common_expression::HashMethodKind;
-use common_expression::HashTableConfig;
-use common_functions::aggregates::AggregateFunctionFactory;
-use common_pipeline_core::processors::ProcessorPtr;
-use common_pipeline_core::query_spill_prefix;
-use common_pipeline_transforms::processors::ProcessorProfileWrapper;
-use common_pipeline_transforms::processors::ProfileStub;
-use common_pipeline_transforms::processors::Transformer;
-use common_sql::executor::physical_plans::AggregateExpand;
-use common_sql::executor::physical_plans::AggregateFinal;
-use common_sql::executor::physical_plans::AggregateFunctionDesc;
-use common_sql::executor::physical_plans::AggregatePartial;
-use common_sql::executor::PhysicalPlan;
-use common_sql::IndexType;
-use common_storage::DataOperator;
-=======
 use databend_common_catalog::table_context::TableContext;
 use databend_common_exception::Result;
 use databend_common_expression::with_hash_method;
@@ -46,6 +22,7 @@
 use databend_common_expression::DataBlock;
 use databend_common_expression::DataSchemaRef;
 use databend_common_expression::HashMethodKind;
+use databend_common_expression::HashTableConfig;
 use databend_common_functions::aggregates::AggregateFunctionFactory;
 use databend_common_pipeline_core::processors::ProcessorPtr;
 use databend_common_pipeline_core::query_spill_prefix;
@@ -56,7 +33,6 @@
 use databend_common_sql::executor::PhysicalPlan;
 use databend_common_sql::IndexType;
 use databend_common_storage::DataOperator;
->>>>>>> 7e01e53f
 
 use crate::pipelines::processors::transforms::aggregator::build_partition_bucket;
 use crate::pipelines::processors::transforms::aggregator::AggregateInjector;
@@ -157,58 +133,16 @@
         let partial_agg_config = HashTableConfig::default().with_partial(true);
 
         self.main_pipeline.add_transform(|input, output| {
-<<<<<<< HEAD
-            let transform = match params.aggregate_functions.is_empty() {
-                true => with_mappedhash_method!(|T| match method.clone() {
-                    HashMethodKind::T(method) => TransformPartialGroupBy::try_create(
-                        self.ctx.clone(),
-                        method,
-                        input,
-                        output,
-                        params.clone(),
-                        partial_agg_config.clone(),
-                    ),
-                }),
-                false => with_mappedhash_method!(|T| match method.clone() {
-                    HashMethodKind::T(method) => TransformPartialAggregate::try_create(
-                        self.ctx.clone(),
-                        method,
-                        input,
-                        output,
-                        params.clone(),
-                        partial_agg_config.clone(),
-                    ),
-                }),
-            }?;
-
-            if self.enable_profiling {
-                Ok(ProcessorPtr::create(ProcessorProfileWrapper::create(
-                    transform,
-                    aggregate.plan_id,
-                    self.proc_profs.clone(),
-                )))
-            } else {
-                Ok(ProcessorPtr::create(transform))
-            }
-        })?;
-
-        // If cluster mode, spill write will be completed in exchange serialize, because we need scatter the block data first
-        if self.ctx.get_cluster().is_empty() {
-            let operator = DataOperator::instance().operator();
-            let location_prefix = query_spill_prefix(&self.ctx.get_tenant());
-            self.main_pipeline.add_transform(|input, output| {
-                let transform = match params.aggregate_functions.is_empty() {
-=======
             Ok(ProcessorPtr::create(
                 match params.aggregate_functions.is_empty() {
->>>>>>> 7e01e53f
                     true => with_mappedhash_method!(|T| match method.clone() {
                         HashMethodKind::T(method) => TransformPartialGroupBy::try_create(
                             self.ctx.clone(),
                             method,
                             input,
                             output,
-                            params.clone()
+                            params.clone(),
+                            partial_agg_config.clone(),
                         ),
                     }),
                     false => with_mappedhash_method!(|T| match method.clone() {
@@ -217,7 +151,8 @@
                             method,
                             input,
                             output,
-                            params.clone()
+                            params.clone(),
+                            partial_agg_config.clone(),
                         ),
                     }),
                 }?,
