// Copyright 2021 Datafuse Labs
//
// Licensed under the Apache License, Version 2.0 (the "License");
// you may not use this file except in compliance with the License.
// You may obtain a copy of the License at
//
//     http://www.apache.org/licenses/LICENSE-2.0
//
// Unless required by applicable law or agreed to in writing, software
// distributed under the License is distributed on an "AS IS" BASIS,
// WITHOUT WARRANTIES OR CONDITIONS OF ANY KIND, either express or implied.
// See the License for the specific language governing permissions and
// limitations under the License.

use std::collections::HashMap;
use std::sync::Arc;

use databend_common_base::runtime::profile::ProfileLabel;
use databend_common_exception::ErrorCode;
use databend_common_exception::Result;
use databend_common_expression::DataField;
use databend_common_expression::FunctionContext;
use databend_common_pipeline_core::always_callback;
use databend_common_pipeline_core::processors::PlanScope;
use databend_common_pipeline_core::processors::PlanScopeGuard;
use databend_common_pipeline_core::ExecutionInfo;
use databend_common_pipeline_core::Pipeline;
use databend_common_settings::Settings;
use databend_common_sql::executor::PhysicalPlan;

use super::PipelineBuilderData;
use crate::interpreters::CreateTableInterpreter;
use crate::pipelines::processors::HashJoinBuildState;
use crate::pipelines::processors::HashJoinState;
use crate::pipelines::PipelineBuildResult;
use crate::servers::flight::v1::exchange::DefaultExchangeInjector;
use crate::servers::flight::v1::exchange::ExchangeInjector;
use crate::sessions::QueryContext;

pub struct PipelineBuilder {
    pub(crate) ctx: Arc<QueryContext>,
    pub(crate) func_ctx: FunctionContext,
    pub(crate) main_pipeline: Pipeline,
    pub(crate) settings: Arc<Settings>,

    pub pipelines: Vec<Pipeline>,

    // probe data_fields for distributed merge into when source build
    pub merge_into_probe_data_fields: Option<Vec<DataField>>,
    pub join_state: Option<Arc<HashJoinBuildState>>,

    pub(crate) exchange_injector: Arc<dyn ExchangeInjector>,

    pub hash_join_states: HashMap<usize, Arc<HashJoinState>>,

    pub r_cte_scan_interpreters: Vec<CreateTableInterpreter>,
    pub(crate) is_exchange_neighbor: bool,

    pub contain_sink_processor: bool,
}

impl PipelineBuilder {
    pub fn create(
        func_ctx: FunctionContext,
        settings: Arc<Settings>,
        ctx: Arc<QueryContext>,
        scopes: Vec<PlanScope>,
    ) -> PipelineBuilder {
        PipelineBuilder {
            ctx,
            func_ctx,
            settings,
            pipelines: vec![],
            main_pipeline: Pipeline::with_scopes(scopes),
            exchange_injector: DefaultExchangeInjector::create(),
            merge_into_probe_data_fields: None,
            join_state: None,
            hash_join_states: HashMap::new(),
            r_cte_scan_interpreters: vec![],
            is_exchange_neighbor: false,
            contain_sink_processor: false,
        }
    }

    pub fn finalize(mut self, plan: &PhysicalPlan) -> Result<PipelineBuildResult> {
        self.build_pipeline(plan)?;

        for source_pipeline in &self.pipelines {
            if !source_pipeline.is_complete_pipeline()? {
                return Err(ErrorCode::Internal(
                    "Source pipeline must be complete pipeline.",
                ));
            }
        }

        // unload spill metas
        if !self.ctx.mark_unload_callbacked() {
            self.main_pipeline
                .set_on_finished(always_callback(move |_info: &ExecutionInfo| {
                    self.ctx.unload_spill_meta();
                    Ok(())
                }));
        }

        Ok(PipelineBuildResult {
            main_pipeline: self.main_pipeline,
            sources_pipelines: self.pipelines,
            exchange_injector: self.exchange_injector,
            builder_data: PipelineBuilderData {
                input_join_state: self.join_state,
                input_probe_schema: self.merge_into_probe_data_fields,
            },
            r_cte_scan_interpreters: self.r_cte_scan_interpreters,
        })
    }

    pub(crate) fn add_plan_scope(&mut self, plan: &PhysicalPlan) -> Result<Option<PlanScopeGuard>> {
        match plan {
            PhysicalPlan::EvalScalar(v) if v.exprs.is_empty() => Ok(None),

            // hided plans in profile
            PhysicalPlan::Shuffle(_) => Ok(None),
            PhysicalPlan::ChunkCastSchema(_) => Ok(None),
            PhysicalPlan::ChunkFillAndReorder(_) => Ok(None),
            PhysicalPlan::ChunkMerge(_) => Ok(None),

            _ => {
                let desc = plan.get_desc()?;
                let plan_labels = plan.get_labels()?;
                let mut profile_labels = Vec::with_capacity(plan_labels.len());
                for (name, value) in plan_labels {
                    profile_labels.push(ProfileLabel::create(name, value));
                }

                let scope = PlanScope::create(
                    plan.get_id(),
                    plan.name(),
                    Arc::new(desc),
                    Arc::new(profile_labels),
                );
                Ok(Some(self.main_pipeline.add_plan_scope(scope)))
            }
        }
    }

    fn is_exchange_neighbor(&self, plan: &PhysicalPlan) -> bool {
        let mut is_empty = true;
        let mut all_exchange_source = true;
        for children in plan.children() {
            is_empty = false;
            if !matches!(children, PhysicalPlan::ExchangeSource(_)) {
                all_exchange_source = false;
            }
        }

        !is_empty && all_exchange_source
    }

    #[recursive::recursive]
    pub(crate) fn build_pipeline(&mut self, plan: &PhysicalPlan) -> Result<()> {
        let _guard = self.add_plan_scope(plan)?;
        let is_exchange_neighbor = self.is_exchange_neighbor;
        self.is_exchange_neighbor |= self.is_exchange_neighbor(plan);

        match plan {
            // ==============================
            // 1. Data Source Plans
            // ==============================
            // Basic table scans - retrieve data from tables
            PhysicalPlan::TableScan(scan) => self.build_table_scan(scan),
            PhysicalPlan::ConstantTableScan(scan) => self.build_constant_table_scan(scan),
            PhysicalPlan::CacheScan(cache_scan) => self.build_cache_scan(cache_scan),
            PhysicalPlan::ExpressionScan(expression_scan) => {
                self.build_expression_scan(expression_scan)
            }
            PhysicalPlan::RecursiveCteScan(scan) => self.build_recursive_cte_scan(scan),

            // Special source operations
            PhysicalPlan::MutationSource(mutation_source) => {
                self.build_mutation_source(mutation_source)
            }

            // ==============================
            // 2. Relational Operators
            // ==============================
            // Filtering and projection
            PhysicalPlan::Filter(filter) => self.build_filter(filter),
            PhysicalPlan::EvalScalar(eval_scalar) => self.build_eval_scalar(eval_scalar),
            PhysicalPlan::ProjectSet(project_set) => self.build_project_set(project_set),

            // Sorting and limiting
            PhysicalPlan::Sort(sort) => self.build_sort(sort),
            PhysicalPlan::Limit(limit) => self.build_limit(limit),
            PhysicalPlan::RowFetch(row_fetch) => self.build_row_fetch(row_fetch),

            // Join operations
            PhysicalPlan::HashJoin(join) => self.build_hash_join(join),
            PhysicalPlan::RangeJoin(range_join) => self.build_range_join(range_join),

            // Aggregation operations
            PhysicalPlan::AggregateExpand(aggregate) => self.build_aggregate_expand(aggregate),
            PhysicalPlan::AggregatePartial(aggregate) => self.build_aggregate_partial(aggregate),
            PhysicalPlan::AggregateFinal(aggregate) => self.build_aggregate_final(aggregate),

            // Window functions
            PhysicalPlan::Window(window) => self.build_window(window),
            PhysicalPlan::WindowPartition(window_partition) => {
                self.build_window_partition(window_partition)
            }
<<<<<<< HEAD
            PhysicalPlan::Sort(sort) => self.build_sort(sort),
            PhysicalPlan::Limit(limit) => self.build_limit(limit),
            PhysicalPlan::RowFetch(row_fetch) => self.build_row_fetch(row_fetch),
            PhysicalPlan::HashJoin(join) => self.build_hash_join(join),
=======

            PhysicalPlan::UnionAll(union_all) => self.build_union_all(union_all),

            // ==============================
            // 3. Data Distribution
            // ==============================
>>>>>>> 10b26951
            PhysicalPlan::ExchangeSink(sink) => self.build_exchange_sink(sink),
            PhysicalPlan::ExchangeSource(source) => self.build_exchange_source(source),
            PhysicalPlan::DistributedInsertSelect(insert_select) => {
                self.build_distributed_insert_select(insert_select)
            }
            PhysicalPlan::Shuffle(shuffle) => self.build_shuffle(shuffle),
            PhysicalPlan::Duplicate(duplicate) => self.build_duplicate(duplicate),

            // ==============================
            // 4. Data Modification Operations
            // ==============================
            // Copy operations
            PhysicalPlan::CopyIntoTable(copy) => self.build_copy_into_table(copy),
            PhysicalPlan::CopyIntoLocation(copy) => self.build_copy_into_location(copy),

            // Replace operations
            PhysicalPlan::ReplaceAsyncSourcer(async_sourcer) => {
                self.build_async_sourcer(async_sourcer)
            }
            PhysicalPlan::ReplaceDeduplicate(deduplicate) => self.build_deduplicate(deduplicate),
            PhysicalPlan::ReplaceInto(replace) => self.build_replace_into(replace),

            // Mutation operations (DELETE/UPDATE)
            PhysicalPlan::Mutation(mutation) => self.build_mutation(mutation),
            PhysicalPlan::MutationSplit(mutation_split) => {
                self.build_mutation_split(mutation_split)
            }
            PhysicalPlan::MutationManipulate(mutation_manipulate) => {
                self.build_mutation_manipulate(mutation_manipulate)
            }
            PhysicalPlan::MutationOrganize(mutation_organize) => {
                self.build_mutation_organize(mutation_organize)
            }
            PhysicalPlan::AddStreamColumn(add_stream_column) => {
                self.build_add_stream_column(add_stream_column)
            }
            PhysicalPlan::ColumnMutation(column_mutation) => {
                self.build_column_mutation(column_mutation)
            }

            // Commit operations
            PhysicalPlan::CommitSink(plan) => self.build_commit_sink(plan),

            // MERGE INTO chunk processing operations
            PhysicalPlan::ChunkFilter(chunk_filter) => self.build_chunk_filter(chunk_filter),
            PhysicalPlan::ChunkEvalScalar(chunk_project) => {
                self.build_chunk_eval_scalar(chunk_project)
            }
            PhysicalPlan::ChunkCastSchema(chunk_cast_schema) => {
                self.build_chunk_cast_schema(chunk_cast_schema)
            }
            PhysicalPlan::ChunkFillAndReorder(chunk_fill_and_reorder) => {
                self.build_chunk_fill_and_reorder(chunk_fill_and_reorder)
            }
            PhysicalPlan::ChunkAppendData(chunk_append_data) => {
                self.build_chunk_append_data(chunk_append_data)
            }
            PhysicalPlan::ChunkMerge(chunk_merge) => self.build_chunk_merge(chunk_merge),
            PhysicalPlan::ChunkCommitInsert(chunk_commit_insert) => {
                self.build_chunk_commit_insert(chunk_commit_insert)
            }

            // ==============================
            // 5. Data Maintenance Operations
            // ==============================
            PhysicalPlan::CompactSource(compact) => self.build_compact_source(compact),
            PhysicalPlan::Recluster(recluster) => self.build_recluster(recluster),
            PhysicalPlan::HilbertPartition(partition) => self.build_hilbert_partition(partition),

            // ==============================
            // 6. Special Processing Operations
            // ==============================
            // User-defined functions and async operations
            PhysicalPlan::Udf(udf) => self.build_udf(udf),
            PhysicalPlan::AsyncFunction(async_func) => self.build_async_function(async_func),
<<<<<<< HEAD
            PhysicalPlan::RecursiveCteScan(scan) => self.build_recursive_cte_scan(scan),
            PhysicalPlan::MutationSource(mutation_source) => {
                self.build_mutation_source(mutation_source)
            }
            PhysicalPlan::ColumnMutation(column_mutation) => {
                self.build_column_mutation(column_mutation)
            }
            PhysicalPlan::BroadcastSource(source) => self.build_broadcast_source(source),
            PhysicalPlan::BroadcastSink(sink) => self.build_broadcast_sink(sink),
=======

            // ==============================
            // 7. Invalid Plans
            // ==============================
            PhysicalPlan::Exchange(_) => Err(ErrorCode::Internal(
                "Invalid physical plan with PhysicalPlan::Exchange",
            )),
>>>>>>> 10b26951
        }?;

        self.is_exchange_neighbor = is_exchange_neighbor;
        Ok(())
    }
}<|MERGE_RESOLUTION|>--- conflicted
+++ resolved
@@ -207,19 +207,12 @@
             PhysicalPlan::WindowPartition(window_partition) => {
                 self.build_window_partition(window_partition)
             }
-<<<<<<< HEAD
-            PhysicalPlan::Sort(sort) => self.build_sort(sort),
-            PhysicalPlan::Limit(limit) => self.build_limit(limit),
-            PhysicalPlan::RowFetch(row_fetch) => self.build_row_fetch(row_fetch),
-            PhysicalPlan::HashJoin(join) => self.build_hash_join(join),
-=======
 
             PhysicalPlan::UnionAll(union_all) => self.build_union_all(union_all),
 
             // ==============================
             // 3. Data Distribution
             // ==============================
->>>>>>> 10b26951
             PhysicalPlan::ExchangeSink(sink) => self.build_exchange_sink(sink),
             PhysicalPlan::ExchangeSource(source) => self.build_exchange_source(source),
             PhysicalPlan::DistributedInsertSelect(insert_select) => {
@@ -295,17 +288,6 @@
             // User-defined functions and async operations
             PhysicalPlan::Udf(udf) => self.build_udf(udf),
             PhysicalPlan::AsyncFunction(async_func) => self.build_async_function(async_func),
-<<<<<<< HEAD
-            PhysicalPlan::RecursiveCteScan(scan) => self.build_recursive_cte_scan(scan),
-            PhysicalPlan::MutationSource(mutation_source) => {
-                self.build_mutation_source(mutation_source)
-            }
-            PhysicalPlan::ColumnMutation(column_mutation) => {
-                self.build_column_mutation(column_mutation)
-            }
-            PhysicalPlan::BroadcastSource(source) => self.build_broadcast_source(source),
-            PhysicalPlan::BroadcastSink(sink) => self.build_broadcast_sink(sink),
-=======
 
             // ==============================
             // 7. Invalid Plans
@@ -313,7 +295,6 @@
             PhysicalPlan::Exchange(_) => Err(ErrorCode::Internal(
                 "Invalid physical plan with PhysicalPlan::Exchange",
             )),
->>>>>>> 10b26951
         }?;
 
         self.is_exchange_neighbor = is_exchange_neighbor;
