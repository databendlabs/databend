// Copyright 2021 Datafuse Labs
//
// Licensed under the Apache License, Version 2.0 (the "License");
// you may not use this file except in compliance with the License.
// You may obtain a copy of the License at
//
//     http://www.apache.org/licenses/LICENSE-2.0
//
// Unless required by applicable law or agreed to in writing, software
// distributed under the License is distributed on an "AS IS" BASIS,
// WITHOUT WARRANTIES OR CONDITIONS OF ANY KIND, either express or implied.
// See the License for the specific language governing permissions and
// limitations under the License.

use std::collections::HashMap;
use std::convert::TryFrom;
use std::sync::Arc;
use std::sync::Mutex;
use std::time::Instant;

use async_channel::Receiver;
use common_ast::parser::parse_comma_separated_exprs;
use common_ast::parser::tokenize_sql;
use common_base::base::tokio::sync::Barrier;
use common_base::base::tokio::sync::Semaphore;
use common_base::runtime::Runtime;
use common_catalog::plan::Projection;
use common_catalog::table::AppendMode;
use common_exception::ErrorCode;
use common_exception::Result;
use common_expression::type_check::check_function;
use common_expression::types::DataType;
use common_expression::types::NumberDataType;
use common_expression::with_hash_method;
use common_expression::with_mappedhash_method;
use common_expression::with_number_mapped_type;
use common_expression::ColumnBuilder;
use common_expression::DataBlock;
use common_expression::DataSchema;
use common_expression::DataSchemaRef;
use common_expression::FunctionContext;
use common_expression::HashMethodKind;
use common_expression::Scalar;
use common_expression::SortColumnDescription;
use common_formats::FastFieldDecoderValues;
use common_formats::FastValuesDecodeFallback;
use common_formats::FastValuesDecoder;
use common_functions::aggregates::AggregateFunctionFactory;
use common_functions::aggregates::AggregateFunctionRef;
use common_functions::BUILTIN_FUNCTIONS;
use common_pipeline_core::pipe::Pipe;
use common_pipeline_core::pipe::PipeItem;
use common_pipeline_core::processors::port::InputPort;
use common_pipeline_core::processors::port::OutputPort;
use common_pipeline_core::processors::processor::ProcessorPtr;
use common_pipeline_core::processors::Processor;
use common_pipeline_core::query_spill_prefix;
use common_pipeline_sinks::EmptySink;
use common_pipeline_sinks::Sinker;
use common_pipeline_sinks::UnionReceiveSink;
use common_pipeline_sources::AsyncSource;
use common_pipeline_sources::AsyncSourcer;
use common_pipeline_sources::EmptySource;
use common_pipeline_sources::OneBlockSource;
use common_pipeline_transforms::processors::profile_wrapper::ProcessorProfileWrapper;
use common_pipeline_transforms::processors::profile_wrapper::ProfileStub;
use common_pipeline_transforms::processors::profile_wrapper::TransformProfileWrapper;
use common_pipeline_transforms::processors::transforms::build_full_sort_pipeline;
use common_pipeline_transforms::processors::transforms::create_dummy_item;
use common_pipeline_transforms::processors::transforms::Transformer;
use common_profile::SharedProcessorProfiles;
use common_settings::Settings;
use common_sql::evaluator::BlockOperator;
use common_sql::evaluator::CompoundBlockOperator;
use common_sql::executor::AggregateExpand;
use common_sql::executor::AggregateFinal;
use common_sql::executor::AggregateFunctionDesc;
use common_sql::executor::AggregatePartial;
use common_sql::executor::AsyncSourcerPlan;
use common_sql::executor::CommitSink;
use common_sql::executor::CompactSource;
use common_sql::executor::ConstantTableScan;
use common_sql::executor::CopyIntoTablePhysicalPlan;
use common_sql::executor::CopyIntoTableSource;
use common_sql::executor::CteScan;
use common_sql::executor::Deduplicate;
use common_sql::executor::DeleteSource;
use common_sql::executor::DistributedInsertSelect;
use common_sql::executor::EvalScalar;
use common_sql::executor::ExchangeSink;
use common_sql::executor::ExchangeSource;
use common_sql::executor::Filter;
use common_sql::executor::HashJoin;
use common_sql::executor::Lambda;
use common_sql::executor::Limit;
use common_sql::executor::MaterializedCte;
use common_sql::executor::MergeInto;
use common_sql::executor::MergeIntoSource;
use common_sql::executor::PhysicalPlan;
use common_sql::executor::Project;
use common_sql::executor::ProjectSet;
use common_sql::executor::RangeJoin;
use common_sql::executor::ReclusterSink;
use common_sql::executor::ReclusterSource;
use common_sql::executor::ReplaceInto;
use common_sql::executor::RowFetch;
use common_sql::executor::RuntimeFilterSource;
use common_sql::executor::SelectCtx;
use common_sql::executor::Sort;
use common_sql::executor::TableScan;
use common_sql::executor::UnionAll;
use common_sql::executor::Window;
use common_sql::BindContext;
use common_sql::ColumnBinding;
use common_sql::IndexType;
use common_sql::Metadata;
use common_sql::MetadataRef;
use common_sql::NameResolutionContext;
use common_storage::DataOperator;
use common_storages_factory::Table;
use common_storages_fuse::operations::build_row_fetcher_pipeline;
use common_storages_fuse::operations::common::TransformSerializeSegment;
use common_storages_fuse::operations::merge_into::MatchedSplitProcessor;
use common_storages_fuse::operations::merge_into::MergeIntoNotMatchedProcessor;
use common_storages_fuse::operations::merge_into::MergeIntoSplitProcessor;
use common_storages_fuse::operations::replace_into::BroadcastProcessor;
use common_storages_fuse::operations::replace_into::ReplaceIntoProcessor;
use common_storages_fuse::operations::replace_into::UnbranchedReplaceIntoProcessor;
use common_storages_fuse::operations::FillInternalColumnProcessor;
use common_storages_fuse::operations::MutationBlockPruningContext;
use common_storages_fuse::operations::TransformSerializeBlock;
use common_storages_fuse::FuseLazyPartInfo;
use common_storages_fuse::FuseTable;
use common_storages_fuse::SegmentLocation;
use common_storages_stage::StageTable;
use log::info;
use parking_lot::RwLock;

use super::processors::transforms::FrameBound;
use super::processors::transforms::TransformAddComputedColumns;
use super::processors::transforms::WindowFunctionInfo;
use super::processors::TransformExpandGroupingSets;
use super::processors::TransformResortAddOnWithoutSourceSchema;
use crate::api::DefaultExchangeInjector;
use crate::api::ExchangeInjector;
use crate::pipelines::builders::build_append_data_pipeline;
use crate::pipelines::builders::build_fill_missing_columns_pipeline;
use crate::pipelines::processors::transforms::build_partition_bucket;
use crate::pipelines::processors::transforms::hash_join::BuildSpillCoordinator;
use crate::pipelines::processors::transforms::hash_join::BuildSpillState;
use crate::pipelines::processors::transforms::hash_join::HashJoinBuildState;
use crate::pipelines::processors::transforms::hash_join::HashJoinProbeState;
use crate::pipelines::processors::transforms::hash_join::ProbeSpillState;
use crate::pipelines::processors::transforms::hash_join::TransformHashJoinBuild;
use crate::pipelines::processors::transforms::hash_join::TransformHashJoinProbe;
use crate::pipelines::processors::transforms::range_join::TransformRangeJoinLeft;
use crate::pipelines::processors::transforms::range_join::TransformRangeJoinRight;
use crate::pipelines::processors::transforms::AggregateInjector;
use crate::pipelines::processors::transforms::FinalSingleStateAggregator;
use crate::pipelines::processors::transforms::HashJoinDesc;
use crate::pipelines::processors::transforms::MaterializedCteSink;
use crate::pipelines::processors::transforms::MaterializedCteSource;
use crate::pipelines::processors::transforms::MaterializedCteState;
use crate::pipelines::processors::transforms::PartialSingleStateAggregator;
use crate::pipelines::processors::transforms::RangeJoinState;
use crate::pipelines::processors::transforms::RuntimeFilterState;
use crate::pipelines::processors::transforms::TransformAggregateSpillWriter;
use crate::pipelines::processors::transforms::TransformGroupBySpillWriter;
use crate::pipelines::processors::transforms::TransformMergeBlock;
use crate::pipelines::processors::transforms::TransformPartialAggregate;
use crate::pipelines::processors::transforms::TransformPartialGroupBy;
use crate::pipelines::processors::transforms::TransformWindow;
use crate::pipelines::processors::AggregatorParams;
use crate::pipelines::processors::HashJoinState;
use crate::pipelines::processors::SinkRuntimeFilterSource;
use crate::pipelines::processors::TransformCastSchema;
use crate::pipelines::processors::TransformLimit;
use crate::pipelines::processors::TransformRuntimeFilter;
use crate::pipelines::Pipeline;
use crate::pipelines::PipelineBuildResult;
use crate::sessions::QueryContext;
use crate::sessions::TableContext;
use crate::sql::executor::MutationKind;

pub struct PipelineBuilder {
    ctx: Arc<QueryContext>,

    main_pipeline: Pipeline,
    pub pipelines: Vec<Pipeline>,
    func_ctx: FunctionContext,
    settings: Arc<Settings>,

    // Used in runtime filter source
    pub join_state: Option<Arc<HashJoinBuildState>>,
    // record the index of join build side pipeline in `pipelines`
    pub index: Option<usize>,

    // Cte -> state, each cte has it's own state
    pub cte_state: HashMap<IndexType, Arc<MaterializedCteState>>,

    enable_profiling: bool,
    proc_profs: SharedProcessorProfiles,
    exchange_injector: Arc<dyn ExchangeInjector>,
}

impl PipelineBuilder {
    pub fn create(
        func_ctx: FunctionContext,
        settings: Arc<Settings>,
        ctx: Arc<QueryContext>,
        enable_profiling: bool,
        prof_span_set: SharedProcessorProfiles,
    ) -> PipelineBuilder {
        PipelineBuilder {
            enable_profiling,
            ctx,
            func_ctx,
            settings,
            pipelines: vec![],
            join_state: None,
            main_pipeline: Pipeline::create(),
            proc_profs: prof_span_set,
            exchange_injector: DefaultExchangeInjector::create(),
            index: None,
            cte_state: HashMap::new(),
        }
    }

    pub fn finalize(mut self, plan: &PhysicalPlan) -> Result<PipelineBuildResult> {
        self.build_pipeline(plan)?;

        for source_pipeline in &self.pipelines {
            if !source_pipeline.is_complete_pipeline()? {
                return Err(ErrorCode::Internal(
                    "Source pipeline must be complete pipeline.",
                ));
            }
        }

        Ok(PipelineBuildResult {
            main_pipeline: self.main_pipeline,
            sources_pipelines: self.pipelines,
            prof_span_set: self.proc_profs,
            exchange_injector: self.exchange_injector,
        })
    }

    fn build_pipeline(&mut self, plan: &PhysicalPlan) -> Result<()> {
        match plan {
            PhysicalPlan::TableScan(scan) => self.build_table_scan(scan),
            PhysicalPlan::CteScan(scan) => self.build_cte_scan(scan),
            PhysicalPlan::ConstantTableScan(scan) => self.build_constant_table_scan(scan),
            PhysicalPlan::Filter(filter) => self.build_filter(filter),
            PhysicalPlan::Project(project) => self.build_project(project),
            PhysicalPlan::EvalScalar(eval_scalar) => self.build_eval_scalar(eval_scalar),
            PhysicalPlan::AggregateExpand(aggregate) => self.build_aggregate_expand(aggregate),
            PhysicalPlan::AggregatePartial(aggregate) => self.build_aggregate_partial(aggregate),
            PhysicalPlan::AggregateFinal(aggregate) => self.build_aggregate_final(aggregate),
            PhysicalPlan::Window(window) => self.build_window(window),
            PhysicalPlan::Sort(sort) => self.build_sort(sort),
            PhysicalPlan::Limit(limit) => self.build_limit(limit),
            PhysicalPlan::RowFetch(row_fetch) => self.build_row_fetch(row_fetch),
            PhysicalPlan::HashJoin(join) => self.build_join(join),
            PhysicalPlan::ExchangeSink(sink) => self.build_exchange_sink(sink),
            PhysicalPlan::ExchangeSource(source) => self.build_exchange_source(source),
            PhysicalPlan::UnionAll(union_all) => self.build_union_all(union_all),
            PhysicalPlan::DistributedInsertSelect(insert_select) => {
                self.build_distributed_insert_select(insert_select)
            }
            PhysicalPlan::ProjectSet(project_set) => self.build_project_set(project_set),
            PhysicalPlan::Lambda(lambda) => self.build_lambda(lambda),
            PhysicalPlan::Exchange(_) => Err(ErrorCode::Internal(
                "Invalid physical plan with PhysicalPlan::Exchange",
            )),
            PhysicalPlan::RuntimeFilterSource(runtime_filter_source) => {
                self.build_runtime_filter_source(runtime_filter_source)
            }
            PhysicalPlan::DeleteSource(delete) => self.build_delete_source(delete),
            PhysicalPlan::CompactSource(compact) => self.build_compact_source(compact),
            PhysicalPlan::CommitSink(plan) => self.build_commit_sink(plan),
            PhysicalPlan::RangeJoin(range_join) => self.build_range_join(range_join),
            PhysicalPlan::MaterializedCte(materialized_cte) => {
                self.build_materialized_cte(materialized_cte)
            }
            PhysicalPlan::CopyIntoTable(copy) => self.build_copy_into_table(copy),
            PhysicalPlan::AsyncSourcer(async_sourcer) => self.build_async_sourcer(async_sourcer),
            PhysicalPlan::Deduplicate(deduplicate) => self.build_deduplicate(deduplicate),
            PhysicalPlan::ReplaceInto(replace) => self.build_replace_into(replace),
            PhysicalPlan::MergeInto(merge_into) => self.build_merge_into(merge_into),
            PhysicalPlan::MergeIntoSource(merge_into_source) => {
                self.build_merge_into_source(merge_into_source)
            }
            PhysicalPlan::ReclusterSource(recluster_source) => {
                self.build_recluster_source(recluster_source)
            }
            PhysicalPlan::ReclusterSink(recluster_sink) => {
                self.build_recluster_sink(recluster_sink)
            }
        }
    }

    fn check_schema_cast(
        select_schema: Arc<DataSchema>,
        output_schema: Arc<DataSchema>,
    ) -> Result<bool> {
        // check if cast needed
        let cast_needed = select_schema != output_schema;
        Ok(cast_needed)
    }

    fn build_merge_into_source(&mut self, merge_into_source: &MergeIntoSource) -> Result<()> {
        let MergeIntoSource { input, row_id_idx } = merge_into_source;

        self.build_pipeline(input)?;
        // merge into's parallism depends on the join probe number.
        let mut items = Vec::with_capacity(self.main_pipeline.output_len());
        let output_len = self.main_pipeline.output_len();
        for _ in 0..output_len {
            let merge_into_split_processor = MergeIntoSplitProcessor::create(*row_id_idx, false)?;
            items.push(merge_into_split_processor.into_pipe_item());
        }

        self.main_pipeline
            .add_pipe(Pipe::create(output_len, output_len * 2, items));

        Ok(())
    }

    fn build_deduplicate(&mut self, deduplicate: &Deduplicate) -> Result<()> {
        let Deduplicate {
            input,
            on_conflicts,
            bloom_filter_column_indexes,
            table_is_empty,
            table_info,
            catalog_info,
            select_ctx,
            table_level_range_index,
            table_schema,
            need_insert,
            delete_when,
        } = deduplicate;

        let tbl = self
            .ctx
            .build_table_by_table_info(catalog_info, table_info, None)?;
        let table = FuseTable::try_from_table(tbl.as_ref())?;
        self.build_pipeline(input)?;
        let mut delete_column_idx = 0;
        let mut opt_modified_schema = None;
        if let Some(SelectCtx {
            select_column_bindings,
            select_schema,
        }) = select_ctx
        {
            PipelineBuilder::render_result_set(
                &self.func_ctx,
                input.output_schema()?,
                select_column_bindings,
                &mut self.main_pipeline,
                false,
            )?;

            let mut target_schema: DataSchema = table_schema.clone().into();
            if let Some((_, delete_column)) = delete_when {
                delete_column_idx = select_schema.index_of(delete_column.as_str())?;
                let delete_column = select_schema.field(delete_column_idx).clone();
                target_schema
                    .fields
                    .insert(delete_column_idx, delete_column);
                opt_modified_schema = Some(Arc::new(target_schema.clone()));
            }
            let target_schema = Arc::new(target_schema.clone());
            if target_schema.fields().len() != select_schema.fields().len() {
                return Err(ErrorCode::BadArguments(
                    "The number of columns in the target table is different from the number of columns in the SELECT clause",
                ));
            }
            if Self::check_schema_cast(select_schema.clone(), target_schema.clone())? {
                self.main_pipeline.add_transform(
                    |transform_input_port, transform_output_port| {
                        TransformCastSchema::try_create(
                            transform_input_port,
                            transform_output_port,
                            select_schema.clone(),
                            target_schema.clone(),
                            self.func_ctx.clone(),
                        )
                    },
                )?;
            }
        }

        build_fill_missing_columns_pipeline(
            self.ctx.clone(),
            &mut self.main_pipeline,
            tbl.clone(),
            Arc::new(table_schema.clone().into()),
        )?;

        let _ = table.cluster_gen_for_append(
            self.ctx.clone(),
            &mut self.main_pipeline,
            table.get_block_thresholds(),
            opt_modified_schema,
        )?;
        // 1. resize input to 1, since the UpsertTransform need to de-duplicate inputs "globally"
        self.main_pipeline.try_resize(1)?;

        // 2. connect with ReplaceIntoProcessor

        //                      ┌──────────────────────┐
        //                      │                      ├──┐
        // ┌─────────────┐      │                      ├──┘
        // │ UpsertSource├─────►│ ReplaceIntoProcessor │
        // └─────────────┘      │                      ├──┐
        //                      │                      ├──┘
        //                      └──────────────────────┘
        // NOTE: here the pipe items of last pipe are arranged in the following order
        // (0) -> output_port_append_data
        // (1) -> output_port_merge_into_action
        //    the "downstream" is supposed to be connected with a processor which can process MergeIntoOperations
        //    in our case, it is the broadcast processor
        let delete_when = if let Some((remote_expr, delete_column)) = delete_when {
            Some((
                remote_expr.as_expr(&BUILTIN_FUNCTIONS),
                delete_column.clone(),
            ))
        } else {
            None
        };
        let cluster_keys = table.cluster_keys(self.ctx.clone());
        if *need_insert {
            let replace_into_processor = ReplaceIntoProcessor::create(
                self.ctx.clone(),
                on_conflicts.clone(),
                cluster_keys,
                bloom_filter_column_indexes.clone(),
                table_schema.as_ref(),
                *table_is_empty,
                table_level_range_index.clone(),
                delete_when.map(|(expr, _)| (expr, delete_column_idx)),
            )?;
            self.main_pipeline
                .add_pipe(replace_into_processor.into_pipe());
        } else {
            let replace_into_processor = UnbranchedReplaceIntoProcessor::create(
                self.ctx.as_ref(),
                on_conflicts.clone(),
                cluster_keys,
                bloom_filter_column_indexes.clone(),
                table_schema.as_ref(),
                *table_is_empty,
                table_level_range_index.clone(),
                delete_when.map(|_| delete_column_idx),
            )?;
            self.main_pipeline
                .add_pipe(replace_into_processor.into_pipe());
        }
        Ok(())
    }

    fn build_merge_into(&mut self, merge_into: &MergeInto) -> Result<()> {
        let MergeInto {
            input,
            table_info,
            catalog_info,
            unmatched,
            matched,
            field_index_of_input_schema,
            row_id_idx,
            segments,
        } = merge_into;

        self.build_pipeline(input)?;
        let tbl = self
            .ctx
            .build_table_by_table_info(catalog_info, table_info, None)?;

        let table = FuseTable::try_from_table(tbl.as_ref())?;
        let block_thresholds = table.get_block_thresholds();

        let cluster_stats_gen =
            table.get_cluster_stats_gen(self.ctx.clone(), 0, block_thresholds, None)?;

        // this TransformSerializeBlock is just used to get block_builder
        let block_builder = TransformSerializeBlock::try_create(
            self.ctx.clone(),
            InputPort::create(),
            OutputPort::create(),
            table,
            cluster_stats_gen.clone(),
        )?
        .get_block_builder();

        let serialize_segment_transform = TransformSerializeSegment::new(
            self.ctx.clone(),
            InputPort::create(),
            OutputPort::create(),
            table,
            block_thresholds,
        );
        let get_output_len = |pipe_items: &Vec<PipeItem>| -> usize {
            let mut output_len = 0;
            for item in pipe_items.iter() {
                output_len += item.outputs_port.len();
            }
            output_len
        };
        // Handle matched and unmatched data separately.

        //                                                                                 +-----------------------------+-+
        //                                    +-----------------------+     Matched        |                             +-+
        //                                    |                       +---+--------------->|    MatchedSplitProcessor    |
        //                                    |                       |   |                |                             +-+
        // +----------------------+           |                       +---+                +-----------------------------+-+
        // |   MergeIntoSource    +---------->|MergeIntoSplitProcessor|
        // +----------------------+           |                       +---+                +-----------------------------+
        //                                    |                       |   | NotMatched     |                             +-+
        //                                    |                       +---+--------------->| MergeIntoNotMatchedProcessor| |
        //                                    +-----------------------+                    |                             +-+
        //                                                                                 +-----------------------------+
        // Note: here the output_port of MatchedSplitProcessor are arranged in the following order
        // (0) -> output_port_row_id
        // (1) -> output_port_updated

        // Outputs from MatchedSplitProcessor's output_port_updated and MergeIntoNotMatchedProcessor's output_port are merged and processed uniformly by the subsequent ResizeProcessor

        // receive matched data and not matched data parallelly.
        let mut pipe_items = Vec::with_capacity(self.main_pipeline.output_len());
        for _ in (0..self.main_pipeline.output_len()).step_by(2) {
            let matched_split_processor = MatchedSplitProcessor::create(
                self.ctx.clone(),
                *row_id_idx,
                matched.clone(),
                field_index_of_input_schema.clone(),
                input.output_schema()?,
                Arc::new(DataSchema::from(tbl.schema())),
            )?;

            let merge_into_not_matched_processor = MergeIntoNotMatchedProcessor::create(
                unmatched.clone(),
                input.output_schema()?,
                self.func_ctx.clone(),
            )?;

            pipe_items.push(matched_split_processor.into_pipe_item());
            pipe_items.push(merge_into_not_matched_processor.into_pipe_item());
        }
        self.main_pipeline.add_pipe(Pipe::create(
            self.main_pipeline.output_len(),
            get_output_len(&pipe_items),
            pipe_items.clone(),
        ));

        // row_id port0_1
        // matched update data port0_2
        // not macthed insert data port0_3
        // row_id port1_1
        // matched update data port1_2
        // not macthed insert data port1_3
        // ......
        assert_eq!(self.main_pipeline.output_len() % 3, 0);

        // merge rowid and serialize_blocks
        let mut ranges = Vec::with_capacity(self.main_pipeline.output_len() / 3 * 2);
        for idx in (0..self.main_pipeline.output_len()).step_by(3) {
            ranges.push(vec![idx]);
            ranges.push(vec![idx + 1, idx + 2]);
        }
        self.main_pipeline.resize_partial_one(ranges.clone())?;
        assert_eq!(self.main_pipeline.output_len() % 2, 0);

        // shuffle outputs and resize row_id
        // ----------------------------------------------------------------------
        // row_id port0_1               row_id port0_1
        // data port0_2                 row_id port1_1              row_id port
        // row_id port1_1   ======>     ......           ======>
        // data port1_2                 data port0_2                data port0
        // ......                       data port1_2                data port1
        // ......                       .....                       .....
        // ----------------------------------------------------------------------
        let mut rules = Vec::with_capacity(self.main_pipeline.output_len());
        for idx in 0..(self.main_pipeline.output_len() / 2) {
            rules.push(idx);
            rules.push(idx + self.main_pipeline.output_len() / 2);
        }
        self.main_pipeline.reorder_inputs(rules);
        // resize row_id
        ranges.clear();
        let mut vec = Vec::with_capacity(self.main_pipeline.output_len() / 2);
        for idx in 0..(self.main_pipeline.output_len() / 2) {
            vec.push(idx);
        }
        ranges.push(vec.clone());
        for idx in 0..(self.main_pipeline.output_len() / 2) {
            ranges.push(vec![idx + self.main_pipeline.output_len() / 2]);
        }
        self.main_pipeline.resize_partial_one(ranges.clone())?;

        // fill default columns
        let table_default_schema = &table.schema().remove_computed_fields();
        let mut builder = self.main_pipeline.add_transform_with_specified_len(
            |transform_input_port, transform_output_port| {
                TransformResortAddOnWithoutSourceSchema::try_create(
                    self.ctx.clone(),
                    transform_input_port,
                    transform_output_port,
                    Arc::new(DataSchema::from(table_default_schema)),
                    tbl.clone(),
                )
            },
            self.main_pipeline.output_len() - 1,
        )?;
        builder.add_items_prepend(vec![create_dummy_item()]);
        self.main_pipeline.add_pipe(builder.finalize());

        // fill computed columns
        let table_computed_schema = &table.schema().remove_virtual_computed_fields();
        let default_schema: DataSchemaRef = Arc::new(table_default_schema.into());
        let computed_schema: DataSchemaRef = Arc::new(table_computed_schema.into());
        if default_schema != computed_schema {
            builder = self.main_pipeline.add_transform_with_specified_len(
                |transform_input_port, transform_output_port| {
                    TransformAddComputedColumns::try_create(
                        self.ctx.clone(),
                        transform_input_port,
                        transform_output_port,
                        default_schema.clone(),
                        computed_schema.clone(),
                    )
                },
                self.main_pipeline.output_len() - 1,
            )?;
            builder.add_items_prepend(vec![create_dummy_item()]);
            self.main_pipeline.add_pipe(builder.finalize());
        }

        let max_threads = self.settings.get_max_threads()?;
        let io_request_semaphore = Arc::new(Semaphore::new(max_threads as usize));

        // after filling default columns, we need to add cluster‘s blocksort if it's a cluster table
        let output_lens = self.main_pipeline.output_len();
        table.cluster_gen_for_append_with_specified_last_len(
            self.ctx.clone(),
            &mut self.main_pipeline,
            block_thresholds,
            output_lens - 1,
        )?;

        pipe_items.clear();
        pipe_items.push(table.rowid_aggregate_mutator(
            self.ctx.clone(),
            block_builder,
            io_request_semaphore,
            segments.clone(),
        )?);

        for _ in 0..self.main_pipeline.output_len() - 1 {
            let serialize_block_transform = TransformSerializeBlock::try_create(
                self.ctx.clone(),
                InputPort::create(),
                OutputPort::create(),
                table,
                cluster_stats_gen.clone(),
            )?;
            pipe_items.push(serialize_block_transform.into_pipe_item());
        }

        self.main_pipeline.add_pipe(Pipe::create(
            self.main_pipeline.output_len(),
            get_output_len(&pipe_items),
            pipe_items,
        ));

        // resize block ports
        // aggregate_mutator port               aggregate_mutator port
        // serialize_block port0     ======>
        // serialize_block port1                serialize_block port
        // .......
        ranges.clear();
        ranges.push(vec![0]);
        vec.clear();
        for idx in 0..self.main_pipeline.output_len() - 1 {
            vec.push(idx + 1);
        }
        ranges.push(vec);
        self.main_pipeline.resize_partial_one(ranges)?;

        let pipe_items = vec![
            create_dummy_item(),
            serialize_segment_transform.into_pipe_item(),
        ];

        self.main_pipeline.add_pipe(Pipe::create(
            self.main_pipeline.output_len(),
            get_output_len(&pipe_items),
            pipe_items,
        ));

        Ok(())
    }

    fn build_replace_into(&mut self, replace: &ReplaceInto) -> Result<()> {
        let ReplaceInto {
            input,
            block_thresholds,
            table_info,
            on_conflicts,
            bloom_filter_column_indexes,
            catalog_info,
            segments,
            block_slots,
            need_insert,
        } = replace;
        let max_threads = self.settings.get_max_threads()?;
        let segment_partition_num = std::cmp::min(segments.len(), max_threads as usize);
        let table = self
            .ctx
            .build_table_by_table_info(catalog_info, table_info, None)?;
        let table = FuseTable::try_from_table(table.as_ref())?;
        let cluster_stats_gen =
            table.get_cluster_stats_gen(self.ctx.clone(), 0, *block_thresholds, None)?;
        self.build_pipeline(input)?;
        // connect to broadcast processor and append transform
        let serialize_block_transform = TransformSerializeBlock::try_create(
            self.ctx.clone(),
            InputPort::create(),
            OutputPort::create(),
            table,
            cluster_stats_gen,
        )?;
        let block_builder = serialize_block_transform.get_block_builder();

        let serialize_segment_transform = TransformSerializeSegment::new(
            self.ctx.clone(),
            InputPort::create(),
            OutputPort::create(),
            table,
            *block_thresholds,
        );
        if !*need_insert {
            if segment_partition_num == 0 {
                return Ok(());
            }
            let broadcast_processor = BroadcastProcessor::new(segment_partition_num);
            self.main_pipeline
                .add_pipe(Pipe::create(1, segment_partition_num, vec![
                    broadcast_processor.into_pipe_item(),
                ]));
            let max_threads = self.settings.get_max_threads()?;
            let io_request_semaphore = Arc::new(Semaphore::new(max_threads as usize));

            let merge_into_operation_aggregators = table.merge_into_mutators(
                self.ctx.clone(),
                segment_partition_num,
                block_builder,
                on_conflicts.clone(),
                bloom_filter_column_indexes.clone(),
                segments,
                block_slots.clone(),
                io_request_semaphore,
            )?;
            self.main_pipeline.add_pipe(Pipe::create(
                segment_partition_num,
                segment_partition_num,
                merge_into_operation_aggregators,
            ));
            return Ok(());
        }

        if segment_partition_num == 0 {
            let dummy_item = create_dummy_item();
            //                      ┌──────────────────────┐            ┌──────────────────┐
            //                      │                      ├──┬────────►│  SerializeBlock  │
            // ┌─────────────┐      │                      ├──┘         └──────────────────┘
            // │ UpsertSource├─────►│ ReplaceIntoProcessor │
            // └─────────────┘      │                      ├──┐         ┌──────────────────┐
            //                      │                      ├──┴────────►│  DummyTransform  │
            //                      └──────────────────────┘            └──────────────────┘
            // wrap them into pipeline, order matters!
            self.main_pipeline.add_pipe(Pipe::create(2, 2, vec![
                serialize_block_transform.into_pipe_item(),
                dummy_item,
            ]));
        } else {
            //                      ┌──────────────────────┐            ┌──────────────────┐
            //                      │                      ├──┬────────►│ SerializeBlock   │
            // ┌─────────────┐      │                      ├──┘         └──────────────────┘
            // │ UpsertSource├─────►│ ReplaceIntoProcessor │
            // └─────────────┘      │                      ├──┐         ┌──────────────────┐
            //                      │                      ├──┴────────►│BroadcastProcessor│
            //                      └──────────────────────┘            └──────────────────┘
            let broadcast_processor = BroadcastProcessor::new(segment_partition_num);
            // wrap them into pipeline, order matters!
            self.main_pipeline
                .add_pipe(Pipe::create(2, segment_partition_num + 1, vec![
                    serialize_block_transform.into_pipe_item(),
                    broadcast_processor.into_pipe_item(),
                ]));
        };

        // 4. connect with MergeIntoOperationAggregators
        if segment_partition_num == 0 {
            let dummy_item = create_dummy_item();
            self.main_pipeline.add_pipe(Pipe::create(2, 2, vec![
                serialize_segment_transform.into_pipe_item(),
                dummy_item,
            ]));
        } else {
            //      ┌──────────────────┐               ┌────────────────┐
            // ────►│  SerializeBlock  ├──────────────►│SerializeSegment│
            //      └──────────────────┘               └────────────────┘
            //
            //      ┌───────────────────┐              ┌──────────────────────┐
            // ────►│                   ├──┬──────────►│MergeIntoOperationAggr│
            //      │                   ├──┘           └──────────────────────┘
            //      │ BroadcastProcessor│
            //      │                   ├──┐           ┌──────────────────────┐
            //      │                   ├──┴──────────►│MergeIntoOperationAggr│
            //      │                   │              └──────────────────────┘
            //      │                   ├──┐
            //      │                   ├──┴──────────►┌──────────────────────┐
            //      └───────────────────┘              │MergeIntoOperationAggr│
            //                                         └──────────────────────┘

            let item_size = segment_partition_num + 1;
            let mut pipe_items = Vec::with_capacity(item_size);
            // setup the dummy transform
            pipe_items.push(serialize_segment_transform.into_pipe_item());

            let max_threads = self.settings.get_max_threads()?;
            let io_request_semaphore = Arc::new(Semaphore::new(max_threads as usize));

            // setup the merge into operation aggregators
            let mut merge_into_operation_aggregators = table.merge_into_mutators(
                self.ctx.clone(),
                segment_partition_num,
                block_builder,
                on_conflicts.clone(),
                bloom_filter_column_indexes.clone(),
                segments,
                block_slots.clone(),
                io_request_semaphore,
            )?;
            assert_eq!(
                segment_partition_num,
                merge_into_operation_aggregators.len()
            );
            pipe_items.append(&mut merge_into_operation_aggregators);

            // extend the pipeline
            assert_eq!(self.main_pipeline.output_len(), item_size);
            assert_eq!(pipe_items.len(), item_size);
            self.main_pipeline
                .add_pipe(Pipe::create(item_size, item_size, pipe_items));
        }
        Ok(())
    }

    fn build_async_sourcer(&mut self, async_sourcer: &AsyncSourcerPlan) -> Result<()> {
        self.main_pipeline.add_source(
            |output| {
                let name_resolution_ctx = NameResolutionContext::try_from(self.settings.as_ref())?;
                let inner = ValueSource::new(
                    async_sourcer.value_data.clone(),
                    self.ctx.clone(),
                    name_resolution_ctx,
                    async_sourcer.schema.clone(),
                    async_sourcer.start,
                );
                AsyncSourcer::create(self.ctx.clone(), output, inner)
            },
            1,
        )?;
        Ok(())
    }

    fn build_copy_into_table(&mut self, copy: &CopyIntoTablePhysicalPlan) -> Result<()> {
        let to_table =
            self.ctx
                .build_table_by_table_info(&copy.catalog_info, &copy.table_info, None)?;
        let source_schema = match &copy.source {
            CopyIntoTableSource::Query(input) => {
                self.build_pipeline(&input.plan)?;
                Self::render_result_set(
                    &self.func_ctx,
                    input.plan.output_schema()?,
                    &input.result_columns,
                    &mut self.main_pipeline,
                    input.ignore_result,
                )?;
                input.query_source_schema.clone()
            }
            CopyIntoTableSource::Stage(source) => {
                let stage_table = StageTable::try_create(copy.stage_table_info.clone())?;
                stage_table.set_block_thresholds(to_table.get_block_thresholds());
                stage_table.read_data(self.ctx.clone(), source, &mut self.main_pipeline)?;
                copy.required_source_schema.clone()
            }
        };
        build_append_data_pipeline(
            self.ctx.clone(),
            &mut self.main_pipeline,
            copy,
            source_schema,
            to_table,
        )?;
        Ok(())
    }

<<<<<<< HEAD
    fn build_recluster_source(&mut self, recluster_source: &ReclusterSource) -> Result<()> {
        match recluster_source.tasks.len() {
            0 => self.main_pipeline.add_source(EmptySource::create, 1),
            1 => {
                let table = self.ctx.build_table_by_table_info(
                    &recluster_source.catalog_info,
                    &recluster_source.table_info,
                    None,
                )?;
                let table = FuseTable::try_from_table(table.as_ref())?;

                table.build_recluster_source(
                    self.ctx.clone(),
                    recluster_source.tasks[0].clone(),
                    recluster_source.catalog_info.clone(),
                    &mut self.main_pipeline,
                )
            }
            _ => Err(ErrorCode::Internal(
                "A node can only execute one recluster task".to_string(),
            )),
        }
    }

    fn build_recluster_sink(&mut self, recluster_sink: &ReclusterSink) -> Result<()> {
        self.build_pipeline(&recluster_sink.input)?;

        let table = self.ctx.build_table_by_table_info(
            &recluster_sink.catalog_info,
            &recluster_sink.table_info,
            None,
        )?;
        let table = FuseTable::try_from_table(table.as_ref())?;

        table.build_recluster_sink(self.ctx.clone(), recluster_sink, &mut self.main_pipeline)
    }

    fn build_compact_partial(&mut self, compact_block: &CompactPartial) -> Result<()> {
=======
    fn build_compact_source(&mut self, compact_block: &CompactSource) -> Result<()> {
>>>>>>> fc802172
        let table = self.ctx.build_table_by_table_info(
            &compact_block.catalog_info,
            &compact_block.table_info,
            None,
        )?;
        let table = FuseTable::try_from_table(table.as_ref())?;

        if compact_block.parts.is_empty() {
            return self.main_pipeline.add_source(EmptySource::create, 1);
        }

        table.build_compact_source(
            self.ctx.clone(),
            compact_block.parts.clone(),
            compact_block.column_ids.clone(),
            &mut self.main_pipeline,
        )
    }

    /// The flow of Pipeline is as follows:
    ///
    /// +---------------+      +-----------------------+
    /// |MutationSource1| ---> |SerializeDataTransform1|
    /// +---------------+      +-----------------------+
    /// |     ...       | ---> |          ...          |
    /// +---------------+      +-----------------------+
    /// |MutationSourceN| ---> |SerializeDataTransformN|
    /// +---------------+      +-----------------------+
    fn build_delete_source(&mut self, delete: &DeleteSource) -> Result<()> {
        let table =
            self.ctx
                .build_table_by_table_info(&delete.catalog_info, &delete.table_info, None)?;
        let table = FuseTable::try_from_table(table.as_ref())?;

        if delete.parts.is_empty() {
            return self.main_pipeline.add_source(EmptySource::create, 1);
        }

        if delete.parts.is_lazy {
            let ctx = self.ctx.clone();
            let projection = Projection::Columns(delete.col_indices.clone());
            let filters = delete.filters.clone();
            let table_clone = table.clone();
            let mut segment_locations = Vec::with_capacity(delete.parts.partitions.len());
            for part in &delete.parts.partitions {
                // Safe to downcast because we know the the partition is lazy
                let part: &FuseLazyPartInfo = part.as_any().downcast_ref().unwrap();
                segment_locations.push(SegmentLocation {
                    segment_idx: part.segment_index,
                    location: part.segment_location.clone(),
                    snapshot_loc: None,
                });
            }
            let prune_ctx = MutationBlockPruningContext {
                segment_locations,
                block_count: None,
            };
            self.main_pipeline.set_on_init(move || {
                let ctx_clone = ctx.clone();
                let (partitions, info) =
                    Runtime::with_worker_threads(2, None)?.block_on(async move {
                        table_clone
                            .do_mutation_block_pruning(
                                ctx_clone,
                                Some(filters),
                                projection,
                                prune_ctx,
                                true,
                                true,
                            )
                            .await
                    })?;
                info!(
                    "delete pruning done, number of whole block deletion detected in pruning phase: {}",
                    info.num_whole_block_mutation
                );
                ctx.set_partitions(partitions)?;
                Ok(())
            });
        } else {
            self.ctx.set_partitions(delete.parts.clone())?;
        }
        table.add_deletion_source(
            self.ctx.clone(),
            &delete.filters.filter,
            delete.col_indices.clone(),
            delete.query_row_id_col,
            &mut self.main_pipeline,
        )?;
        let cluster_stats_gen =
            table.get_cluster_stats_gen(self.ctx.clone(), 0, table.get_block_thresholds(), None)?;
        self.main_pipeline.add_transform(|input, output| {
            let proc = TransformSerializeBlock::try_create(
                self.ctx.clone(),
                input,
                output,
                table,
                cluster_stats_gen.clone(),
            )?;
            proc.into_processor()
        })?;
        let ctx: Arc<dyn TableContext> = self.ctx.clone();
        if delete.parts.is_lazy {
            table.chain_mutation_aggregator(
                &ctx,
                &mut self.main_pipeline,
                delete.snapshot.clone(),
                MutationKind::Delete,
            )?;
        }
        Ok(())
    }

    fn build_commit_sink(&mut self, plan: &CommitSink) -> Result<()> {
        self.build_pipeline(&plan.input)?;
        let table =
            self.ctx
                .build_table_by_table_info(&plan.catalog_info, &plan.table_info, None)?;
        let table = FuseTable::try_from_table(table.as_ref())?;
        let ctx: Arc<dyn TableContext> = self.ctx.clone();

        table.chain_mutation_pipes(
            &ctx,
            &mut self.main_pipeline,
            plan.snapshot.clone(),
            plan.mutation_kind,
            plan.merge_meta,
        )
    }

    fn build_range_join(&mut self, range_join: &RangeJoin) -> Result<()> {
        let state = Arc::new(RangeJoinState::new(self.ctx.clone(), range_join));
        self.expand_right_side_pipeline(range_join, state.clone())?;
        self.build_left_side(range_join, state)?;
        if self.enable_profiling {
            self.main_pipeline.add_transform(|input, output| {
                Ok(ProcessorPtr::create(Transformer::create(
                    input,
                    output,
                    ProfileStub::new(range_join.plan_id, self.proc_profs.clone())
                        .accumulate_output_rows()
                        .accumulate_output_bytes(),
                )))
            })?;
        }
        Ok(())
    }

    fn build_left_side(
        &mut self,
        range_join: &RangeJoin,
        state: Arc<RangeJoinState>,
    ) -> Result<()> {
        self.build_pipeline(&range_join.left)?;
        let max_threads = self.settings.get_max_threads()? as usize;
        self.main_pipeline.try_resize(max_threads)?;
        self.main_pipeline.add_transform(|input, output| {
            let transform = TransformRangeJoinLeft::create(input, output, state.clone());
            if self.enable_profiling {
                Ok(ProcessorPtr::create(ProcessorProfileWrapper::create(
                    transform,
                    range_join.plan_id,
                    self.proc_profs.clone(),
                )))
            } else {
                Ok(ProcessorPtr::create(transform))
            }
        })?;
        Ok(())
    }

    fn expand_right_side_pipeline(
        &mut self,
        range_join: &RangeJoin,
        state: Arc<RangeJoinState>,
    ) -> Result<()> {
        let right_side_context = QueryContext::create_from(self.ctx.clone());
        let mut right_side_builder = PipelineBuilder::create(
            self.func_ctx.clone(),
            self.settings.clone(),
            right_side_context,
            self.enable_profiling,
            self.proc_profs.clone(),
        );
        right_side_builder.cte_state = self.cte_state.clone();
        let mut right_res = right_side_builder.finalize(&range_join.right)?;
        right_res.main_pipeline.add_sink(|input| {
            let transform = Sinker::<TransformRangeJoinRight>::create(
                input,
                TransformRangeJoinRight::create(state.clone()),
            );
            if self.enable_profiling {
                Ok(ProcessorPtr::create(ProcessorProfileWrapper::create(
                    transform,
                    range_join.plan_id,
                    self.proc_profs.clone(),
                )))
            } else {
                Ok(ProcessorPtr::create(transform))
            }
        })?;
        self.pipelines.push(right_res.main_pipeline);
        self.pipelines
            .extend(right_res.sources_pipelines.into_iter());
        Ok(())
    }

    fn build_join(&mut self, join: &HashJoin) -> Result<()> {
        let state = self.build_join_state(join)?;
        self.expand_build_side_pipeline(&join.build, join, state.clone())?;
        self.build_join_probe(join, state)
    }

    fn build_join_state(&mut self, join: &HashJoin) -> Result<Arc<HashJoinState>> {
        HashJoinState::try_create(
            self.ctx.clone(),
            join.build.output_schema()?,
            &join.build_projections,
            HashJoinDesc::create(join)?,
            &join.probe_to_build,
        )
    }

    fn expand_build_side_pipeline(
        &mut self,
        build: &PhysicalPlan,
        hash_join_plan: &HashJoin,
        join_state: Arc<HashJoinState>,
    ) -> Result<()> {
        let build_side_context = QueryContext::create_from(self.ctx.clone());
        let mut build_side_builder = PipelineBuilder::create(
            self.func_ctx.clone(),
            self.settings.clone(),
            build_side_context,
            self.enable_profiling,
            self.proc_profs.clone(),
        );
        build_side_builder.cte_state = self.cte_state.clone();
        let mut build_res = build_side_builder.finalize(build)?;

        assert!(build_res.main_pipeline.is_pulling_pipeline()?);
        let output_len = build_res.main_pipeline.output_len();
        let spill_coordinator = BuildSpillCoordinator::create(output_len);
        let barrier = Barrier::new(output_len);
        let restore_barrier = Barrier::new(output_len);
        let build_state = HashJoinBuildState::try_create(
            self.ctx.clone(),
            self.func_ctx.clone(),
            &hash_join_plan.build_keys,
            &hash_join_plan.build_projections,
            join_state,
            barrier,
            restore_barrier,
        )?;

        let create_sink_processor = |input| {
            let spill_state = if self.settings.get_join_spilling_threshold()? != 0 {
                Some(Box::new(BuildSpillState::create(
                    self.ctx.clone(),
                    spill_coordinator.clone(),
                    build_state.clone(),
                )))
            } else {
                None
            };
            let transform =
                TransformHashJoinBuild::try_create(input, build_state.clone(), spill_state)?;

            if self.enable_profiling {
                Ok(ProcessorPtr::create(ProcessorProfileWrapper::create(
                    transform,
                    hash_join_plan.plan_id,
                    self.proc_profs.clone(),
                )))
            } else {
                Ok(ProcessorPtr::create(transform))
            }
        };
        if hash_join_plan.contain_runtime_filter {
            build_res.main_pipeline.duplicate(false)?;
            self.join_state = Some(build_state);
            self.index = Some(self.pipelines.len());
        } else {
            build_res.main_pipeline.add_sink(create_sink_processor)?;
        }

        self.pipelines.push(build_res.main_pipeline);
        self.pipelines
            .extend(build_res.sources_pipelines.into_iter());
        Ok(())
    }

    pub fn render_result_set(
        func_ctx: &FunctionContext,
        input_schema: DataSchemaRef,
        result_columns: &[ColumnBinding],
        pipeline: &mut Pipeline,
        ignore_result: bool,
    ) -> Result<()> {
        if ignore_result {
            return pipeline.add_sink(|input| Ok(ProcessorPtr::create(EmptySink::create(input))));
        }

        let mut projections = Vec::with_capacity(result_columns.len());

        for column_binding in result_columns {
            let index = column_binding.index;
            projections.push(input_schema.index_of(index.to_string().as_str())?);
        }
        let num_input_columns = input_schema.num_fields();
        pipeline.add_transform(|input, output| {
            Ok(ProcessorPtr::create(CompoundBlockOperator::create(
                input,
                output,
                num_input_columns,
                func_ctx.clone(),
                vec![BlockOperator::Project {
                    projection: projections.clone(),
                }],
            )))
        })?;

        Ok(())
    }

    fn build_table_scan(&mut self, scan: &TableScan) -> Result<()> {
        let table = self.ctx.build_table_from_source_plan(&scan.source)?;
        self.ctx.set_partitions(scan.source.parts.clone())?;
        table.read_data(self.ctx.clone(), &scan.source, &mut self.main_pipeline)?;

        if self.enable_profiling {
            self.main_pipeline.add_transform(|input, output| {
                // shared timer between `on_start` and `on_finish`
                let start_timer = Arc::new(Mutex::new(Instant::now()));
                let finish_timer = Arc::new(Mutex::new(Instant::now()));
                Ok(ProcessorPtr::create(Transformer::create(
                    input,
                    output,
                    ProfileStub::new(scan.plan_id, self.proc_profs.clone())
                        .on_start(move |v| {
                            *start_timer.lock().unwrap() = Instant::now();
                            *v
                        })
                        .on_finish(move |prof| {
                            let elapsed = finish_timer.lock().unwrap().elapsed();
                            let mut prof = *prof;
                            prof.wait_time = elapsed;
                            prof
                        })
                        .accumulate_output_bytes()
                        .accumulate_output_rows(),
                )))
            })?;
        }

        // Fill internal columns if needed.
        if let Some(internal_columns) = &scan.internal_column {
            if table.support_row_id_column() {
                self.main_pipeline.add_transform(|input, output| {
                    Ok(ProcessorPtr::create(Box::new(
                        FillInternalColumnProcessor::create(
                            internal_columns.clone(),
                            input,
                            output,
                        ),
                    )))
                })?;
            } else {
                return Err(ErrorCode::TableEngineNotSupported(format!(
                    "Table engine `{}` does not support virtual column _row_id",
                    table.engine()
                )));
            }
        }

        let schema = scan.source.schema();
        let mut projection = scan
            .name_mapping
            .keys()
            .map(|name| schema.index_of(name.as_str()))
            .collect::<Result<Vec<usize>>>()?;
        projection.sort();

        // if projection is sequential, no need to add projection
        if projection != (0..schema.fields().len()).collect::<Vec<usize>>() {
            let ops = vec![BlockOperator::Project { projection }];
            let num_input_columns = schema.num_fields();
            self.main_pipeline.add_transform(|input, output| {
                Ok(ProcessorPtr::create(CompoundBlockOperator::create(
                    input,
                    output,
                    num_input_columns,
                    self.func_ctx.clone(),
                    ops.clone(),
                )))
            })?;
        }

        Ok(())
    }

    fn build_cte_scan(&mut self, cte_scan: &CteScan) -> Result<()> {
        let max_threads = self.settings.get_max_threads()?;
        self.main_pipeline.add_source(
            |output| {
                MaterializedCteSource::create(
                    self.ctx.clone(),
                    output,
                    cte_scan.cte_idx,
                    self.cte_state.get(&cte_scan.cte_idx.0).unwrap().clone(),
                    cte_scan.offsets.clone(),
                )
            },
            max_threads as usize,
        )
    }

    fn build_constant_table_scan(&mut self, scan: &ConstantTableScan) -> Result<()> {
        self.main_pipeline.add_source(
            |output| {
                let block = if !scan.values.is_empty() {
                    DataBlock::new_from_columns(scan.values.clone())
                } else {
                    DataBlock::new(vec![], scan.num_rows)
                };
                OneBlockSource::create(output, block)
            },
            1,
        )
    }

    fn build_filter(&mut self, filter: &Filter) -> Result<()> {
        self.build_pipeline(&filter.input)?;

        let predicate = filter
            .predicates
            .iter()
            .map(|expr| expr.as_expr(&BUILTIN_FUNCTIONS))
            .try_reduce(|lhs, rhs| {
                check_function(None, "and_filters", &[], &[lhs, rhs], &BUILTIN_FUNCTIONS)
            })
            .transpose()
            .unwrap_or_else(|| {
                Err(ErrorCode::Internal(
                    "Invalid empty predicate list".to_string(),
                ))
            })?;

        let num_input_columns = filter.input.output_schema()?.num_fields();
        self.main_pipeline.add_transform(|input, output| {
            let transform = CompoundBlockOperator::new(
                vec![BlockOperator::Filter {
                    projections: filter.projections.clone(),
                    expr: predicate.clone(),
                }],
                self.func_ctx.clone(),
                num_input_columns,
            );

            if self.enable_profiling {
                Ok(ProcessorPtr::create(TransformProfileWrapper::create(
                    transform,
                    input,
                    output,
                    filter.plan_id,
                    self.proc_profs.clone(),
                )))
            } else {
                Ok(ProcessorPtr::create(Transformer::create(
                    input, output, transform,
                )))
            }
        })?;

        Ok(())
    }

    fn build_project(&mut self, project: &Project) -> Result<()> {
        self.build_pipeline(&project.input)?;
        let num_input_columns = project.input.output_schema()?.num_fields();
        self.main_pipeline.add_transform(|input, output| {
            Ok(ProcessorPtr::create(CompoundBlockOperator::create(
                input,
                output,
                num_input_columns,
                self.func_ctx.clone(),
                vec![BlockOperator::Project {
                    projection: project.projections.clone(),
                }],
            )))
        })
    }

    fn build_eval_scalar(&mut self, eval_scalar: &EvalScalar) -> Result<()> {
        self.build_pipeline(&eval_scalar.input)?;

        let input_schema = eval_scalar.input.output_schema()?;
        let exprs = eval_scalar
            .exprs
            .iter()
            .map(|(scalar, _)| scalar.as_expr(&BUILTIN_FUNCTIONS))
            .collect::<Vec<_>>();

        if exprs.is_empty() {
            return Ok(());
        }

        let op = BlockOperator::Map {
            exprs,
            projections: Some(eval_scalar.projections.clone()),
        };

        let num_input_columns = input_schema.num_fields();

        self.main_pipeline.add_transform(|input, output| {
            let transform = CompoundBlockOperator::new(
                vec![op.clone()],
                self.func_ctx.clone(),
                num_input_columns,
            );

            if self.enable_profiling {
                Ok(ProcessorPtr::create(TransformProfileWrapper::create(
                    transform,
                    input,
                    output,
                    eval_scalar.plan_id,
                    self.proc_profs.clone(),
                )))
            } else {
                Ok(ProcessorPtr::create(Transformer::create(
                    input, output, transform,
                )))
            }
        })?;

        Ok(())
    }

    fn build_project_set(&mut self, project_set: &ProjectSet) -> Result<()> {
        self.build_pipeline(&project_set.input)?;

        let op = BlockOperator::FlatMap {
            projections: project_set.projections.clone(),
            srf_exprs: project_set
                .srf_exprs
                .iter()
                .map(|(expr, _)| expr.as_expr(&BUILTIN_FUNCTIONS))
                .collect(),
        };

        let num_input_columns = project_set.input.output_schema()?.num_fields();

        self.main_pipeline.add_transform(|input, output| {
            let transform = CompoundBlockOperator::new(
                vec![op.clone()],
                self.func_ctx.clone(),
                num_input_columns,
            );

            if self.enable_profiling {
                Ok(ProcessorPtr::create(TransformProfileWrapper::create(
                    transform,
                    input,
                    output,
                    project_set.plan_id,
                    self.proc_profs.clone(),
                )))
            } else {
                Ok(ProcessorPtr::create(Transformer::create(
                    input, output, transform,
                )))
            }
        })
    }

    fn build_lambda(&mut self, lambda: &Lambda) -> Result<()> {
        self.build_pipeline(&lambda.input)?;

        let funcs = lambda.lambda_funcs.clone();
        let op = BlockOperator::LambdaMap { funcs };

        let input_schema = lambda.input.output_schema()?;
        let num_input_columns = input_schema.num_fields();

        self.main_pipeline.add_transform(|input, output| {
            let transform = CompoundBlockOperator::new(
                vec![op.clone()],
                self.func_ctx.clone(),
                num_input_columns,
            );

            if self.enable_profiling {
                Ok(ProcessorPtr::create(TransformProfileWrapper::create(
                    transform,
                    input,
                    output,
                    lambda.plan_id,
                    self.proc_profs.clone(),
                )))
            } else {
                Ok(ProcessorPtr::create(Transformer::create(
                    input, output, transform,
                )))
            }
        })?;

        Ok(())
    }

    fn build_aggregate_expand(&mut self, expand: &AggregateExpand) -> Result<()> {
        self.build_pipeline(&expand.input)?;
        let input_schema = expand.input.output_schema()?;
        let group_bys = expand
            .group_bys
            .iter()
            .take(expand.group_bys.len() - 1) // The last group-by will be virtual column `_grouping_id`
            .map(|i| input_schema.index_of(&i.to_string()))
            .collect::<Result<Vec<_>>>()?;
        let grouping_sets = expand
            .grouping_sets
            .sets
            .iter()
            .map(|sets| {
                sets.iter()
                    .map(|i| {
                        let i = input_schema.index_of(&i.to_string())?;
                        let offset = group_bys.iter().position(|j| *j == i).unwrap();
                        Ok(offset)
                    })
                    .collect::<Result<Vec<_>>>()
            })
            .collect::<Result<Vec<_>>>()?;
        let mut grouping_ids = Vec::with_capacity(grouping_sets.len());
        let mask = (1 << group_bys.len()) - 1;
        for set in grouping_sets {
            let mut id = 0;
            for i in set {
                id |= 1 << i;
            }
            // For element in `group_bys`,
            // if it is in current grouping set: set 0, else: set 1. (1 represents it will be NULL in grouping)
            // Example: GROUP BY GROUPING SETS ((a, b), (a), (b), ())
            // group_bys: [a, b]
            // grouping_sets: [[0, 1], [0], [1], []]
            // grouping_ids: 00, 01, 10, 11
            grouping_ids.push(!id & mask);
        }

        self.main_pipeline.add_transform(|input, output| {
            Ok(TransformExpandGroupingSets::create(
                input,
                output,
                group_bys.clone(),
                grouping_ids.clone(),
            ))
        })
    }

    fn build_aggregate_partial(&mut self, aggregate: &AggregatePartial) -> Result<()> {
        self.build_pipeline(&aggregate.input)?;

        let params = Self::build_aggregator_params(
            aggregate.input.output_schema()?,
            &aggregate.group_by,
            &aggregate.agg_funcs,
            None,
        )?;

        if params.group_columns.is_empty() {
            return self.main_pipeline.add_transform(|input, output| {
                let transform = PartialSingleStateAggregator::try_create(input, output, &params)?;

                if self.enable_profiling {
                    Ok(ProcessorPtr::create(ProcessorProfileWrapper::create(
                        transform,
                        aggregate.plan_id,
                        self.proc_profs.clone(),
                    )))
                } else {
                    Ok(ProcessorPtr::create(transform))
                }
            });
        }

        let efficiently_memory = self.settings.get_efficiently_memory_group_by()?;

        let group_cols = &params.group_columns;
        let schema_before_group_by = params.input_schema.clone();
        let sample_block = DataBlock::empty_with_schema(schema_before_group_by);
        let method = DataBlock::choose_hash_method(&sample_block, group_cols, efficiently_memory)?;

        self.main_pipeline.add_transform(|input, output| {
            let transform = match params.aggregate_functions.is_empty() {
                true => with_mappedhash_method!(|T| match method.clone() {
                    HashMethodKind::T(method) => TransformPartialGroupBy::try_create(
                        self.ctx.clone(),
                        method,
                        input,
                        output,
                        params.clone()
                    ),
                }),
                false => with_mappedhash_method!(|T| match method.clone() {
                    HashMethodKind::T(method) => TransformPartialAggregate::try_create(
                        self.ctx.clone(),
                        method,
                        input,
                        output,
                        params.clone()
                    ),
                }),
            }?;

            if self.enable_profiling {
                Ok(ProcessorPtr::create(ProcessorProfileWrapper::create(
                    transform,
                    aggregate.plan_id,
                    self.proc_profs.clone(),
                )))
            } else {
                Ok(ProcessorPtr::create(transform))
            }
        })?;

        // If cluster mode, spill write will be completed in exchange serialize, because we need scatter the block data first
        if self.ctx.get_cluster().is_empty() {
            let operator = DataOperator::instance().operator();
            let location_prefix = query_spill_prefix(&self.ctx.get_tenant());
            self.main_pipeline.add_transform(|input, output| {
                let transform = match params.aggregate_functions.is_empty() {
                    true => with_mappedhash_method!(|T| match method.clone() {
                        HashMethodKind::T(method) => TransformGroupBySpillWriter::create(
                            self.ctx.clone(),
                            input,
                            output,
                            method,
                            operator.clone(),
                            location_prefix.clone()
                        ),
                    }),
                    false => with_mappedhash_method!(|T| match method.clone() {
                        HashMethodKind::T(method) => TransformAggregateSpillWriter::create(
                            self.ctx.clone(),
                            input,
                            output,
                            method,
                            operator.clone(),
                            params.clone(),
                            location_prefix.clone()
                        ),
                    }),
                };

                if self.enable_profiling {
                    Ok(ProcessorPtr::create(ProcessorProfileWrapper::create(
                        transform,
                        aggregate.plan_id,
                        self.proc_profs.clone(),
                    )))
                } else {
                    Ok(ProcessorPtr::create(transform))
                }
            })?;
        }

        self.exchange_injector = match params.aggregate_functions.is_empty() {
            true => with_mappedhash_method!(|T| match method.clone() {
                HashMethodKind::T(method) =>
                    AggregateInjector::<_, ()>::create(self.ctx.clone(), method, params.clone()),
            }),
            false => with_mappedhash_method!(|T| match method.clone() {
                HashMethodKind::T(method) =>
                    AggregateInjector::<_, usize>::create(self.ctx.clone(), method, params.clone()),
            }),
        };

        Ok(())
    }

    fn build_aggregate_final(&mut self, aggregate: &AggregateFinal) -> Result<()> {
        let params = Self::build_aggregator_params(
            aggregate.before_group_by_schema.clone(),
            &aggregate.group_by,
            &aggregate.agg_funcs,
            aggregate.limit,
        )?;

        if params.group_columns.is_empty() {
            self.build_pipeline(&aggregate.input)?;
            self.main_pipeline.try_resize(1)?;
            self.main_pipeline.add_transform(|input, output| {
                let transform = FinalSingleStateAggregator::try_create(input, output, &params)?;

                if self.enable_profiling {
                    Ok(ProcessorPtr::create(ProcessorProfileWrapper::create(
                        transform,
                        aggregate.plan_id,
                        self.proc_profs.clone(),
                    )))
                } else {
                    Ok(ProcessorPtr::create(transform))
                }
            })?;

            // Append a profile stub to record the output rows and bytes
            if self.enable_profiling {
                self.main_pipeline.add_transform(|input, output| {
                    Ok(ProcessorPtr::create(Transformer::create(
                        input,
                        output,
                        ProfileStub::new(aggregate.plan_id, self.proc_profs.clone())
                            .accumulate_output_rows()
                            .accumulate_output_bytes(),
                    )))
                })?;
            }

            return Ok(());
        }

        let efficiently_memory = self.settings.get_efficiently_memory_group_by()?;

        let group_cols = &params.group_columns;
        let schema_before_group_by = params.input_schema.clone();
        let sample_block = DataBlock::empty_with_schema(schema_before_group_by);
        let method = DataBlock::choose_hash_method(&sample_block, group_cols, efficiently_memory)?;

        let old_inject = self.exchange_injector.clone();

        match params.aggregate_functions.is_empty() {
            true => with_hash_method!(|T| match method {
                HashMethodKind::T(v) => {
                    let input: &PhysicalPlan = &aggregate.input;
                    if matches!(input, PhysicalPlan::ExchangeSource(_)) {
                        self.exchange_injector = AggregateInjector::<_, ()>::create(
                            self.ctx.clone(),
                            v.clone(),
                            params.clone(),
                        );
                    }

                    self.build_pipeline(&aggregate.input)?;
                    self.exchange_injector = old_inject;
                    build_partition_bucket::<_, ()>(
                        v,
                        &mut self.main_pipeline,
                        params.clone(),
                        self.enable_profiling,
                        aggregate.plan_id,
                        self.proc_profs.clone(),
                    )
                }
            }),
            false => with_hash_method!(|T| match method {
                HashMethodKind::T(v) => {
                    let input: &PhysicalPlan = &aggregate.input;
                    if matches!(input, PhysicalPlan::ExchangeSource(_)) {
                        self.exchange_injector = AggregateInjector::<_, usize>::create(
                            self.ctx.clone(),
                            v.clone(),
                            params.clone(),
                        );
                    }
                    self.build_pipeline(&aggregate.input)?;
                    self.exchange_injector = old_inject;
                    build_partition_bucket::<_, usize>(
                        v,
                        &mut self.main_pipeline,
                        params.clone(),
                        self.enable_profiling,
                        aggregate.plan_id,
                        self.proc_profs.clone(),
                    )
                }
            }),
        }
    }

    pub fn build_aggregator_params(
        input_schema: DataSchemaRef,
        group_by: &[IndexType],
        agg_funcs: &[AggregateFunctionDesc],
        limit: Option<usize>,
    ) -> Result<Arc<AggregatorParams>> {
        let mut agg_args = Vec::with_capacity(agg_funcs.len());
        let (group_by, group_data_types) = group_by
            .iter()
            .map(|i| {
                let index = input_schema.index_of(&i.to_string())?;
                Ok((index, input_schema.field(index).data_type().clone()))
            })
            .collect::<Result<Vec<_>>>()?
            .into_iter()
            .unzip::<_, _, Vec<_>, Vec<_>>();

        let aggs: Vec<AggregateFunctionRef> = agg_funcs
            .iter()
            .map(|agg_func| {
                let args = agg_func
                    .arg_indices
                    .iter()
                    .map(|i| {
                        let index = input_schema.index_of(&i.to_string())?;
                        Ok(index)
                    })
                    .collect::<Result<Vec<_>>>()?;
                agg_args.push(args);
                AggregateFunctionFactory::instance().get(
                    agg_func.sig.name.as_str(),
                    agg_func.sig.params.clone(),
                    agg_func.sig.args.clone(),
                )
            })
            .collect::<Result<_>>()?;

        let params = AggregatorParams::try_create(
            input_schema,
            group_data_types,
            &group_by,
            &aggs,
            &agg_args,
            limit,
        )?;

        Ok(params)
    }

    fn build_window(&mut self, window: &Window) -> Result<()> {
        self.build_pipeline(&window.input)?;

        let input_schema = window.input.output_schema()?;

        let partition_by = window
            .partition_by
            .iter()
            .map(|p| {
                let offset = input_schema.index_of(&p.to_string())?;
                Ok(offset)
            })
            .collect::<Result<Vec<_>>>()?;

        let order_by = window
            .order_by
            .iter()
            .map(|o| {
                let offset = input_schema.index_of(&o.order_by.to_string())?;
                Ok(SortColumnDescription {
                    offset,
                    asc: o.asc,
                    nulls_first: o.nulls_first,
                    is_nullable: input_schema.field(offset).is_nullable(), // Used for check null frame.
                })
            })
            .collect::<Result<Vec<_>>>()?;

        let old_output_len = self.main_pipeline.output_len();
        if !partition_by.is_empty() || !order_by.is_empty() {
            let mut sort_desc = Vec::with_capacity(partition_by.len() + order_by.len());

            for offset in &partition_by {
                sort_desc.push(SortColumnDescription {
                    offset: *offset,
                    asc: true,
                    nulls_first: true,
                    is_nullable: input_schema.field(*offset).is_nullable(),  // This information is not needed here.
                })
            }

            sort_desc.extend(order_by.clone());

            self.build_sort_pipeline(input_schema.clone(), sort_desc, window.plan_id, None, false)?;
        }
        // `TransformWindow` is a pipeline breaker.
        self.main_pipeline.try_resize(1)?;
        let func = WindowFunctionInfo::try_create(&window.func, &input_schema)?;
        // Window
        self.main_pipeline.add_transform(|input, output| {
            // The transform can only be created here, because it cannot be cloned.

            let transform = if window.window_frame.units.is_rows() {
                let start_bound = FrameBound::try_from(&window.window_frame.start_bound)?;
                let end_bound = FrameBound::try_from(&window.window_frame.end_bound)?;
                Box::new(TransformWindow::<u64>::try_create_rows(
                    input,
                    output,
                    func.clone(),
                    partition_by.clone(),
                    order_by.clone(),
                    (start_bound, end_bound),
                )?) as Box<dyn Processor>
            } else {
                if order_by.len() == 1 {
                    // If the length of order_by is 1, there may be a RANGE frame.
                    let data_type = input_schema
                        .field(order_by[0].offset)
                        .data_type()
                        .remove_nullable();
                    with_number_mapped_type!(|NUM_TYPE| match data_type {
                        DataType::Number(NumberDataType::NUM_TYPE) => {
                            let start_bound =
                                FrameBound::try_from(&window.window_frame.start_bound)?;
                            let end_bound = FrameBound::try_from(&window.window_frame.end_bound)?;
                            return Ok(ProcessorPtr::create(Box::new(
                                TransformWindow::<NUM_TYPE>::try_create_range(
                                    input,
                                    output,
                                    func.clone(),
                                    partition_by.clone(),
                                    order_by.clone(),
                                    (start_bound, end_bound),
                                )?,
                            )
                                as Box<dyn Processor>));
                        }
                        _ => {}
                    })
                }

                // There is no offset in the RANGE frame. (just CURRENT ROW or UNBOUNDED)
                // So we can use any number type to create the transform.
                let start_bound = FrameBound::try_from(&window.window_frame.start_bound)?;
                let end_bound = FrameBound::try_from(&window.window_frame.end_bound)?;
                Box::new(TransformWindow::<u8>::try_create_range(
                    input,
                    output,
                    func.clone(),
                    partition_by.clone(),
                    order_by.clone(),
                    (start_bound, end_bound),
                )?) as Box<dyn Processor>
            };
            Ok(ProcessorPtr::create(transform))
        })?;

        self.main_pipeline.try_resize(old_output_len)
    }

    fn build_sort(&mut self, sort: &Sort) -> Result<()> {
        self.build_pipeline(&sort.input)?;

        let input_schema = sort.input.output_schema()?;

        if let Some(proj) = &sort.pre_projection {
            // Do projection to reduce useless data copying during sorting.
            let projection = proj
                .iter()
                .filter_map(|i| input_schema.index_of(&i.to_string()).ok())
                .collect::<Vec<_>>();

            if projection.len() < input_schema.fields().len() {
                // Only if the projection is not a full projection, we need to add a projection transform.
                self.main_pipeline.add_transform(|input, output| {
                    Ok(ProcessorPtr::create(CompoundBlockOperator::create(
                        input,
                        output,
                        input_schema.num_fields(),
                        self.func_ctx.clone(),
                        vec![BlockOperator::Project {
                            projection: projection.clone(),
                        }],
                    )))
                })?;
            }
        }

        let input_schema = sort.output_schema()?;

        let sort_desc = sort
            .order_by
            .iter()
            .map(|desc| {
                let offset = input_schema.index_of(&desc.order_by.to_string())?;
                Ok(SortColumnDescription {
                    offset,
                    asc: desc.asc,
                    nulls_first: desc.nulls_first,
                    is_nullable: input_schema.field(offset).is_nullable(),  // This information is not needed here.
                })
            })
            .collect::<Result<Vec<_>>>()?;

        self.build_sort_pipeline(
            input_schema,
            sort_desc,
            sort.plan_id,
            sort.limit,
            sort.after_exchange,
        )
    }

    fn build_sort_pipeline(
        &mut self,
        input_schema: DataSchemaRef,
        sort_desc: Vec<SortColumnDescription>,
        plan_id: u32,
        limit: Option<usize>,
        after_exchange: bool,
    ) -> Result<()> {
        let block_size = self.settings.get_max_block_size()? as usize;
        let max_threads = self.settings.get_max_threads()? as usize;

        // TODO(Winter): the query will hang in MultiSortMergeProcessor when max_threads == 1 and output_len != 1
        if self.main_pipeline.output_len() == 1 || max_threads == 1 {
            self.main_pipeline.try_resize(max_threads)?;
        }
        let prof_info = if self.enable_profiling {
            Some((plan_id, self.proc_profs.clone()))
        } else {
            None
        };

        build_full_sort_pipeline(
            &mut self.main_pipeline,
            input_schema,
            sort_desc,
            limit,
            block_size,
            block_size,
            prof_info,
            after_exchange,
        )
    }

    fn build_limit(&mut self, limit: &Limit) -> Result<()> {
        self.build_pipeline(&limit.input)?;

        if limit.limit.is_some() || limit.offset != 0 {
            self.main_pipeline.try_resize(1)?;
            return self.main_pipeline.add_transform(|input, output| {
                let transform =
                    TransformLimit::try_create(limit.limit, limit.offset, input, output)?;

                if self.enable_profiling {
                    Ok(ProcessorPtr::create(ProcessorProfileWrapper::create(
                        transform,
                        limit.plan_id,
                        self.proc_profs.clone(),
                    )))
                } else {
                    Ok(ProcessorPtr::create(transform))
                }
            });
        }
        Ok(())
    }

    fn build_row_fetch(&mut self, row_fetch: &RowFetch) -> Result<()> {
        debug_assert!(matches!(&*row_fetch.input, PhysicalPlan::Limit(_)));
        self.build_pipeline(&row_fetch.input)?;
        build_row_fetcher_pipeline(
            self.ctx.clone(),
            &mut self.main_pipeline,
            row_fetch.row_id_col_offset,
            &row_fetch.source,
            row_fetch.cols_to_fetch.clone(),
        )
    }

    fn build_join_probe(&mut self, join: &HashJoin, state: Arc<HashJoinState>) -> Result<()> {
        self.build_pipeline(&join.probe)?;

        let max_block_size = self.settings.get_max_block_size()? as usize;
        let barrier = Barrier::new(self.main_pipeline.output_len());
        let restore_barrier = Barrier::new(self.main_pipeline.output_len());
        let probe_state = Arc::new(HashJoinProbeState::create(
            self.ctx.clone(),
            self.func_ctx.clone(),
            state,
            &join.probe_projections,
            &join.probe_keys,
            join.probe.output_schema()?,
            &join.join_type,
            self.main_pipeline.output_len(),
            barrier,
            restore_barrier,
        )?);
        let mut has_string_column = false;
        for filed in join.output_schema()?.fields() {
            has_string_column |= filed.data_type().is_string_column();
        }

        self.main_pipeline.add_transform(|input, output| {
            let probe_spill_state = if self.settings.get_join_spilling_threshold()? != 0 {
                Some(Box::new(ProbeSpillState::create(
                    self.ctx.clone(),
                    probe_state.clone(),
                )))
            } else {
                None
            };
            let transform = TransformHashJoinProbe::create(
                input,
                output,
                join.projections.clone(),
                probe_state.clone(),
                probe_spill_state,
                max_block_size,
                self.func_ctx.clone(),
                &join.join_type,
                !join.non_equi_conditions.is_empty(),
                has_string_column,
            )?;

            if self.enable_profiling {
                Ok(ProcessorPtr::create(ProcessorProfileWrapper::create(
                    transform,
                    join.plan_id,
                    self.proc_profs.clone(),
                )))
            } else {
                Ok(ProcessorPtr::create(transform))
            }
        })?;

        if self.enable_profiling {
            // Add a stub after the probe processor to accumulate the output rows.
            self.main_pipeline.add_transform(|input, output| {
                Ok(ProcessorPtr::create(Transformer::create(
                    input,
                    output,
                    ProfileStub::new(join.plan_id, self.proc_profs.clone())
                        .accumulate_output_rows()
                        .accumulate_output_bytes(),
                )))
            })?;
        }

        Ok(())
    }

    pub fn build_exchange_source(&mut self, exchange_source: &ExchangeSource) -> Result<()> {
        let exchange_manager = self.ctx.get_exchange_manager();
        let build_res = exchange_manager.get_fragment_source(
            &exchange_source.query_id,
            exchange_source.source_fragment_id,
            self.enable_profiling,
            self.exchange_injector.clone(),
        )?;
        self.main_pipeline = build_res.main_pipeline;
        self.pipelines.extend(build_res.sources_pipelines);
        Ok(())
    }

    pub fn build_exchange_sink(&mut self, exchange_sink: &ExchangeSink) -> Result<()> {
        // ExchangeSink will be appended by `ExchangeManager::execute_pipeline`
        self.build_pipeline(&exchange_sink.input)
    }

    fn expand_union_all(
        &mut self,
        input: &PhysicalPlan,
        union_plan: &UnionAll,
    ) -> Result<Receiver<DataBlock>> {
        let union_ctx = QueryContext::create_from(self.ctx.clone());
        let mut pipeline_builder = PipelineBuilder::create(
            self.func_ctx.clone(),
            self.settings.clone(),
            union_ctx,
            self.enable_profiling,
            self.proc_profs.clone(),
        );
        pipeline_builder.cte_state = self.cte_state.clone();
        let mut build_res = pipeline_builder.finalize(input)?;

        assert!(build_res.main_pipeline.is_pulling_pipeline()?);

        let (tx, rx) = async_channel::unbounded();

        build_res.main_pipeline.add_sink(|input_port| {
            let transform = UnionReceiveSink::create(Some(tx.clone()), input_port);

            if self.enable_profiling {
                Ok(ProcessorPtr::create(ProcessorProfileWrapper::create(
                    transform,
                    union_plan.plan_id,
                    self.proc_profs.clone(),
                )))
            } else {
                Ok(ProcessorPtr::create(transform))
            }
        })?;

        self.pipelines.push(build_res.main_pipeline);
        self.pipelines
            .extend(build_res.sources_pipelines.into_iter());
        Ok(rx)
    }

    pub fn build_union_all(&mut self, union_all: &UnionAll) -> Result<()> {
        self.build_pipeline(&union_all.left)?;
        let union_all_receiver = self.expand_union_all(&union_all.right, union_all)?;
        self.main_pipeline
            .add_transform(|transform_input_port, transform_output_port| {
                let transform = TransformMergeBlock::try_create(
                    transform_input_port,
                    transform_output_port,
                    union_all.left.output_schema()?,
                    union_all.right.output_schema()?,
                    union_all.pairs.clone(),
                    union_all_receiver.clone(),
                )?;

                if self.enable_profiling {
                    Ok(ProcessorPtr::create(ProcessorProfileWrapper::create(
                        transform,
                        union_all.plan_id,
                        self.proc_profs.clone(),
                    )))
                } else {
                    Ok(ProcessorPtr::create(transform))
                }
            })?;
        Ok(())
    }

    pub fn build_distributed_insert_select(
        &mut self,
        insert_select: &DistributedInsertSelect,
    ) -> Result<()> {
        let select_schema = &insert_select.select_schema;
        let insert_schema = &insert_select.insert_schema;

        self.build_pipeline(&insert_select.input)?;

        // should render result for select
        PipelineBuilder::render_result_set(
            &self.func_ctx,
            insert_select.input.output_schema()?,
            &insert_select.select_column_bindings,
            &mut self.main_pipeline,
            false,
        )?;

        if insert_select.cast_needed {
            self.main_pipeline
                .add_transform(|transform_input_port, transform_output_port| {
                    TransformCastSchema::try_create(
                        transform_input_port,
                        transform_output_port,
                        select_schema.clone(),
                        insert_schema.clone(),
                        self.func_ctx.clone(),
                    )
                })?;
        }

        let table = self.ctx.build_table_by_table_info(
            &insert_select.catalog_info,
            &insert_select.table_info,
            None,
        )?;

        let source_schema = insert_schema;
        build_fill_missing_columns_pipeline(
            self.ctx.clone(),
            &mut self.main_pipeline,
            table.clone(),
            source_schema.clone(),
        )?;

        table.append_data(
            self.ctx.clone(),
            &mut self.main_pipeline,
            AppendMode::Normal,
        )?;

        Ok(())
    }

    pub fn build_runtime_filter_source(
        &mut self,
        runtime_filter_source: &RuntimeFilterSource,
    ) -> Result<()> {
        let state = self.build_runtime_filter_state(self.ctx.clone(), runtime_filter_source)?;
        self.expand_runtime_filter_source(&runtime_filter_source.right_side, state.clone())?;
        self.build_runtime_filter(&runtime_filter_source.left_side, state)?;
        Ok(())
    }

    fn expand_runtime_filter_source(
        &mut self,
        _right_side: &PhysicalPlan,
        state: Arc<RuntimeFilterState>,
    ) -> Result<()> {
        let pipeline = &mut self.pipelines[self.index.unwrap()];
        let output_size = pipeline.output_len();
        debug_assert!(output_size % 2 == 0);

        let mut items = Vec::with_capacity(output_size);
        //           Join
        //          /   \
        //        /      \
        //   RFSource     \
        //      /    \     \
        //     /      \     \
        // scan t1     scan t2
        for _ in 0..output_size / 2 {
            let input = InputPort::create();
            items.push(PipeItem::create(
                ProcessorPtr::create(TransformHashJoinBuild::try_create(
                    input.clone(),
                    self.join_state.as_ref().unwrap().clone(),
                    None,
                )?),
                vec![input],
                vec![],
            ));
            let input = InputPort::create();
            items.push(PipeItem::create(
                ProcessorPtr::create(Sinker::<SinkRuntimeFilterSource>::create(
                    input.clone(),
                    SinkRuntimeFilterSource::new(state.clone()),
                )),
                vec![input],
                vec![],
            ));
        }
        pipeline.add_pipe(Pipe::create(output_size, 0, items));
        Ok(())
    }

    fn build_runtime_filter(
        &mut self,
        left_side: &PhysicalPlan,
        state: Arc<RuntimeFilterState>,
    ) -> Result<()> {
        self.build_pipeline(left_side)?;
        self.main_pipeline.add_transform(|input, output| {
            let processor = TransformRuntimeFilter::create(input, output, state.clone());
            Ok(ProcessorPtr::create(processor))
        })?;
        Ok(())
    }

    fn build_runtime_filter_state(
        &self,
        ctx: Arc<QueryContext>,
        runtime_filter_source: &RuntimeFilterSource,
    ) -> Result<Arc<RuntimeFilterState>> {
        Ok(Arc::new(RuntimeFilterState::new(
            ctx,
            runtime_filter_source.left_runtime_filters.clone(),
            runtime_filter_source.right_runtime_filters.clone(),
        )))
    }

    fn build_materialized_cte(&mut self, materialized_cte: &MaterializedCte) -> Result<()> {
        self.expand_left_side_pipeline(
            &materialized_cte.left,
            materialized_cte.cte_idx,
            &materialized_cte.left_output_columns,
        )?;
        self.build_pipeline(&materialized_cte.right)
    }

    fn expand_left_side_pipeline(
        &mut self,
        left_side: &PhysicalPlan,
        cte_idx: IndexType,
        left_output_columns: &[ColumnBinding],
    ) -> Result<()> {
        let left_side_ctx = QueryContext::create_from(self.ctx.clone());
        let state = Arc::new(MaterializedCteState::new(self.ctx.clone()));
        self.cte_state.insert(cte_idx, state.clone());
        let mut left_side_builder = PipelineBuilder::create(
            self.func_ctx.clone(),
            self.settings.clone(),
            left_side_ctx,
            self.enable_profiling,
            self.proc_profs.clone(),
        );
        left_side_builder.cte_state = self.cte_state.clone();
        let mut left_side_pipeline = left_side_builder.finalize(left_side)?;
        assert!(left_side_pipeline.main_pipeline.is_pulling_pipeline()?);

        PipelineBuilder::render_result_set(
            &self.func_ctx,
            left_side.output_schema()?,
            left_output_columns,
            &mut left_side_pipeline.main_pipeline,
            false,
        )?;

        left_side_pipeline.main_pipeline.add_sink(|input| {
            let transform = Sinker::<MaterializedCteSink>::create(
                input,
                MaterializedCteSink::create(self.ctx.clone(), cte_idx, state.clone())?,
            );
            Ok(ProcessorPtr::create(transform))
        })?;
        self.pipelines.push(left_side_pipeline.main_pipeline);
        self.pipelines
            .extend(left_side_pipeline.sources_pipelines.into_iter());
        Ok(())
    }
}

pub struct ValueSource {
    data: String,
    ctx: Arc<dyn TableContext>,
    name_resolution_ctx: NameResolutionContext,
    bind_context: BindContext,
    schema: DataSchemaRef,
    metadata: MetadataRef,
    start: usize,
    is_finished: bool,
}

#[async_trait::async_trait]
impl AsyncSource for ValueSource {
    const NAME: &'static str = "ValueSource";
    const SKIP_EMPTY_DATA_BLOCK: bool = true;

    #[async_trait::unboxed_simple]
    #[async_backtrace::framed]
    async fn generate(&mut self) -> Result<Option<DataBlock>> {
        if self.is_finished {
            return Ok(None);
        }

        let format = self.ctx.get_format_settings()?;
        let field_decoder = FastFieldDecoderValues::create_for_insert(format);

        let mut values_decoder = FastValuesDecoder::new(&self.data, &field_decoder);
        let estimated_rows = values_decoder.estimated_rows();

        let mut columns = self
            .schema
            .fields()
            .iter()
            .map(|f| ColumnBuilder::with_capacity(f.data_type(), estimated_rows))
            .collect::<Vec<_>>();

        values_decoder.parse(&mut columns, self).await?;

        let columns = columns
            .into_iter()
            .map(|col| col.build())
            .collect::<Vec<_>>();
        let block = DataBlock::new_from_columns(columns);
        self.is_finished = true;
        Ok(Some(block))
    }
}

#[async_trait::async_trait]
impl FastValuesDecodeFallback for ValueSource {
    async fn parse_fallback(&self, sql: &str) -> Result<Vec<Scalar>> {
        let res: Result<Vec<Scalar>> = try {
            let settings = self.ctx.get_settings();
            let sql_dialect = settings.get_sql_dialect()?;
            let tokens = tokenize_sql(sql)?;
            let mut bind_context = self.bind_context.clone();
            let metadata = self.metadata.clone();

            let exprs = parse_comma_separated_exprs(&tokens[1..tokens.len()], sql_dialect)?;
            bind_context
                .exprs_to_scalar(
                    exprs,
                    &self.schema,
                    self.ctx.clone(),
                    &self.name_resolution_ctx,
                    metadata,
                )
                .await?
        };
        res.map_err(|mut err| {
            // The input for ValueSource is a sub-section of the original SQL. This causes
            // the error span to have an offset, so we adjust the span accordingly.
            if let Some(span) = err.span() {
                err = err.set_span(Some(
                    (span.start() + self.start..span.end() + self.start).into(),
                ));
            }
            err
        })
    }
}

impl ValueSource {
    pub fn new(
        data: String,
        ctx: Arc<dyn TableContext>,
        name_resolution_ctx: NameResolutionContext,
        schema: DataSchemaRef,
        start: usize,
    ) -> Self {
        let bind_context = BindContext::new();
        let metadata = Arc::new(RwLock::new(Metadata::default()));

        Self {
            data,
            ctx,
            name_resolution_ctx,
            schema,
            bind_context,
            metadata,
            start,
            is_finished: false,
        }
    }
}<|MERGE_RESOLUTION|>--- conflicted
+++ resolved
@@ -909,7 +909,6 @@
         Ok(())
     }
 
-<<<<<<< HEAD
     fn build_recluster_source(&mut self, recluster_source: &ReclusterSource) -> Result<()> {
         match recluster_source.tasks.len() {
             0 => self.main_pipeline.add_source(EmptySource::create, 1),
@@ -947,10 +946,7 @@
         table.build_recluster_sink(self.ctx.clone(), recluster_sink, &mut self.main_pipeline)
     }
 
-    fn build_compact_partial(&mut self, compact_block: &CompactPartial) -> Result<()> {
-=======
     fn build_compact_source(&mut self, compact_block: &CompactSource) -> Result<()> {
->>>>>>> fc802172
         let table = self.ctx.build_table_by_table_info(
             &compact_block.catalog_info,
             &compact_block.table_info,
