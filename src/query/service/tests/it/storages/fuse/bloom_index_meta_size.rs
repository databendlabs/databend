--- conflicted
+++ resolved
@@ -334,11 +334,8 @@
         bloom_filter_index_location: Some(location_gen.block_bloom_index_location(&block_uuid)),
         bloom_filter_index_size: 0,
         inverted_index_size: None,
-<<<<<<< HEAD
+        ngram_filter_index_size: None,
         virtual_block_meta: None,
-=======
-        ngram_filter_index_size: None,
->>>>>>> 88e85b82
         compression: Compression::Lz4,
         create_on: Some(Utc::now()),
     };
