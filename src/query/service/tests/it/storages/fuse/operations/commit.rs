--- conflicted
+++ resolved
@@ -879,7 +879,7 @@
         todo!()
     }
 
-<<<<<<< HEAD
+    async fn drop_m_cte_temp_table(&self) -> Result<()> {
     fn get_table_meta_timestamps(
         &self,
         table_id: u64,
@@ -887,13 +887,6 @@
     ) -> Result<TableMetaTimestamps> {
         self.ctx
             .get_table_meta_timestamps(table_id, previous_snapshot)
-    }
-
-    fn get_runtime(&self) -> Result<Arc<Runtime>> {
-=======
-    async fn drop_m_cte_temp_table(&self) -> Result<()> {
->>>>>>> d379bc6f
-        todo!()
     }
 }
 
