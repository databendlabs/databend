//  Copyright 2022 Datafuse Labs.
//
//  Licensed under the Apache License, Version 2.0 (the "License");
//  you may not use this file except in compliance with the License.
//  You may obtain a copy of the License at
//
//      http://www.apache.org/licenses/LICENSE-2.0
//
//  Unless required by applicable law or agreed to in writing, software
//  distributed under the License is distributed on an "AS IS" BASIS,
//  WITHOUT WARRANTIES OR CONDITIONS OF ANY KIND, either express or implied.
//  See the License for the specific language governing permissions and
//  limitations under the License.

use std::collections::HashSet;
use std::sync::Arc;

use chrono::Utc;
use databend_common_base::base::tokio;
use databend_common_base::runtime::execute_futures_in_parallel;
use databend_common_catalog::table::Table;
use databend_common_catalog::table::TableExt;
use databend_common_exception::ErrorCode;
use databend_common_exception::Result;
use databend_common_expression::types::number::NumberColumn;
use databend_common_expression::types::number::NumberScalar;
use databend_common_expression::BlockThresholds;
use databend_common_expression::Column;
use databend_common_expression::DataBlock;
use databend_common_expression::Scalar;
use databend_common_expression::SendableDataBlockStream;
use databend_common_expression::Value;
use databend_common_io::constants::DEFAULT_BLOCK_BUFFER_SIZE;
use databend_common_storage::DataOperator;
use databend_common_storages_fuse::io::serialize_block;
use databend_common_storages_fuse::io::CompactSegmentInfoReader;
use databend_common_storages_fuse::io::MetaReaders;
use databend_common_storages_fuse::io::MetaWriter;
use databend_common_storages_fuse::io::SegmentsIO;
use databend_common_storages_fuse::io::TableMetaLocationGenerator;
use databend_common_storages_fuse::io::WriteSettings;
use databend_common_storages_fuse::operations::CompactOptions;
use databend_common_storages_fuse::operations::SegmentCompactMutator;
use databend_common_storages_fuse::operations::SegmentCompactionState;
use databend_common_storages_fuse::operations::SegmentCompactor;
use databend_common_storages_fuse::statistics::gen_columns_statistics;
use databend_common_storages_fuse::statistics::reducers::merge_statistics_mut;
use databend_common_storages_fuse::statistics::sort_by_cluster_stats;
use databend_common_storages_fuse::statistics::RowOrientedSegmentBuilder;
use databend_common_storages_fuse::FuseStorageFormat;
use databend_common_storages_fuse::FuseTable;
use databend_query::sessions::QueryContext;
use databend_query::sessions::TableContext;
use databend_query::test_kits::*;
use databend_storages_common_cache::LoadParams;
use databend_storages_common_table_meta::meta::column_oriented_segment::SegmentBuilder;
use databend_storages_common_table_meta::meta::BlockMeta;
use databend_storages_common_table_meta::meta::ClusterStatistics;
use databend_storages_common_table_meta::meta::Compression;
use databend_storages_common_table_meta::meta::Location;
use databend_storages_common_table_meta::meta::SegmentInfo;
use databend_storages_common_table_meta::meta::Statistics;
use databend_storages_common_table_meta::meta::Versioned;
use futures_util::TryStreamExt;
use rand::thread_rng;
use rand::Rng;

#[tokio::test(flavor = "multi_thread")]
async fn test_compact_segment_normal_case() -> Result<()> {
    let fixture = TestFixture::setup().await?;

    // setup
    let qry = "create table t(c int)  block_per_segment=10";
    fixture.execute_command(qry).await?;

    let num_inserts = 9;
    fixture.append_rows(num_inserts).await?;

    let count_qry = "select count(*) from t";
    let stream = fixture.execute_query(count_qry).await?;
    assert_eq!(9, check_count(stream).await?);

    // compact segment
    let ctx = fixture.new_query_ctx().await?;
    let catalog = ctx.get_catalog("default").await?;

    let table = catalog.get_table(&ctx.get_tenant(), "default", "t").await?;
    let fuse_table = FuseTable::try_from_table(table.as_ref())?;
    let mutator = build_mutator(fuse_table, ctx.clone(), None).await?;
    assert!(mutator.is_some());
    let mutator = mutator.unwrap();
    mutator.try_commit(table.clone()).await?;

    // check segment count
    let qry = "select segment_count as count from fuse_snapshot('default', 't') limit 1";
    let stream = fixture.execute_query(qry).await?;
    // after compact, in our case, there should be only 1 segment left
    assert_eq!(1, check_count(stream).await?);

    // check block count
    let qry = "select block_count as count from fuse_snapshot('default', 't') limit 1";
    let stream = fixture.execute_query(qry).await?;
    assert_eq!(num_inserts as u64, check_count(stream).await?);

    Ok(())
}

#[tokio::test(flavor = "multi_thread")]
async fn test_compact_segment_resolvable_conflict() -> Result<()> {
    let fixture = TestFixture::setup().await?;
    // setup
    let create_tbl_command = "create table t(c int)  block_per_segment=10";
    fixture.execute_command(create_tbl_command).await?;

    let num_inserts = 9;
    fixture.append_rows(num_inserts).await?;

    // check count
    let count_qry = "select count(*) from t";
    let stream = fixture.execute_query(count_qry).await?;
    assert_eq!(9, check_count(stream).await?);

    // compact segment
    let ctx = fixture.new_query_ctx().await?;
    let catalog = ctx.get_catalog("default").await?;

    let table = catalog.get_table(&ctx.get_tenant(), "default", "t").await?;
    let fuse_table = FuseTable::try_from_table(table.as_ref())?;
    let mutator = build_mutator(fuse_table, ctx.clone(), None).await?;
    assert!(mutator.is_some());
    let mutator = mutator.unwrap();

    // before commit compact segments, gives 9 append commits
    let num_inserts = 9;
    fixture.append_rows(num_inserts).await?;

    mutator.try_commit(table.clone()).await?;

    // check segment count
    let count_seg = "select segment_count as count from fuse_snapshot('default', 't') limit 1";
    let stream = fixture.execute_query(count_seg).await?;
    // after compact, in our case, there should be only 1 + num_inserts segments left
    // during compact retry, newly appended segments will NOT be compacted again
    assert_eq!(1 + num_inserts as u64, check_count(stream).await?);

    // check block count
    let count_block = "select block_count as count from fuse_snapshot('default', 't') limit 1";
    let stream = fixture.execute_query(count_block).await?;
    assert_eq!(num_inserts as u64 * 2, check_count(stream).await?);

    // check table statistics

    let ctx = fixture.new_query_ctx().await?;
    let latest = table.refresh(ctx.as_ref()).await?;
    let latest_fuse_table = FuseTable::try_from_table(latest.as_ref())?;
    let table_statistics = latest_fuse_table
        .table_statistics(ctx.clone(), true, None)
        .await?
        .unwrap();

    assert_eq!(table_statistics.num_rows.unwrap() as usize, num_inserts * 2);

    Ok(())
}

#[tokio::test(flavor = "multi_thread")]
async fn test_compact_segment_unresolvable_conflict() -> Result<()> {
    let fixture = TestFixture::setup().await?;

    // setup
    let create_tbl_command = "create table t(c int)  block_per_segment=10";
    fixture.execute_command(create_tbl_command).await?;

    let num_inserts = 9;
    fixture.append_rows(num_inserts).await?;

    // check count
    let count_qry = "select count(*) from t";
    let stream = fixture.execute_query(count_qry).await?;
    assert_eq!(num_inserts as u64, check_count(stream).await?);

    // try compact segment
    let ctx = fixture.new_query_ctx().await?;
    let catalog = ctx.get_catalog("default").await?;
    let table = catalog.get_table(&ctx.get_tenant(), "default", "t").await?;
    let fuse_table = FuseTable::try_from_table(table.as_ref())?;
    let mutator = build_mutator(fuse_table, ctx.clone(), None).await?;
    assert!(mutator.is_some());
    let mutator = mutator.unwrap();

    {
        // inject a unresolvable commit
        compact_segment(ctx.clone(), &table).await?;
    }

    // the compact operation committed latter should be failed.
    let r = mutator.try_commit(table.clone()).await;
    assert!(r.is_err());
    assert_eq!(r.err().unwrap().code(), ErrorCode::UNRESOLVABLE_CONFLICT);

    Ok(())
}

#[async_trait::async_trait]
trait AppendRow {
    async fn append_rows(&self, n: usize) -> Result<()>;
}

#[async_trait::async_trait]
impl AppendRow for TestFixture {
    async fn append_rows(&self, n: usize) -> Result<()> {
        let qry = "insert into t values(1)";
        for _ in 0..n {
            self.execute_command(qry).await?;
        }
        Ok(())
    }
}

async fn check_count(result_stream: SendableDataBlockStream) -> Result<u64> {
    let blocks: Vec<DataBlock> = result_stream.try_collect().await?;
    match &blocks[0].get_by_offset(0).value {
        Value::Scalar(Scalar::Number(NumberScalar::UInt64(s))) => Ok(*s),
        Value::Column(Column::Number(NumberColumn::UInt64(c))) => Ok(c[0]),
        _ => Err(ErrorCode::BadDataValueType(format!(
            "Expected UInt64, but got {:?}",
            blocks[0].get_by_offset(0).value
        ))),
    }
}

pub async fn compact_segment(ctx: Arc<QueryContext>, table: &Arc<dyn Table>) -> Result<()> {
    let fuse_table = FuseTable::try_from_table(table.as_ref())?;
    let mutator = build_mutator(fuse_table, ctx.clone(), None).await?.unwrap();
    mutator.try_commit(table.clone()).await
}

async fn build_mutator(
    tbl: &FuseTable,
    ctx: Arc<dyn TableContext>,
    limit: Option<usize>,
) -> Result<Option<SegmentCompactMutator>> {
    let snapshot_opt = tbl.read_table_snapshot().await?;
    let base_snapshot = if let Some(val) = snapshot_opt {
        val
    } else {
        // no snapshot, no compaction.
        return Ok(None);
    };

    if base_snapshot.summary.block_count <= 1 {
        return Ok(None);
    }

    let block_per_seg = tbl.get_option("block_per_segment", 1000);

    let compact_params = CompactOptions {
        base_snapshot,
        block_per_seg,
        num_segment_limit: limit,
        num_block_limit: None,
    };

    let mut segment_mutator = SegmentCompactMutator::try_create(
        ctx.clone(),
        compact_params,
        tbl.meta_location_generator().clone(),
        tbl.get_operator(),
        tbl.cluster_key_id(),
    )?;

    if segment_mutator.target_select().await? {
        Ok(Some(segment_mutator))
    } else {
        Ok(None)
    }
}

#[tokio::test(flavor = "multi_thread")]
async fn test_segment_compactor() -> Result<()> {
    let fixture = TestFixture::setup().await?;
    let ctx = fixture.new_query_ctx().await?;
    let threshold_10 = BlockThresholds {
        block_per_segment: 10,
        ..Default::default()
    };
    let threshold_3 = BlockThresholds {
        block_per_segment: 3,
        ..Default::default()
    };
    let threshold_5 = BlockThresholds {
        block_per_segment: 5,
        ..Default::default()
    };

    {
        let case_name = "highly fragmented segments";
        let case = CompactCase {
            // 3 fragmented segments
            // - each of them have number blocks lesser than `threshold`
            blocks_number_of_input_segments: vec![1, 2, 3],
            // - these segments should be compacted into one
            expected_number_of_output_segments: 1,
            // - which contains 6 blocks
            expected_block_number_of_new_segments: vec![1 + 2 + 3],
            case_name,
        };

        // run, and verify that
        // - numbers are as expected
        //   - number of the newly created segments (which are compacted)
        //   - number of segments unchanged
        // - other general invariants
        //   - unchanged segments still be there
        //   - blocks and the order of them are not changed
        //   - statistics are as expected
        //   - the output segments could not be compacted further
        case.run_and_verify(&ctx, threshold_10, None).await?;
    }

    {
        let case_name = "greedy compact, but not too greedy(1), right assoc";
        let case = CompactCase {
            // - 4 segments
            blocks_number_of_input_segments: vec![1, 8, 2, 8],
            // - these segments should be compacted into 2 new segments
            expected_number_of_output_segments: 2,
            // compaction is right-assoc
            // -  (2 + 8) meets threshold 10
            //    they should be compacted into one new segment.
            //    although the next segment contains only 1 segment, it should NOT
            //    be compacted (the not too greedy rule)
            // - (1 + 8) should be compacted into another new segment
            //
            // To let the case more readable, we specify the block numbers of new
            // segments in the order of input segments
            expected_block_number_of_new_segments: vec![1 + 8, 2 + 8],
            case_name,
        };
        // run & verify
        case.run_and_verify(&ctx, threshold_10, None).await?;
    }

    {
        let case_name = "greedy compact, but not too greedy (2), right-assoc";
        let case = CompactCase {
            // 4 segments
            blocks_number_of_input_segments: vec![5, 2, 3, 6],
            // these segments should be compacted into 2 segments
            expected_number_of_output_segments: 2,
            // (2 + 3 + 6) exceeds the threshold 10
            //  - but not too much, lesser than 2 * threshold, which is 20;
            //  - they are allowed to be compacted into one, to avoid the ripple effects:
            //      since the order of blocks should be preserved, they might be cases, that
            //      to compact one fragment, a large amount of non-fragmented segments have to be
            //      split into pieces and re-compacted.
            // - but the last segment of 5 blocks should be kept alone
            //   thus, only one new segment will be generated (the not too greedy rule)
            //   if it is the last segment of the snapshot, we just tolerant this situation.
            //   if a limited
            expected_block_number_of_new_segments: vec![2 + 3 + 6],
            case_name,
        };

        // run & verify
        case.run_and_verify(&ctx, threshold_10, None).await?;
    }

    {
        // case: fragmented segments, with barrier

        let case_name = "barrier(1), right-assoc";
        let case = CompactCase {
            // input segments
            blocks_number_of_input_segments: vec![5, 6, 11, 2, 10],
            // these segments should be compacted into 2 new segments, 1 segment unchanged
            // unchanged: (10)
            // new segments: (11 + 2), ( 5 + 6)
            expected_number_of_output_segments: 2 + 1,
            expected_block_number_of_new_segments: vec![5 + 6, 11 + 2],
            case_name,
        };

        case.run_and_verify(&ctx, threshold_10, None).await?;
    }

    {
        // case: fragmented segments, with barrier

        let case_name = "barrier(2)";
        let case = CompactCase {
            // input segments
            blocks_number_of_input_segments: vec![10, 10, 1, 2, 10],
            // these segments should be compacted into
            // (10), (10), (1 + 2 + 10)
            expected_number_of_output_segments: 3,
            expected_block_number_of_new_segments: vec![1 + 2 + 10],
            case_name,
        };

        case.run_and_verify(&ctx, threshold_10, None).await?;
    }

    {
        // case: fragmented segments, with barrier

        let case_name = "barrier(3)";
        let case = CompactCase {
            // input segments
            blocks_number_of_input_segments: vec![1, 19, 5, 6],
            // these segments should be compacted into
            // (1), (19), (5, 6)
            expected_number_of_output_segments: 3,
            expected_block_number_of_new_segments: vec![5 + 6],
            case_name,
        };

        case.run_and_verify(&ctx, threshold_10, None).await?;
    }

    {
        // edge case: empty segments should be dropped

        let case_name = "empty segments should be dropped";
        let case = CompactCase {
            // input segments
            blocks_number_of_input_segments: vec![0, 1, 0, 19, 0, 5, 0, 6, 0],
            // these segments should be compacted into
            // (1), (19), (5, 6)
            expected_number_of_output_segments: 3,
            expected_block_number_of_new_segments: vec![5 + 6],
            case_name,
        };

        case.run_and_verify(&ctx, threshold_10, None).await?;
    }

    {
        // edge case: single jumbo block

        let case_name = "single jumbo block";
        let case = CompactCase {
            // input segments
            blocks_number_of_input_segments: vec![10],
            expected_number_of_output_segments: 1,
            expected_block_number_of_new_segments: vec![],
            case_name,
        };

        case.run_and_verify(&ctx, threshold_3, None).await?;
    }

    {
        let case_name = "jumbo block with single fragment";
        let case = CompactCase {
            // input segments
            blocks_number_of_input_segments: vec![7, 2],
            // inputs will not be compacted ( 7 > 2 * 3)
            expected_number_of_output_segments: 2,
            // no new segment should be generated
            expected_block_number_of_new_segments: vec![],
            case_name,
        };

        case.run_and_verify(&ctx, threshold_3, None).await?;
    }

    {
        let case_name = "right assoc";
        let case = CompactCase {
            // input segments
            blocks_number_of_input_segments: vec![8, 5, 7],
            expected_number_of_output_segments: 2,
            // one new segment should be generated, since
            // - (5 + 7) < 2 * 10
            // - but (8 + 5 + 7) = 20 >= 20, which exceed the upper limit
            expected_block_number_of_new_segments: vec![5 + 7],
            case_name,
        };

        case.run_and_verify(&ctx, threshold_10, None).await?;
    }

    {
        let case_name = "limit (normal case)";
        let case = CompactCase {
            // input segments
            blocks_number_of_input_segments: vec![1, 2, 3, 2, 3],
            expected_number_of_output_segments: 4,
            expected_block_number_of_new_segments: vec![2 + 3],
            case_name,
        };

        case.run_and_verify(&ctx, threshold_5, Some(2)).await?;
    }

    {
        let case_name = "limit (auto adjust limit)";
        let case = CompactCase {
            // input segments
            blocks_number_of_input_segments: vec![1, 2, 3, 2, 3],
            expected_number_of_output_segments: 4,
            expected_block_number_of_new_segments: vec![2 + 3],
            case_name,
        };

        // if limit is specified as 1, it will be adjusted to 2 during execution
        // since at least two fragmented segments are needed for compaction
        let limit = Some(1);
        case.run_and_verify(&ctx, threshold_5, limit).await?;
    }

    {
        let case_name = "limit (abundant limit)";
        let limit = Some(5);
        let case = CompactCase {
            // input segments
            blocks_number_of_input_segments: vec![1, 1, 3, 2, 3],
            expected_number_of_output_segments: 2,
            expected_block_number_of_new_segments: vec![1 + 1 + 3, 2 + 3],
            case_name,
        };

        case.run_and_verify(&ctx, threshold_5, limit).await?;
    }

    {
        // case: rand test

        let case_name = "rand";
        let threshold = 3;
        let mut rng = thread_rng();

        // let rounds = 200; // use this setting at home
        let rounds = 20;
        for _ in 0..rounds {
            let num_segments: usize = rng.gen_range(0..10);
            let mut blocks_number_of_input_segments = Vec::with_capacity(num_segments);

            // simulate the compaction process, verifies that the test target works as expected
            let mut num_accumulated_blocks = 0;
            let mut fragmented_segments = 0;

            // - number of segment expected in the output of compaction, includes both the compacted
            //   new segments and the unchanged non-fragmented segments
            let mut expected_number_of_output_segments = 0;
            // - number of new segments created during the compaction
            let mut expected_block_number_of_new_segments = vec![];
            for _ in 0..num_segments {
                let block_num: usize = rng.gen_range(0..20);
                blocks_number_of_input_segments.push(block_num);
            }

            // traverse the input segments in reversed order (to let the compaction "right-assoc")
            for item in blocks_number_of_input_segments.iter().rev() {
                let block_num = *item;
                if block_num != 0 {
                    let s = block_num + num_accumulated_blocks;
                    if s < threshold {
                        // input segment is fragmented, but fragments collected so far
                        // are not enough yet.
                        num_accumulated_blocks = s;
                        // only in this branch, the number of fragmented_segments will increase
                        fragmented_segments += 1;
                    } else if s >= threshold && s < 2 * threshold {
                        // input segment is fragmented, and fragments collected are
                        // large enough to be compacted
                        num_accumulated_blocks = 0;
                        // mark that a segment will be included in the output
                        expected_number_of_output_segments += 1;
                        if fragmented_segments > 0 {
                            // mark that a NEW segment will be generated, which
                            // "contains" all the fragmented segments collected so far.
                            expected_block_number_of_new_segments.push(s);
                        }
                        // reset state
                        fragmented_segments = 0;
                    } else {
                        // input segment is larger than threshold
                        // - fragmented segments collected so far should be compacted first
                        if fragmented_segments > 0 {
                            // some fragments left there, check them out
                            if fragmented_segments > 1 {
                                // if there are more than one fragments, a new segment is expected
                                // to be generated
                                expected_block_number_of_new_segments.push(num_accumulated_blocks);
                            }
                            // mark that another segment will be include in the output
                            expected_number_of_output_segments += 1;
                        }
                        // - after compacting the fragments, count this large segment in
                        expected_number_of_output_segments += 1;

                        // no fragments left currently, reset the counters
                        fragmented_segments = 0;
                        num_accumulated_blocks = 0;
                    }
                }
            }

            // finalize, compact left fragments if any
            if fragmented_segments > 0 {
                if fragmented_segments > 1 {
                    // if there are more than one fragments left there, a new segment should be created
                    expected_block_number_of_new_segments.push(num_accumulated_blocks);
                }
                // mark that another segment will be include in the output
                expected_number_of_output_segments += 1;
            }

            // To make the non-random test cases more readable, paths of newly created segments are
            // specified in the order of original(Input) order.
            // But during this simulated compaction, the paths are kept in reversed order,
            // so here we reverse the paths, to make the test verifications followed pass.
            expected_block_number_of_new_segments.reverse();
            let case = CompactCase {
                blocks_number_of_input_segments,
                expected_number_of_output_segments,
                expected_block_number_of_new_segments,
                case_name,
            };

            case.run_and_verify(&ctx, threshold_3, None).await?;
        }
    }

    Ok(())
}

pub struct CompactSegmentTestFixture {
    threshold: BlockThresholds,
    ctx: Arc<dyn TableContext>,
    data_accessor: DataOperator,
    location_gen: TableMetaLocationGenerator,
    // blocks of input_segments, order by segment
    input_blocks: Vec<BlockMeta>,
}

impl CompactSegmentTestFixture {
    fn try_new(ctx: &Arc<QueryContext>, threshold: BlockThresholds) -> Result<Self> {
        let location_gen = TableMetaLocationGenerator::new("test/".to_owned());
        let data_accessor = ctx.get_application_level_data_operator()?;
        Ok(Self {
            ctx: ctx.clone(),
            threshold,
            data_accessor,
            location_gen,
            input_blocks: vec![],
        })
    }

    async fn run<'a>(
        &'a mut self,
        num_block_of_segments: &'a [usize],
        limit: Option<usize>,
        cluster_key_id: Option<u32>,
    ) -> Result<(SegmentCompactionState, Statistics)> {
        let data_accessor = &self.data_accessor.operator();
        let location_gen = &self.location_gen;

        let schema = TestFixture::default_table_schema();
        let fuse_segment_io = SegmentsIO::create(self.ctx.clone(), data_accessor.clone(), schema);
        let max_threads = self.ctx.get_settings().get_max_threads()? as usize;

        let seg_acc = SegmentCompactor::new(
            self.threshold.block_per_segment as u64,
            cluster_key_id,
            max_threads,
            &fuse_segment_io,
            data_accessor,
            location_gen,
        );

        let rows_per_block = vec![1; num_block_of_segments.len()];
        let (locations, blocks, segments) = Self::gen_segments(
            self.ctx.clone(),
            num_block_of_segments.to_owned(),
            rows_per_block,
            self.threshold,
            cluster_key_id,
            false,
        )
        .await?;
        let mut summary = Statistics::default();
        for segment in segments {
            merge_statistics_mut(&mut summary, &segment.summary, cluster_key_id);
        }
        self.input_blocks = blocks;
        let limit = limit.unwrap_or(usize::MAX);
        let state = seg_acc
            .compact(locations, limit, |status| {
                self.ctx.set_status_info(&status);
            })
            .await?;
        Ok((state, summary))
    }

    pub async fn gen_segments(
        ctx: Arc<dyn TableContext>,
        block_num_of_segments: Vec<usize>,
        rows_per_blocks: Vec<usize>,
        thresholds: BlockThresholds,
        cluster_key_id: Option<u32>,
        unclustered: bool,
    ) -> Result<(Vec<Location>, Vec<BlockMeta>, Vec<SegmentInfo>)> {
        let location_gen = TableMetaLocationGenerator::new("test/".to_owned());
        let data_accessor = ctx.get_application_level_data_operator()?.operator();
        let threads_nums = ctx.get_settings().get_max_threads()? as usize;

        let mut tasks = vec![];
        for (num_blocks, rows_per_block) in block_num_of_segments
            .into_iter()
            .zip(rows_per_blocks.into_iter())
            .rev()
        {
            let location_gen = location_gen.clone();
            let data_accessor = data_accessor.clone();
            tasks.push(async move {
                let (schema, blocks) =
                    TestFixture::gen_sample_blocks_ex(num_blocks, rows_per_block, 1);
                let mut stats_acc = RowOrientedSegmentBuilder::default();

                let mut collected_blocks = vec![];
                for block in blocks {
                    let block = block?;

                    let col_stats = gen_columns_statistics(&block, None, &schema)?;

                    let cluster_stats = if unclustered && num_blocks % 4 == 0 {
                        None
                    } else {
                        cluster_key_id.map(|v| {
                            let val = block.get_by_offset(0);
                            let left = vec![unsafe { val.value.index_unchecked(0) }.to_owned()];
                            let right =
                                vec![unsafe { val.value.index_unchecked(val.value.len() - 1) }
                                    .to_owned()];
                            let level = if left.eq(&right)
                                && block.num_rows() >= thresholds.block_per_segment
                            {
                                -1
                            } else {
                                0
                            };
                            ClusterStatistics::new(v, left, right, level, None)
                        })
                    };

                    let (location, _) = location_gen.gen_block_location(Default::default());
                    let row_count = block.num_rows() as u64;
                    let block_size = block.memory_size() as u64;

                    let write_settings = WriteSettings {
                        storage_format: FuseStorageFormat::Parquet,
                        ..Default::default()
                    };

                    let mut buf = Vec::with_capacity(DEFAULT_BLOCK_BUFFER_SIZE);
                    let col_metas = serialize_block(&write_settings, &schema, block, &mut buf)?;
                    let file_size = buf.len() as u64;

                    data_accessor.write(&location.0, buf).await?;

                    let block_meta = BlockMeta::new(
                        row_count,
                        block_size,
                        file_size,
                        col_stats,
                        col_metas,
                        cluster_stats,
                        location,
                        None,
                        0,
                        None,
                        Compression::Lz4Raw,
                        Some(Utc::now()),
                    );

                    collected_blocks.push(block_meta.clone());
                    stats_acc.add_block(block_meta).unwrap();
                }
<<<<<<< HEAD
                let segment_info = stats_acc.build(thresholds, cluster_key_id)?;
                let path = location_gen.gen_segment_info_location();
=======
                let summary = stats_acc.summary(thresholds, cluster_key_id);
                let segment_info = SegmentInfo::new(stats_acc.blocks_metas, summary);
                let path = location_gen.gen_segment_info_location(Default::default());
>>>>>>> d9a21450
                segment_info.write_meta(&data_accessor, &path).await?;
                Ok::<_, ErrorCode>(((path, SegmentInfo::VERSION), collected_blocks, segment_info))
            });
        }

        let res = execute_futures_in_parallel(
            tasks,
            threads_nums,
            threads_nums * 2,
            "fuse-write-segments-worker".to_owned(),
        )
        .await?
        .into_iter()
        .collect::<Result<Vec<_>>>()?;

        let mut locations = vec![];
        let mut collected_blocks = vec![];
        let mut segment_infos = vec![];
        for (location, blocks, info) in res.into_iter() {
            locations.push(location);
            collected_blocks.extend(blocks);
            segment_infos.push(info);
        }
        Ok((locations, collected_blocks, segment_infos))
    }

    // verify that newly generated segments contain the proper number of blocks
    pub async fn verify_new_segments(
        case_name: &str,
        new_segment_paths: &[String],
        expected_num_blocks: &[usize],
        compact_segment_reader: &CompactSegmentInfoReader,
    ) -> Result<()> {
        // traverse the paths of new segments  in reversed order
        for (idx, x) in new_segment_paths.iter().rev().enumerate() {
            let load_params = LoadParams {
                location: x.to_string(),
                len_hint: None,
                ver: SegmentInfo::VERSION,
                put_cache: false,
            };

            let compact_segment = compact_segment_reader.read(&load_params).await?;
            let segment = SegmentInfo::try_from(compact_segment)?;
            assert_eq!(
                segment.blocks.len(),
                expected_num_blocks[idx],
                "case name :{}, verify_block_number_of_new_segments",
                case_name
            );
        }
        Ok(())
    }
}

struct CompactCase {
    blocks_number_of_input_segments: Vec<usize>,
    expected_block_number_of_new_segments: Vec<usize>,
    // number of output segments, newly created and unchanged
    expected_number_of_output_segments: usize,
    case_name: &'static str,
}

impl CompactCase {
    async fn run_and_verify(
        &self,
        ctx: &Arc<QueryContext>,
        threshold: BlockThresholds,
        limit: Option<usize>,
    ) -> Result<()> {
        // setup & run
        let compact_segment_reader = MetaReaders::segment_info_reader(
            ctx.get_application_level_data_operator()?.operator(),
            TestFixture::default_table_schema(),
        );
        let mut case_fixture = CompactSegmentTestFixture::try_new(ctx, threshold)?;
        let (r, summary) = case_fixture
            .run(&self.blocks_number_of_input_segments, limit, None)
            .await?;

        // verify that:

        // 1. number of newly generated segment is as expected
        let expected_num_of_new_segments = self.expected_block_number_of_new_segments.len();
        assert_eq!(
            r.new_segment_paths.len(),
            expected_num_of_new_segments,
            "case: {}, step: verify number of new segments generated, segment block size {:?}",
            self.case_name,
            self.blocks_number_of_input_segments,
        );

        // 2. number of segments is as expected (including both of the segments that not changed and newly generated segments)
        assert_eq!(
            r.segments_locations.len(),
            self.expected_number_of_output_segments,
            "case: {}, step: verify number of output segments (new segments and unchanged segments)",
            self.case_name,
        );

        // 3. each new segment contains expected number of blocks
        CompactSegmentTestFixture::verify_new_segments(
            self.case_name,
            &r.new_segment_paths,
            &self.expected_block_number_of_new_segments,
            &compact_segment_reader,
        )
        .await?;

        // invariants 4 - 6 are general rules, for all the cases.
        let mut idx = 0;
        let mut statistics_of_input_segments = Statistics::default();
        let mut block_num_of_output_segments = vec![];

        // 4. input blocks should be there and in the original order
        for location in r.segments_locations.iter().rev() {
            let load_params = LoadParams {
                location: location.0.clone(),
                len_hint: None,
                ver: location.1,
                put_cache: false,
            };

            let compact_segment = compact_segment_reader.read(&load_params).await?;
            let segment = SegmentInfo::try_from(compact_segment)?;
            merge_statistics_mut(&mut statistics_of_input_segments, &segment.summary, None);
            block_num_of_output_segments.push(segment.blocks.len());

            for x in &segment.blocks {
                let original_block_meta = &case_fixture.input_blocks[idx];
                assert_eq!(
                    original_block_meta,
                    x.as_ref(),
                    "case : {}, verify block order",
                    self.case_name
                );
                idx += 1;
            }
        }
        block_num_of_output_segments.reverse();

        // 5. statistics should be the same
        assert_eq!(
            statistics_of_input_segments, summary,
            "case : {}",
            self.case_name
        );

        // 6. the output segments can not be compacted further, if (no limit)
        if limit.is_none() {
            let mut case_fixture = CompactSegmentTestFixture::try_new(ctx, threshold)?;
            let (r, _) = case_fixture
                .run(&block_num_of_output_segments, None, None)
                .await?;
            assert_eq!(
                r.new_segment_paths.len(),
                0,
                "case: {}, verify number of new segment",
                self.case_name
            );
            let num_of_output_segments = block_num_of_output_segments.len();
            assert_eq!(
                r.segments_locations.len(),
                num_of_output_segments,
                "case: {}, verify number of segments",
                self.case_name
            );
        }

        Ok(())
    }
}

#[tokio::test(flavor = "multi_thread")]
async fn test_compact_segment_with_cluster() -> Result<()> {
    let cluster_key_id = 0;
    let chunk_size = 6;
    let threshold = BlockThresholds {
        block_per_segment: 5,
        ..Default::default()
    };

    let fixture = TestFixture::setup().await?;
    let ctx = fixture.new_query_ctx().await?;
    let location_gen = TableMetaLocationGenerator::new("test/".to_owned());
    let data_accessor = ctx.get_application_level_data_operator()?.operator();
    let schema = TestFixture::default_table_schema();

    let settings = ctx.get_settings();
    settings.set_max_threads(2)?;
    settings.set_max_storage_io_requests(4)?;

    let compact_segment_reader =
        MetaReaders::segment_info_reader(data_accessor.clone(), schema.clone());
    let fuse_segment_io = SegmentsIO::create(ctx.clone(), data_accessor.clone(), schema);

    let mut rand = thread_rng();

    // for r in 1..100 { // <- use this at home
    for r in 1..10 {
        eprintln!("round {}", r);
        let number_of_segments: usize = rand.gen_range(1..10);

        let limit: usize = rand.gen_range(1..10);

        let mut block_number_of_segments = Vec::with_capacity(number_of_segments);

        for _ in 0..number_of_segments {
            block_number_of_segments.push(rand.gen_range(1..6));
        }

        let number_of_blocks: usize = block_number_of_segments.iter().sum();
        if number_of_blocks < 2 {
            eprintln!("number_of_blocks must large than 1");
            continue;
        }
        eprintln!(
            "generating segments number of segments {},  number of blocks {}",
            number_of_segments, number_of_blocks,
        );

        // setup & run
        let rows_per_block = vec![1; block_number_of_segments.len()];
        let (locations, _, mut segments) = CompactSegmentTestFixture::gen_segments(
            ctx.clone(),
            block_number_of_segments,
            rows_per_block,
            threshold,
            Some(cluster_key_id),
            false,
        )
        .await?;
        let mut summary = Statistics::default();
        for segment in &segments {
            merge_statistics_mut(&mut summary, &segment.summary, Some(cluster_key_id));
        }

        eprintln!("running compact, limit {}", limit);
        let seg_acc = SegmentCompactor::new(
            threshold.block_per_segment as u64,
            Some(cluster_key_id),
            chunk_size,
            &fuse_segment_io,
            &data_accessor,
            &location_gen,
        );
        let state = seg_acc
            .compact(locations, limit, |status| {
                ctx.set_status_info(&status);
            })
            .await?;

        let mut input_block_id = Vec::with_capacity(number_of_blocks);
        for chunks in segments.chunks_mut(chunk_size) {
            chunks.sort_by(|a, b| {
                sort_by_cluster_stats(
                    &a.summary.cluster_stats,
                    &b.summary.cluster_stats,
                    cluster_key_id,
                )
            });

            chunks
                .iter()
                .for_each(|v| input_block_id.extend(v.blocks.iter().map(|b| b.location.clone())));
        }

        eprintln!(
            "after compact, the num of all segments {}",
            state.segments_locations.len()
        );
        let mut statistics_of_segments: Statistics = Statistics::default();
        let mut output_block_id = Vec::with_capacity(number_of_blocks);
        for location in state.segments_locations.iter().rev() {
            let load_params = LoadParams {
                location: location.0.clone(),
                len_hint: None,
                ver: location.1,
                put_cache: false,
            };

            let compact_segment = compact_segment_reader.read(&load_params).await?;
            let segment = SegmentInfo::try_from(compact_segment)?;
            merge_statistics_mut(
                &mut statistics_of_segments,
                &segment.summary,
                Some(cluster_key_id),
            );

            output_block_id.extend(segment.blocks.iter().map(|b| b.location.clone()));
        }

        if limit > chunk_size {
            // check the block order.
            assert_eq!(input_block_id, output_block_id);
        } else {
            // The scene is complex, skipping check order.
            let input_block_id: HashSet<Location> = HashSet::from_iter(input_block_id);
            let output_block_id: HashSet<Location> = HashSet::from_iter(output_block_id);
            assert_eq!(input_block_id, output_block_id);
        }
        assert_eq!(summary, statistics_of_segments);
    }

    Ok(())
}<|MERGE_RESOLUTION|>--- conflicted
+++ resolved
@@ -779,14 +779,11 @@
                     collected_blocks.push(block_meta.clone());
                     stats_acc.add_block(block_meta).unwrap();
                 }
-<<<<<<< HEAD
                 let segment_info = stats_acc.build(thresholds, cluster_key_id)?;
                 let path = location_gen.gen_segment_info_location();
-=======
                 let summary = stats_acc.summary(thresholds, cluster_key_id);
                 let segment_info = SegmentInfo::new(stats_acc.blocks_metas, summary);
                 let path = location_gen.gen_segment_info_location(Default::default());
->>>>>>> d9a21450
                 segment_info.write_meta(&data_accessor, &path).await?;
                 Ok::<_, ErrorCode>(((path, SegmentInfo::VERSION), collected_blocks, segment_info))
             });
