//  Copyright 2022 Datafuse Labs.
//
//  Licensed under the Apache License, Version 2.0 (the "License");
//  you may not use this file except in compliance with the License.
//  You may obtain a copy of the License at
//
//      http://www.apache.org/licenses/LICENSE-2.0
//
//  Unless required by applicable law or agreed to in writing, software
//  distributed under the License is distributed on an "AS IS" BASIS,
//  WITHOUT WARRANTIES OR CONDITIONS OF ANY KIND, either express or implied.
//  See the License for the specific language governing permissions and
//  limitations under the License.

use std::collections::HashSet;
use std::sync::Arc;

use chrono::Utc;
use databend_common_base::base::tokio;
use databend_common_base::runtime::execute_futures_in_parallel;
use databend_common_catalog::table::Table;
use databend_common_catalog::table::TableExt;
use databend_common_exception::ErrorCode;
use databend_common_exception::Result;
use databend_common_expression::types::number::NumberColumn;
use databend_common_expression::types::number::NumberScalar;
use databend_common_expression::BlockThresholds;
use databend_common_expression::Column;
use databend_common_expression::DataBlock;
use databend_common_expression::Scalar;
use databend_common_expression::SendableDataBlockStream;
use databend_common_expression::Value;
use databend_common_io::constants::DEFAULT_BLOCK_BUFFER_SIZE;
use databend_common_storage::DataOperator;
use databend_common_storages_fuse::io::serialize_block;
use databend_common_storages_fuse::io::CompactSegmentInfoReader;
use databend_common_storages_fuse::io::MetaReaders;
use databend_common_storages_fuse::io::MetaWriter;
use databend_common_storages_fuse::io::SegmentsIO;
use databend_common_storages_fuse::io::TableMetaLocationGenerator;
use databend_common_storages_fuse::io::WriteSettings;
use databend_common_storages_fuse::operations::CompactOptions;
use databend_common_storages_fuse::operations::SegmentCompactMutator;
use databend_common_storages_fuse::operations::SegmentCompactionState;
use databend_common_storages_fuse::operations::SegmentCompactor;
use databend_common_storages_fuse::statistics::gen_columns_statistics;
use databend_common_storages_fuse::statistics::reducers::merge_statistics_mut;
use databend_common_storages_fuse::statistics::sort_by_cluster_stats;
use databend_common_storages_fuse::statistics::StatisticsAccumulator;
use databend_common_storages_fuse::FuseStorageFormat;
use databend_common_storages_fuse::FuseTable;
use databend_query::sessions::QueryContext;
use databend_query::sessions::TableContext;
use databend_query::test_kits::*;
use databend_storages_common_cache::LoadParams;
use databend_storages_common_table_meta::meta::BlockMeta;
use databend_storages_common_table_meta::meta::ClusterStatistics;
use databend_storages_common_table_meta::meta::Compression;
use databend_storages_common_table_meta::meta::Location;
use databend_storages_common_table_meta::meta::SegmentInfo;
use databend_storages_common_table_meta::meta::Statistics;
use databend_storages_common_table_meta::meta::Versioned;
use futures_util::TryStreamExt;
use rand::thread_rng;
use rand::Rng;

#[tokio::test(flavor = "multi_thread")]
async fn test_compact_segment_normal_case() -> Result<()> {
    let fixture = TestFixture::setup().await?;

    // setup
    let qry = "create table t(c int)  block_per_segment=10";
    fixture.execute_command(qry).await?;

    let num_inserts = 9;
    fixture.append_rows(num_inserts).await?;

    let count_qry = "select count(*) from t";
    let stream = fixture.execute_query(count_qry).await?;
    assert_eq!(9, check_count(stream).await?);

    // compact segment
    let ctx = fixture.new_query_ctx().await?;
    let catalog = ctx.get_catalog("default").await?;

    let table = catalog.get_table(&ctx.get_tenant(), "default", "t").await?;
    let fuse_table = FuseTable::try_from_table(table.as_ref())?;
    let mutator = build_mutator(fuse_table, ctx.clone(), None).await?;
    assert!(mutator.is_some());
    let mutator = mutator.unwrap();
    mutator.try_commit(table.clone()).await?;

    // check segment count
    let qry = "select segment_count as count from fuse_snapshot('default', 't') limit 1";
    let stream = fixture.execute_query(qry).await?;
    // after compact, in our case, there should be only 1 segment left
    assert_eq!(1, check_count(stream).await?);

    // check block count
    let qry = "select block_count as count from fuse_snapshot('default', 't') limit 1";
    let stream = fixture.execute_query(qry).await?;
    assert_eq!(num_inserts as u64, check_count(stream).await?);

    Ok(())
}

#[tokio::test(flavor = "multi_thread")]
async fn test_compact_segment_resolvable_conflict() -> Result<()> {
    let fixture = TestFixture::setup().await?;
    // setup
    let create_tbl_command = "create table t(c int)  block_per_segment=10";
    fixture.execute_command(create_tbl_command).await?;

    let num_inserts = 9;
    fixture.append_rows(num_inserts).await?;

    // check count
    let count_qry = "select count(*) from t";
    let stream = fixture.execute_query(count_qry).await?;
    assert_eq!(9, check_count(stream).await?);

    // compact segment
    let ctx = fixture.new_query_ctx().await?;
    let catalog = ctx.get_catalog("default").await?;

    let table = catalog.get_table(&ctx.get_tenant(), "default", "t").await?;
    let fuse_table = FuseTable::try_from_table(table.as_ref())?;
    let mutator = build_mutator(fuse_table, ctx.clone(), None).await?;
    assert!(mutator.is_some());
    let mutator = mutator.unwrap();

    // before commit compact segments, gives 9 append commits
    let num_inserts = 9;
    fixture.append_rows(num_inserts).await?;

    mutator.try_commit(table.clone()).await?;

    // check segment count
    let count_seg = "select segment_count as count from fuse_snapshot('default', 't') limit 1";
    let stream = fixture.execute_query(count_seg).await?;
    // after compact, in our case, there should be only 1 + num_inserts segments left
    // during compact retry, newly appended segments will NOT be compacted again
    assert_eq!(1 + num_inserts as u64, check_count(stream).await?);

    // check block count
    let count_block = "select block_count as count from fuse_snapshot('default', 't') limit 1";
    let stream = fixture.execute_query(count_block).await?;
    assert_eq!(num_inserts as u64 * 2, check_count(stream).await?);

    // check table statistics

    let ctx = fixture.new_query_ctx().await?;
    let latest = table.refresh(ctx.as_ref()).await?;
    let latest_fuse_table = FuseTable::try_from_table(latest.as_ref())?;
    let table_statistics = latest_fuse_table
        .table_statistics(ctx.clone(), true, None)
        .await?
        .unwrap();

    assert_eq!(table_statistics.num_rows.unwrap() as usize, num_inserts * 2);

    Ok(())
}

#[tokio::test(flavor = "multi_thread")]
async fn test_compact_segment_unresolvable_conflict() -> Result<()> {
    let fixture = TestFixture::setup().await?;

    // setup
    let create_tbl_command = "create table t(c int)  block_per_segment=10";
    fixture.execute_command(create_tbl_command).await?;

    let num_inserts = 9;
    fixture.append_rows(num_inserts).await?;

    // check count
    let count_qry = "select count(*) from t";
    let stream = fixture.execute_query(count_qry).await?;
    assert_eq!(num_inserts as u64, check_count(stream).await?);

    // try compact segment
    let ctx = fixture.new_query_ctx().await?;
    let catalog = ctx.get_catalog("default").await?;
    let table = catalog.get_table(&ctx.get_tenant(), "default", "t").await?;
    let fuse_table = FuseTable::try_from_table(table.as_ref())?;
    let mutator = build_mutator(fuse_table, ctx.clone(), None).await?;
    assert!(mutator.is_some());
    let mutator = mutator.unwrap();

    {
        // inject a unresolvable commit
        compact_segment(ctx.clone(), &table).await?;
    }

    // the compact operation committed latter should be failed.
    let r = mutator.try_commit(table.clone()).await;
    assert!(r.is_err());
    assert_eq!(r.err().unwrap().code(), ErrorCode::UNRESOLVABLE_CONFLICT);

    Ok(())
}

#[async_trait::async_trait]
trait AppendRow {
    async fn append_rows(&self, n: usize) -> Result<()>;
}

#[async_trait::async_trait]
impl AppendRow for TestFixture {
    async fn append_rows(&self, n: usize) -> Result<()> {
        let qry = "insert into t values(1)";
        for _ in 0..n {
            self.execute_command(qry).await?;
        }
        Ok(())
    }
}

async fn check_count(result_stream: SendableDataBlockStream) -> Result<u64> {
    let blocks: Vec<DataBlock> = result_stream.try_collect().await?;
    match &blocks[0].get_by_offset(0).value {
        Value::Scalar(Scalar::Number(NumberScalar::UInt64(s))) => Ok(*s),
        Value::Column(Column::Number(NumberColumn::UInt64(c))) => Ok(c[0]),
        _ => Err(ErrorCode::BadDataValueType(format!(
            "Expected UInt64, but got {:?}",
            blocks[0].get_by_offset(0).value
        ))),
    }
}

pub async fn compact_segment(ctx: Arc<QueryContext>, table: &Arc<dyn Table>) -> Result<()> {
    let fuse_table = FuseTable::try_from_table(table.as_ref())?;
    let mutator = build_mutator(fuse_table, ctx.clone(), None).await?.unwrap();
    mutator.try_commit(table.clone()).await
}

async fn build_mutator(
    tbl: &FuseTable,
    ctx: Arc<dyn TableContext>,
    limit: Option<usize>,
) -> Result<Option<SegmentCompactMutator>> {
    let snapshot_opt = tbl.read_table_snapshot().await?;
    let base_snapshot = if let Some(val) = snapshot_opt {
        val
    } else {
        // no snapshot, no compaction.
        return Ok(None);
    };

    if base_snapshot.summary.block_count <= 1 {
        return Ok(None);
    }

    let block_per_seg = tbl.get_option("block_per_segment", 1000);

    let compact_params = CompactOptions {
        base_snapshot,
        block_per_seg,
        num_segment_limit: limit,
        num_block_limit: None,
    };

    let mut segment_mutator = SegmentCompactMutator::try_create(
        ctx.clone(),
        compact_params,
        tbl.meta_location_generator().clone(),
        tbl.get_operator(),
        tbl.cluster_key_id(),
    )?;

    if segment_mutator.target_select().await? {
        Ok(Some(segment_mutator))
    } else {
        Ok(None)
    }
}

#[tokio::test(flavor = "multi_thread")]
async fn test_segment_compactor() -> Result<()> {
    let fixture = TestFixture::setup().await?;
    let ctx = fixture.new_query_ctx().await?;
    let threshold_10 = BlockThresholds {
        block_per_segment: 10,
        ..Default::default()
    };
    let threshold_3 = BlockThresholds {
        block_per_segment: 3,
        ..Default::default()
    };
    let threshold_5 = BlockThresholds {
        block_per_segment: 5,
        ..Default::default()
    };

    {
        let case_name = "highly fragmented segments";
        let case = CompactCase {
            // 3 fragmented segments
            // - each of them have number blocks lesser than `threshold`
            blocks_number_of_input_segments: vec![1, 2, 3],
            // - these segments should be compacted into one
            expected_number_of_output_segments: 1,
            // - which contains 6 blocks
            expected_block_number_of_new_segments: vec![1 + 2 + 3],
            case_name,
        };

        // run, and verify that
        // - numbers are as expected
        //   - number of the newly created segments (which are compacted)
        //   - number of segments unchanged
        // - other general invariants
        //   - unchanged segments still be there
        //   - blocks and the order of them are not changed
        //   - statistics are as expected
        //   - the output segments could not be compacted further
        case.run_and_verify(&ctx, threshold_10, None).await?;
    }

    {
        let case_name = "greedy compact, but not too greedy(1), right assoc";
        let case = CompactCase {
            // - 4 segments
            blocks_number_of_input_segments: vec![1, 8, 2, 8],
            // - these segments should be compacted into 2 new segments
            expected_number_of_output_segments: 2,
            // compaction is right-assoc
            // -  (2 + 8) meets threshold 10
            //    they should be compacted into one new segment.
            //    although the next segment contains only 1 segment, it should NOT
            //    be compacted (the not too greedy rule)
            // - (1 + 8) should be compacted into another new segment
            //
            // To let the case more readable, we specify the block numbers of new
            // segments in the order of input segments
            expected_block_number_of_new_segments: vec![1 + 8, 2 + 8],
            case_name,
        };
        // run & verify
        case.run_and_verify(&ctx, threshold_10, None).await?;
    }

    {
        let case_name = "greedy compact, but not too greedy (2), right-assoc";
        let case = CompactCase {
            // 4 segments
            blocks_number_of_input_segments: vec![5, 2, 3, 6],
            // these segments should be compacted into 2 segments
            expected_number_of_output_segments: 2,
            // (2 + 3 + 6) exceeds the threshold 10
            //  - but not too much, lesser than 2 * threshold, which is 20;
            //  - they are allowed to be compacted into one, to avoid the ripple effects:
            //      since the order of blocks should be preserved, they might be cases, that
            //      to compact one fragment, a large amount of non-fragmented segments have to be
            //      split into pieces and re-compacted.
            // - but the last segment of 5 blocks should be kept alone
            //   thus, only one new segment will be generated (the not too greedy rule)
            //   if it is the last segment of the snapshot, we just tolerant this situation.
            //   if a limited
            expected_block_number_of_new_segments: vec![2 + 3 + 6],
            case_name,
        };

        // run & verify
        case.run_and_verify(&ctx, threshold_10, None).await?;
    }

    {
        // case: fragmented segments, with barrier

        let case_name = "barrier(1), right-assoc";
        let case = CompactCase {
            // input segments
            blocks_number_of_input_segments: vec![5, 6, 11, 2, 10],
            // these segments should be compacted into 2 new segments, 1 segment unchanged
            // unchanged: (10)
            // new segments: (11 + 2), ( 5 + 6)
            expected_number_of_output_segments: 2 + 1,
            expected_block_number_of_new_segments: vec![5 + 6, 11 + 2],
            case_name,
        };

        case.run_and_verify(&ctx, threshold_10, None).await?;
    }

    {
        // case: fragmented segments, with barrier

        let case_name = "barrier(2)";
        let case = CompactCase {
            // input segments
            blocks_number_of_input_segments: vec![10, 10, 1, 2, 10],
            // these segments should be compacted into
            // (10), (10), (1 + 2 + 10)
            expected_number_of_output_segments: 3,
            expected_block_number_of_new_segments: vec![1 + 2 + 10],
            case_name,
        };

        case.run_and_verify(&ctx, threshold_10, None).await?;
    }

    {
        // case: fragmented segments, with barrier

        let case_name = "barrier(3)";
        let case = CompactCase {
            // input segments
            blocks_number_of_input_segments: vec![1, 19, 5, 6],
            // these segments should be compacted into
            // (1), (19), (5, 6)
            expected_number_of_output_segments: 3,
            expected_block_number_of_new_segments: vec![5 + 6],
            case_name,
        };

        case.run_and_verify(&ctx, threshold_10, None).await?;
    }

    {
        // edge case: empty segments should be dropped

        let case_name = "empty segments should be dropped";
        let case = CompactCase {
            // input segments
            blocks_number_of_input_segments: vec![0, 1, 0, 19, 0, 5, 0, 6, 0],
            // these segments should be compacted into
            // (1), (19), (5, 6)
            expected_number_of_output_segments: 3,
            expected_block_number_of_new_segments: vec![5 + 6],
            case_name,
        };

        case.run_and_verify(&ctx, threshold_10, None).await?;
    }

    {
        // edge case: single jumbo block

        let case_name = "single jumbo block";
        let case = CompactCase {
            // input segments
            blocks_number_of_input_segments: vec![10],
            expected_number_of_output_segments: 1,
            expected_block_number_of_new_segments: vec![],
            case_name,
        };

        case.run_and_verify(&ctx, threshold_3, None).await?;
    }

    {
        let case_name = "jumbo block with single fragment";
        let case = CompactCase {
            // input segments
            blocks_number_of_input_segments: vec![7, 2],
            // inputs will not be compacted ( 7 > 2 * 3)
            expected_number_of_output_segments: 2,
            // no new segment should be generated
            expected_block_number_of_new_segments: vec![],
            case_name,
        };

        case.run_and_verify(&ctx, threshold_3, None).await?;
    }

    {
        let case_name = "right assoc";
        let case = CompactCase {
            // input segments
            blocks_number_of_input_segments: vec![8, 5, 7],
            expected_number_of_output_segments: 2,
            // one new segment should be generated, since
            // - (5 + 7) < 2 * 10
            // - but (8 + 5 + 7) = 20 >= 20, which exceed the upper limit
            expected_block_number_of_new_segments: vec![5 + 7],
            case_name,
        };

        case.run_and_verify(&ctx, threshold_10, None).await?;
    }

    {
        let case_name = "limit (normal case)";
        let case = CompactCase {
            // input segments
            blocks_number_of_input_segments: vec![1, 2, 3, 2, 3],
            expected_number_of_output_segments: 4,
            expected_block_number_of_new_segments: vec![2 + 3],
            case_name,
        };

        case.run_and_verify(&ctx, threshold_5, Some(2)).await?;
    }

    {
        let case_name = "limit (auto adjust limit)";
        let case = CompactCase {
            // input segments
            blocks_number_of_input_segments: vec![1, 2, 3, 2, 3],
            expected_number_of_output_segments: 4,
            expected_block_number_of_new_segments: vec![2 + 3],
            case_name,
        };

        // if limit is specified as 1, it will be adjusted to 2 during execution
        // since at least two fragmented segments are needed for compaction
        let limit = Some(1);
        case.run_and_verify(&ctx, threshold_5, limit).await?;
    }

    {
        let case_name = "limit (abundant limit)";
        let limit = Some(5);
        let case = CompactCase {
            // input segments
            blocks_number_of_input_segments: vec![1, 1, 3, 2, 3],
            expected_number_of_output_segments: 2,
            expected_block_number_of_new_segments: vec![1 + 1 + 3, 2 + 3],
            case_name,
        };

        case.run_and_verify(&ctx, threshold_5, limit).await?;
    }

    {
        // case: rand test

        let case_name = "rand";
        let threshold = 3;
        let mut rng = thread_rng();

        // let rounds = 200; // use this setting at home
        let rounds = 20;
        for _ in 0..rounds {
            let num_segments: usize = rng.gen_range(0..10);
            let mut blocks_number_of_input_segments = Vec::with_capacity(num_segments);

            // simulate the compaction process, verifies that the test target works as expected
            let mut num_accumulated_blocks = 0;
            let mut fragmented_segments = 0;

            // - number of segment expected in the output of compaction, includes both the compacted
            //   new segments and the unchanged non-fragmented segments
            let mut expected_number_of_output_segments = 0;
            // - number of new segments created during the compaction
            let mut expected_block_number_of_new_segments = vec![];
            for _ in 0..num_segments {
                let block_num: usize = rng.gen_range(0..20);
                blocks_number_of_input_segments.push(block_num);
            }

            // traverse the input segments in reversed order (to let the compaction "right-assoc")
            for item in blocks_number_of_input_segments.iter().rev() {
                let block_num = *item;
                if block_num != 0 {
                    let s = block_num + num_accumulated_blocks;
                    if s < threshold {
                        // input segment is fragmented, but fragments collected so far
                        // are not enough yet.
                        num_accumulated_blocks = s;
                        // only in this branch, the number of fragmented_segments will increase
                        fragmented_segments += 1;
                    } else if s >= threshold && s < 2 * threshold {
                        // input segment is fragmented, and fragments collected are
                        // large enough to be compacted
                        num_accumulated_blocks = 0;
                        // mark that a segment will be included in the output
                        expected_number_of_output_segments += 1;
                        if fragmented_segments > 0 {
                            // mark that a NEW segment will be generated, which
                            // "contains" all the fragmented segments collected so far.
                            expected_block_number_of_new_segments.push(s);
                        }
                        // reset state
                        fragmented_segments = 0;
                    } else {
                        // input segment is larger than threshold
                        // - fragmented segments collected so far should be compacted first
                        if fragmented_segments > 0 {
                            // some fragments left there, check them out
                            if fragmented_segments > 1 {
                                // if there are more than one fragments, a new segment is expected
                                // to be generated
                                expected_block_number_of_new_segments.push(num_accumulated_blocks);
                            }
                            // mark that another segment will be include in the output
                            expected_number_of_output_segments += 1;
                        }
                        // - after compacting the fragments, count this large segment in
                        expected_number_of_output_segments += 1;

                        // no fragments left currently, reset the counters
                        fragmented_segments = 0;
                        num_accumulated_blocks = 0;
                    }
                }
            }

            // finalize, compact left fragments if any
            if fragmented_segments > 0 {
                if fragmented_segments > 1 {
                    // if there are more than one fragments left there, a new segment should be created
                    expected_block_number_of_new_segments.push(num_accumulated_blocks);
                }
                // mark that another segment will be include in the output
                expected_number_of_output_segments += 1;
            }

            // To make the non-random test cases more readable, paths of newly created segments are
            // specified in the order of original(Input) order.
            // But during this simulated compaction, the paths are kept in reversed order,
            // so here we reverse the paths, to make the test verifications followed pass.
            expected_block_number_of_new_segments.reverse();
            let case = CompactCase {
                blocks_number_of_input_segments,
                expected_number_of_output_segments,
                expected_block_number_of_new_segments,
                case_name,
            };

            case.run_and_verify(&ctx, threshold_3, None).await?;
        }
    }

    Ok(())
}

pub struct CompactSegmentTestFixture {
    threshold: BlockThresholds,
    ctx: Arc<dyn TableContext>,
    data_accessor: DataOperator,
    location_gen: TableMetaLocationGenerator,
    // blocks of input_segments, order by segment
    input_blocks: Vec<BlockMeta>,
}

impl CompactSegmentTestFixture {
<<<<<<< HEAD
    fn try_new(ctx: &Arc<QueryContext>, threshold: BlockThresholds) -> Result<Self> {
        let location_gen = TableMetaLocationGenerator::with_prefix("test/".to_owned());
=======
    fn try_new(ctx: &Arc<QueryContext>, block_per_seg: u64) -> Result<Self> {
        let location_gen = TableMetaLocationGenerator::new("test/".to_owned());
>>>>>>> 03c05ded
        let data_accessor = ctx.get_application_level_data_operator()?;
        Ok(Self {
            ctx: ctx.clone(),
            threshold,
            data_accessor,
            location_gen,
            input_blocks: vec![],
        })
    }

    async fn run<'a>(
        &'a mut self,
        num_block_of_segments: &'a [usize],
        limit: Option<usize>,
        cluster_key_id: Option<u32>,
    ) -> Result<(SegmentCompactionState, Statistics)> {
        let data_accessor = &self.data_accessor.operator();
        let location_gen = &self.location_gen;

        let schema = TestFixture::default_table_schema();
        let fuse_segment_io = SegmentsIO::create(self.ctx.clone(), data_accessor.clone(), schema);
        let max_threads = self.ctx.get_settings().get_max_threads()? as usize;

        let seg_acc = SegmentCompactor::new(
            self.threshold.block_per_segment as u64,
            cluster_key_id,
            max_threads,
            &fuse_segment_io,
            data_accessor,
            location_gen,
        );

        let rows_per_block = vec![1; num_block_of_segments.len()];
        let (locations, blocks, segments) = Self::gen_segments(
            self.ctx.clone(),
            num_block_of_segments.to_owned(),
            rows_per_block,
            self.threshold,
            cluster_key_id,
            false,
        )
        .await?;
        let mut summary = Statistics::default();
        for segment in segments {
            merge_statistics_mut(&mut summary, &segment.summary, cluster_key_id);
        }
        self.input_blocks = blocks;
        let limit = limit.unwrap_or(usize::MAX);
        let state = seg_acc
            .compact(locations, limit, |status| {
                self.ctx.set_status_info(&status);
            })
            .await?;
        Ok((state, summary))
    }

    pub async fn gen_segments(
        ctx: Arc<dyn TableContext>,
        block_num_of_segments: Vec<usize>,
        rows_per_blocks: Vec<usize>,
        thresholds: BlockThresholds,
        cluster_key_id: Option<u32>,
        unclustered: bool,
    ) -> Result<(Vec<Location>, Vec<BlockMeta>, Vec<SegmentInfo>)> {
        let location_gen = TableMetaLocationGenerator::new("test/".to_owned());
        let data_accessor = ctx.get_application_level_data_operator()?.operator();
        let threads_nums = ctx.get_settings().get_max_threads()? as usize;

        let mut tasks = vec![];
        for (num_blocks, rows_per_block) in block_num_of_segments
            .into_iter()
            .zip(rows_per_blocks.into_iter())
            .rev()
        {
            let location_gen = location_gen.clone();
            let data_accessor = data_accessor.clone();
            tasks.push(async move {
                let (schema, blocks) =
                    TestFixture::gen_sample_blocks_ex(num_blocks, rows_per_block, 1);
                let mut stats_acc = StatisticsAccumulator::default();

                let mut collected_blocks = vec![];
                for block in blocks {
                    let block = block?;

                    let col_stats = gen_columns_statistics(&block, None, &schema)?;

                    let cluster_stats = if unclustered && num_blocks % 4 == 0 {
                        None
                    } else {
                        cluster_key_id.map(|v| {
                            let val = block.get_by_offset(0);
                            let left = vec![unsafe { val.value.index_unchecked(0) }.to_owned()];
                            let right =
                                vec![unsafe { val.value.index_unchecked(val.value.len() - 1) }
                                    .to_owned()];
                            let level = if left.eq(&right)
                                && block.num_rows() >= thresholds.block_per_segment
                            {
                                -1
                            } else {
                                0
                            };
                            ClusterStatistics::new(v, left, right, level, None)
                        })
                    };

                    let (location, _) = location_gen.gen_block_location(Default::default());
                    let row_count = block.num_rows() as u64;
                    let block_size = block.memory_size() as u64;

                    let write_settings = WriteSettings {
                        storage_format: FuseStorageFormat::Parquet,
                        ..Default::default()
                    };

                    let mut buf = Vec::with_capacity(DEFAULT_BLOCK_BUFFER_SIZE);
                    let col_metas = serialize_block(&write_settings, &schema, block, &mut buf)?;
                    let file_size = buf.len() as u64;

                    data_accessor.write(&location.0, buf).await?;

                    let block_meta = BlockMeta::new(
                        row_count,
                        block_size,
                        file_size,
                        col_stats,
                        col_metas,
                        cluster_stats,
                        location,
                        None,
                        0,
                        None,
                        Compression::Lz4Raw,
                        Some(Utc::now()),
                    );

                    collected_blocks.push(block_meta.clone());
                    stats_acc.add_with_block_meta(block_meta);
                }
                let summary = stats_acc.summary(thresholds, cluster_key_id);
                let segment_info = SegmentInfo::new(stats_acc.blocks_metas, summary);
                let path = location_gen.gen_segment_info_location(Default::default());
                segment_info.write_meta(&data_accessor, &path).await?;
                Ok::<_, ErrorCode>(((path, SegmentInfo::VERSION), collected_blocks, segment_info))
            });
        }

        let res = execute_futures_in_parallel(
            tasks,
            threads_nums,
            threads_nums * 2,
            "fuse-write-segments-worker".to_owned(),
        )
        .await?
        .into_iter()
        .collect::<Result<Vec<_>>>()?;

        let mut locations = vec![];
        let mut collected_blocks = vec![];
        let mut segment_infos = vec![];
        for (location, blocks, info) in res.into_iter() {
            locations.push(location);
            collected_blocks.extend(blocks);
            segment_infos.push(info);
        }
        Ok((locations, collected_blocks, segment_infos))
    }

    // verify that newly generated segments contain the proper number of blocks
    pub async fn verify_new_segments(
        case_name: &str,
        new_segment_paths: &[String],
        expected_num_blocks: &[usize],
        compact_segment_reader: &CompactSegmentInfoReader,
    ) -> Result<()> {
        // traverse the paths of new segments  in reversed order
        for (idx, x) in new_segment_paths.iter().rev().enumerate() {
            let load_params = LoadParams {
                location: x.to_string(),
                len_hint: None,
                ver: SegmentInfo::VERSION,
                put_cache: false,
            };

            let compact_segment = compact_segment_reader.read(&load_params).await?;
            let segment = SegmentInfo::try_from(compact_segment)?;
            assert_eq!(
                segment.blocks.len(),
                expected_num_blocks[idx],
                "case name :{}, verify_block_number_of_new_segments",
                case_name
            );
        }
        Ok(())
    }
}

struct CompactCase {
    blocks_number_of_input_segments: Vec<usize>,
    expected_block_number_of_new_segments: Vec<usize>,
    // number of output segments, newly created and unchanged
    expected_number_of_output_segments: usize,
    case_name: &'static str,
}

impl CompactCase {
    async fn run_and_verify(
        &self,
        ctx: &Arc<QueryContext>,
        threshold: BlockThresholds,
        limit: Option<usize>,
    ) -> Result<()> {
        // setup & run
        let compact_segment_reader = MetaReaders::segment_info_reader(
            ctx.get_application_level_data_operator()?.operator(),
            TestFixture::default_table_schema(),
        );
        let mut case_fixture = CompactSegmentTestFixture::try_new(ctx, threshold)?;
        let (r, summary) = case_fixture
            .run(&self.blocks_number_of_input_segments, limit, None)
            .await?;

        // verify that:

        // 1. number of newly generated segment is as expected
        let expected_num_of_new_segments = self.expected_block_number_of_new_segments.len();
        assert_eq!(
            r.new_segment_paths.len(),
            expected_num_of_new_segments,
            "case: {}, step: verify number of new segments generated, segment block size {:?}",
            self.case_name,
            self.blocks_number_of_input_segments,
        );

        // 2. number of segments is as expected (including both of the segments that not changed and newly generated segments)
        assert_eq!(
            r.segments_locations.len(),
            self.expected_number_of_output_segments,
            "case: {}, step: verify number of output segments (new segments and unchanged segments)",
            self.case_name,
        );

        // 3. each new segment contains expected number of blocks
        CompactSegmentTestFixture::verify_new_segments(
            self.case_name,
            &r.new_segment_paths,
            &self.expected_block_number_of_new_segments,
            &compact_segment_reader,
        )
        .await?;

        // invariants 4 - 6 are general rules, for all the cases.
        let mut idx = 0;
        let mut statistics_of_input_segments = Statistics::default();
        let mut block_num_of_output_segments = vec![];

        // 4. input blocks should be there and in the original order
        for location in r.segments_locations.iter().rev() {
            let load_params = LoadParams {
                location: location.0.clone(),
                len_hint: None,
                ver: location.1,
                put_cache: false,
            };

            let compact_segment = compact_segment_reader.read(&load_params).await?;
            let segment = SegmentInfo::try_from(compact_segment)?;
            merge_statistics_mut(&mut statistics_of_input_segments, &segment.summary, None);
            block_num_of_output_segments.push(segment.blocks.len());

            for x in &segment.blocks {
                let original_block_meta = &case_fixture.input_blocks[idx];
                assert_eq!(
                    original_block_meta,
                    x.as_ref(),
                    "case : {}, verify block order",
                    self.case_name
                );
                idx += 1;
            }
        }
        block_num_of_output_segments.reverse();

        // 5. statistics should be the same
        assert_eq!(
            statistics_of_input_segments, summary,
            "case : {}",
            self.case_name
        );

        // 6. the output segments can not be compacted further, if (no limit)
        if limit.is_none() {
            let mut case_fixture = CompactSegmentTestFixture::try_new(ctx, threshold)?;
            let (r, _) = case_fixture
                .run(&block_num_of_output_segments, None, None)
                .await?;
            assert_eq!(
                r.new_segment_paths.len(),
                0,
                "case: {}, verify number of new segment",
                self.case_name
            );
            let num_of_output_segments = block_num_of_output_segments.len();
            assert_eq!(
                r.segments_locations.len(),
                num_of_output_segments,
                "case: {}, verify number of segments",
                self.case_name
            );
        }

        Ok(())
    }
}

#[tokio::test(flavor = "multi_thread")]
async fn test_compact_segment_with_cluster() -> Result<()> {
    let cluster_key_id = 0;
    let chunk_size = 6;
    let threshold = BlockThresholds {
        block_per_segment: 5,
        ..Default::default()
    };

    let fixture = TestFixture::setup().await?;
    let ctx = fixture.new_query_ctx().await?;
    let location_gen = TableMetaLocationGenerator::new("test/".to_owned());
    let data_accessor = ctx.get_application_level_data_operator()?.operator();
    let schema = TestFixture::default_table_schema();

    let settings = ctx.get_settings();
    settings.set_max_threads(2)?;
    settings.set_max_storage_io_requests(4)?;

    let compact_segment_reader =
        MetaReaders::segment_info_reader(data_accessor.clone(), schema.clone());
    let fuse_segment_io = SegmentsIO::create(ctx.clone(), data_accessor.clone(), schema);

    let mut rand = thread_rng();

    // for r in 1..100 { // <- use this at home
    for r in 1..10 {
        eprintln!("round {}", r);
        let number_of_segments: usize = rand.gen_range(1..10);

        let limit: usize = rand.gen_range(1..10);

        let mut block_number_of_segments = Vec::with_capacity(number_of_segments);

        for _ in 0..number_of_segments {
            block_number_of_segments.push(rand.gen_range(1..6));
        }

        let number_of_blocks: usize = block_number_of_segments.iter().sum();
        if number_of_blocks < 2 {
            eprintln!("number_of_blocks must large than 1");
            continue;
        }
        eprintln!(
            "generating segments number of segments {},  number of blocks {}",
            number_of_segments, number_of_blocks,
        );

        // setup & run
        let rows_per_block = vec![1; block_number_of_segments.len()];
        let (locations, _, mut segments) = CompactSegmentTestFixture::gen_segments(
            ctx.clone(),
            block_number_of_segments,
            rows_per_block,
            threshold,
            Some(cluster_key_id),
            false,
        )
        .await?;
        let mut summary = Statistics::default();
        for segment in &segments {
            merge_statistics_mut(&mut summary, &segment.summary, Some(cluster_key_id));
        }

        eprintln!("running compact, limit {}", limit);
        let seg_acc = SegmentCompactor::new(
            threshold.block_per_segment as u64,
            Some(cluster_key_id),
            chunk_size,
            &fuse_segment_io,
            &data_accessor,
            &location_gen,
        );
        let state = seg_acc
            .compact(locations, limit, |status| {
                ctx.set_status_info(&status);
            })
            .await?;

        let mut input_block_id = Vec::with_capacity(number_of_blocks);
        for chunks in segments.chunks_mut(chunk_size) {
            chunks.sort_by(|a, b| {
                sort_by_cluster_stats(
                    &a.summary.cluster_stats,
                    &b.summary.cluster_stats,
                    cluster_key_id,
                )
            });

            chunks
                .iter()
                .for_each(|v| input_block_id.extend(v.blocks.iter().map(|b| b.location.clone())));
        }

        eprintln!(
            "after compact, the num of all segments {}",
            state.segments_locations.len()
        );
        let mut statistics_of_segments: Statistics = Statistics::default();
        let mut output_block_id = Vec::with_capacity(number_of_blocks);
        for location in state.segments_locations.iter().rev() {
            let load_params = LoadParams {
                location: location.0.clone(),
                len_hint: None,
                ver: location.1,
                put_cache: false,
            };

            let compact_segment = compact_segment_reader.read(&load_params).await?;
            let segment = SegmentInfo::try_from(compact_segment)?;
            merge_statistics_mut(
                &mut statistics_of_segments,
                &segment.summary,
                Some(cluster_key_id),
            );

            output_block_id.extend(segment.blocks.iter().map(|b| b.location.clone()));
        }

        if limit > chunk_size {
            // check the block order.
            assert_eq!(input_block_id, output_block_id);
        } else {
            // The scene is complex, skipping check order.
            let input_block_id: HashSet<Location> = HashSet::from_iter(input_block_id);
            let output_block_id: HashSet<Location> = HashSet::from_iter(output_block_id);
            assert_eq!(input_block_id, output_block_id);
        }
        assert_eq!(summary, statistics_of_segments);
    }

    Ok(())
}<|MERGE_RESOLUTION|>--- conflicted
+++ resolved
@@ -636,13 +636,8 @@
 }
 
 impl CompactSegmentTestFixture {
-<<<<<<< HEAD
     fn try_new(ctx: &Arc<QueryContext>, threshold: BlockThresholds) -> Result<Self> {
-        let location_gen = TableMetaLocationGenerator::with_prefix("test/".to_owned());
-=======
-    fn try_new(ctx: &Arc<QueryContext>, block_per_seg: u64) -> Result<Self> {
         let location_gen = TableMetaLocationGenerator::new("test/".to_owned());
->>>>>>> 03c05ded
         let data_accessor = ctx.get_application_level_data_operator()?;
         Ok(Self {
             ctx: ctx.clone(),
