--- conflicted
+++ resolved
@@ -34,25 +34,14 @@
                             ├── keys is null equal: [false]
                             ├── filters: []
                             ├── build join filters:
-<<<<<<< HEAD
-                            │   └── filter id:1, build key:dt.d_date_sk (#0), probe targets:[store_sales.ss_sold_date_sk (#28)@scan1], filter type:bloom,inlist,min_max
-                            ├── estimated rows: 143057683321996.78
-=======
                             │   └── filter id:1, build key:item.i_item_sk (#51), probe key:store_sales.ss_item_sk (#30), filter type:inlist,min_max
                             ├── estimated rows: 178822104152495968.00
->>>>>>> 33102cce
                             ├── Exchange(Build)
                             │   ├── output columns: [item.i_item_sk (#51), item.i_brand_id (#58), item.i_brand (#59)]
                             │   ├── exchange type: Broadcast
                             │   └── TableScan
-<<<<<<< HEAD
-                            │       ├── table: default.default.date_dim
-                            │       ├── scan id: 0
-                            │       ├── output columns: [d_date_sk (#0), d_year (#6)]
-=======
                             │       ├── table: default.default.item
                             │       ├── output columns: [i_item_sk (#51), i_brand_id (#58), i_brand (#59)]
->>>>>>> 33102cce
                             │       ├── read rows: 0
                             │       ├── read size: 0
                             │       ├── partitions total: 0
@@ -67,25 +56,14 @@
                                 ├── keys is null equal: [false]
                                 ├── filters: []
                                 ├── build join filters:
-<<<<<<< HEAD
-                                │   └── filter id:0, build key:item.i_item_sk (#51), probe targets:[store_sales.ss_item_sk (#30)@scan1], filter type:bloom,inlist,min_max
-                                ├── estimated rows: 23500557158.40
-=======
                                 │   └── filter id:0, build key:dt.d_date_sk (#0), probe key:store_sales.ss_sold_date_sk (#28), filter type:inlist,min_max
                                 ├── estimated rows: 1753157883848.00
->>>>>>> 33102cce
                                 ├── Exchange(Build)
                                 │   ├── output columns: [dt.d_date_sk (#0), dt.d_year (#6)]
                                 │   ├── exchange type: Broadcast
                                 │   └── TableScan
-<<<<<<< HEAD
-                                │       ├── table: default.default.item
-                                │       ├── scan id: 2
-                                │       ├── output columns: [i_item_sk (#51), i_brand_id (#58), i_brand (#59)]
-=======
                                 │       ├── table: default.default.date_dim
                                 │       ├── output columns: [d_date_sk (#0), d_year (#6)]
->>>>>>> 33102cce
                                 │       ├── read rows: 0
                                 │       ├── read size: 0
                                 │       ├── partitions total: 0
@@ -94,7 +72,6 @@
                                 │       └── estimated rows: 6087.42
                                 └── TableScan(Probe)
                                     ├── table: default.default.store_sales
-                                    ├── scan id: 1
                                     ├── output columns: [ss_sold_date_sk (#28), ss_item_sk (#30), ss_ext_sales_price (#43)]
                                     ├── read rows: 0
                                     ├── read size: 0
