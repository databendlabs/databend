--- conflicted
+++ resolved
@@ -176,11 +176,7 @@
 url = { workspace = true }
 uuid = { workspace = true }
 walkdir = { workspace = true }
-<<<<<<< HEAD
-=======
-xorf = { workspace = true }
 zip = { workspace = true }
->>>>>>> 06d4e1bd
 
 [dev-dependencies]
 arrow-cast = { workspace = true }
