// Copyright 2021 Datafuse Labs
//
// Licensed under the Apache License, Version 2.0 (the "License");
// you may not use this file except in compliance with the License.
// You may obtain a copy of the License at
//
//     http://www.apache.org/licenses/LICENSE-2.0
//
// Unless required by applicable law or agreed to in writing, software
// distributed under the License is distributed on an "AS IS" BASIS,
// WITHOUT WARRANTIES OR CONDITIONS OF ANY KIND, either express or implied.
// See the License for the specific language governing permissions and
// limitations under the License.

use std::any::Any;
use std::fmt::Debug;
use std::sync::Arc;

use databend_common_config::InnerConfig;
use databend_common_exception::ErrorCode;
use databend_common_exception::Result;
use databend_common_meta_app::schema::database_name_ident::DatabaseNameIdent;
use databend_common_meta_app::schema::dictionary_name_ident::DictionaryNameIdent;
use databend_common_meta_app::schema::least_visible_time_ident::LeastVisibleTimeIdent;
use databend_common_meta_app::schema::CatalogInfo;
use databend_common_meta_app::schema::CommitTableMetaReply;
use databend_common_meta_app::schema::CommitTableMetaReq;
use databend_common_meta_app::schema::CreateDatabaseReply;
use databend_common_meta_app::schema::CreateDatabaseReq;
use databend_common_meta_app::schema::CreateDictionaryReply;
use databend_common_meta_app::schema::CreateDictionaryReq;
use databend_common_meta_app::schema::CreateIndexReply;
use databend_common_meta_app::schema::CreateIndexReq;
use databend_common_meta_app::schema::CreateLockRevReply;
use databend_common_meta_app::schema::CreateLockRevReq;
use databend_common_meta_app::schema::CreateSequenceReply;
use databend_common_meta_app::schema::CreateSequenceReq;
use databend_common_meta_app::schema::CreateTableIndexReq;
use databend_common_meta_app::schema::CreateTableReply;
use databend_common_meta_app::schema::CreateTableReq;
use databend_common_meta_app::schema::CreateVirtualColumnReq;
use databend_common_meta_app::schema::DeleteLockRevReq;
use databend_common_meta_app::schema::DictionaryIdentity;
use databend_common_meta_app::schema::DictionaryMeta;
use databend_common_meta_app::schema::DropDatabaseReply;
use databend_common_meta_app::schema::DropDatabaseReq;
use databend_common_meta_app::schema::DropIndexReq;
use databend_common_meta_app::schema::DropSequenceReply;
use databend_common_meta_app::schema::DropSequenceReq;
use databend_common_meta_app::schema::DropTableByIdReq;
use databend_common_meta_app::schema::DropTableIndexReq;
use databend_common_meta_app::schema::DropTableReply;
use databend_common_meta_app::schema::DropVirtualColumnReq;
use databend_common_meta_app::schema::DroppedId;
use databend_common_meta_app::schema::ExtendLockRevReq;
use databend_common_meta_app::schema::GcDroppedTableReq;
use databend_common_meta_app::schema::GetDictionaryReply;
use databend_common_meta_app::schema::GetIndexReply;
use databend_common_meta_app::schema::GetIndexReq;
use databend_common_meta_app::schema::GetSequenceNextValueReply;
use databend_common_meta_app::schema::GetSequenceNextValueReq;
use databend_common_meta_app::schema::GetSequenceReply;
use databend_common_meta_app::schema::GetSequenceReq;
use databend_common_meta_app::schema::GetTableCopiedFileReply;
use databend_common_meta_app::schema::GetTableCopiedFileReq;
use databend_common_meta_app::schema::IndexMeta;
use databend_common_meta_app::schema::LeastVisibleTime;
use databend_common_meta_app::schema::ListDictionaryReq;
use databend_common_meta_app::schema::ListDroppedTableReq;
use databend_common_meta_app::schema::ListIndexesByIdReq;
use databend_common_meta_app::schema::ListIndexesReq;
use databend_common_meta_app::schema::ListLockRevReq;
use databend_common_meta_app::schema::ListLocksReq;
use databend_common_meta_app::schema::ListVirtualColumnsReq;
use databend_common_meta_app::schema::LockInfo;
use databend_common_meta_app::schema::LockMeta;
use databend_common_meta_app::schema::RenameDatabaseReply;
use databend_common_meta_app::schema::RenameDatabaseReq;
use databend_common_meta_app::schema::RenameDictionaryReq;
use databend_common_meta_app::schema::RenameTableReply;
use databend_common_meta_app::schema::RenameTableReq;
use databend_common_meta_app::schema::SetTableColumnMaskPolicyReply;
use databend_common_meta_app::schema::SetTableColumnMaskPolicyReq;
use databend_common_meta_app::schema::TableInfo;
use databend_common_meta_app::schema::TableMeta;
use databend_common_meta_app::schema::TruncateTableReply;
use databend_common_meta_app::schema::TruncateTableReq;
use databend_common_meta_app::schema::UndropDatabaseReply;
use databend_common_meta_app::schema::UndropDatabaseReq;
use databend_common_meta_app::schema::UndropTableByIdReq;
use databend_common_meta_app::schema::UndropTableReq;
use databend_common_meta_app::schema::UpdateDictionaryReply;
use databend_common_meta_app::schema::UpdateDictionaryReq;
use databend_common_meta_app::schema::UpdateIndexReply;
use databend_common_meta_app::schema::UpdateIndexReq;
use databend_common_meta_app::schema::UpdateMultiTableMetaReq;
use databend_common_meta_app::schema::UpdateMultiTableMetaResult;
use databend_common_meta_app::schema::UpdateStreamMetaReq;
use databend_common_meta_app::schema::UpdateTableMetaReply;
use databend_common_meta_app::schema::UpdateTableMetaReq;
use databend_common_meta_app::schema::UpdateTempTableReq;
use databend_common_meta_app::schema::UpdateVirtualColumnReq;
use databend_common_meta_app::schema::UpsertTableOptionReply;
use databend_common_meta_app::schema::UpsertTableOptionReq;
use databend_common_meta_app::schema::VirtualColumnMeta;
use databend_common_meta_app::tenant::Tenant;
use databend_common_meta_store::MetaStore;
use databend_common_meta_types::anyerror::func_name;
use databend_common_meta_types::MetaId;
use databend_common_meta_types::SeqV;
use databend_storages_common_session::SessionState;
use databend_storages_common_table_meta::table::OPT_KEY_TEMP_PREFIX;
use dyn_clone::DynClone;

use crate::database::Database;
use crate::table::Table;
use crate::table_args::TableArgs;
use crate::table_function::TableFunction;

#[derive(Default, Clone)]
pub struct StorageDescription {
    pub engine_name: String,
    pub comment: String,
    pub support_cluster_key: bool,
}

pub trait CatalogCreator: Send + Sync + Debug {
    fn try_create(
        &self,
        info: Arc<CatalogInfo>,
        conf: InnerConfig,
        meta: &MetaStore,
    ) -> Result<Arc<dyn Catalog>>;
}

#[async_trait::async_trait]
pub trait Catalog: DynClone + Send + Sync + Debug {
    /// Catalog itself

    // Get the name of the catalog.
    fn name(&self) -> String;
    // Get the info of the catalog.
    fn info(&self) -> Arc<CatalogInfo>;

    fn disable_table_info_refresh(self: Arc<Self>) -> Result<Arc<dyn Catalog>> {
        Err(ErrorCode::Unimplemented(format!(
            "{} not implemented",
            func_name!()
        )))
    }

    /// Database.

    // Get the database by name.
    async fn get_database(&self, tenant: &Tenant, db_name: &str) -> Result<Arc<dyn Database>>;

    // Get all the databases.
    async fn list_databases(&self, tenant: &Tenant) -> Result<Vec<Arc<dyn Database>>>;

    // Operation with database.
    async fn create_database(&self, req: CreateDatabaseReq) -> Result<CreateDatabaseReply>;

    async fn drop_database(&self, req: DropDatabaseReq) -> Result<DropDatabaseReply>;

    async fn undrop_database(&self, req: UndropDatabaseReq) -> Result<UndropDatabaseReply>;

    async fn create_index(&self, req: CreateIndexReq) -> Result<CreateIndexReply>;

    async fn drop_index(&self, req: DropIndexReq) -> Result<()>;

    async fn get_index(&self, req: GetIndexReq) -> Result<GetIndexReply>;

    async fn update_index(&self, req: UpdateIndexReq) -> Result<UpdateIndexReply>;

    async fn list_indexes(&self, req: ListIndexesReq) -> Result<Vec<(u64, String, IndexMeta)>>;

    async fn list_index_ids_by_table_id(&self, req: ListIndexesByIdReq) -> Result<Vec<u64>>;

    async fn list_indexes_by_table_id(
        &self,
        req: ListIndexesByIdReq,
    ) -> Result<Vec<(u64, String, IndexMeta)>>;

    async fn create_virtual_column(&self, req: CreateVirtualColumnReq) -> Result<()>;

    async fn update_virtual_column(&self, req: UpdateVirtualColumnReq) -> Result<()>;

    async fn drop_virtual_column(&self, req: DropVirtualColumnReq) -> Result<()>;

    async fn list_virtual_columns(
        &self,
        req: ListVirtualColumnsReq,
    ) -> Result<Vec<VirtualColumnMeta>>;

    #[async_backtrace::framed]
    async fn exists_database(&self, tenant: &Tenant, db_name: &str) -> Result<bool> {
        match self.get_database(tenant, db_name).await {
            Ok(_) => Ok(true),
            Err(err) => {
                if err.code() == ErrorCode::UNKNOWN_DATABASE {
                    Ok(false)
                } else {
                    Err(err)
                }
            }
        }
    }

    async fn rename_database(&self, req: RenameDatabaseReq) -> Result<RenameDatabaseReply>;

    /// Table.

    // Build a `Arc<dyn Table>` from `TableInfo`.
    fn get_table_by_info(&self, table_info: &TableInfo) -> Result<Arc<dyn Table>>;

    /// Get the table meta by table id.
    async fn get_table_meta_by_id(&self, table_id: u64) -> Result<Option<SeqV<TableMeta>>>;

    /// List the tables name by meta ids. This function should not be used to list temporary tables.
    async fn mget_table_names_by_ids(
        &self,
        tenant: &Tenant,
        table_ids: &[MetaId],
    ) -> Result<Vec<Option<String>>>;

    // Get the db name by meta id.
    async fn get_db_name_by_id(&self, db_ids: MetaId) -> Result<String>;

    // Mget dbs by DatabaseNameIdent.
    async fn mget_databases(
        &self,
        tenant: &Tenant,
        db_names: &[DatabaseNameIdent],
    ) -> Result<Vec<Arc<dyn Database>>>;

    // Mget the dbs name by meta ids.
    async fn mget_database_names_by_ids(
        &self,
        tenant: &Tenant,
        db_ids: &[MetaId],
    ) -> Result<Vec<Option<String>>>;

    /// Get the table name by meta id.
    async fn get_table_name_by_id(&self, table_id: u64) -> Result<Option<String>>;

    // Get one table by db and table name.
    async fn get_table(
        &self,
        tenant: &Tenant,
        db_name: &str,
        table_name: &str,
    ) -> Result<Arc<dyn Table>>;

    // Get one table identified as dropped by db and table name.
    async fn get_table_history(
        &self,
        tenant: &Tenant,
        db_name: &str,
        table_name: &str,
    ) -> Result<Vec<Arc<dyn Table>>>;

    /// List all tables in a database.This will not list temporary tables.
    async fn list_tables(&self, tenant: &Tenant, db_name: &str) -> Result<Vec<Arc<dyn Table>>>;

    fn list_temporary_tables(&self) -> Result<Vec<TableInfo>> {
        Err(ErrorCode::Unimplemented(
            "'list_temporary_tables' not implemented",
        ))
    }

    async fn list_tables_history(
        &self,
        tenant: &Tenant,
        db_name: &str,
    ) -> Result<Vec<Arc<dyn Table>>>;

    async fn get_drop_table_infos(
        &self,
        _req: ListDroppedTableReq,
    ) -> Result<(Vec<Arc<dyn Table>>, Vec<DroppedId>)> {
        Err(ErrorCode::Unimplemented(
            "'get_drop_table_infos' not implemented",
        ))
    }

    async fn gc_drop_tables(&self, _req: GcDroppedTableReq) -> Result<()> {
        Err(ErrorCode::Unimplemented("'gc_drop_tables' not implemented"))
    }

    async fn create_table(&self, req: CreateTableReq) -> Result<CreateTableReply>;

    async fn drop_table_by_id(&self, req: DropTableByIdReq) -> Result<DropTableReply>;

    async fn undrop_table(&self, req: UndropTableReq) -> Result<()>;

    async fn undrop_table_by_id(&self, _req: UndropTableByIdReq) -> Result<()> {
        unimplemented!("TODO")
    }

    async fn commit_table_meta(&self, _req: CommitTableMetaReq) -> Result<CommitTableMetaReply> {
        unimplemented!("TODO")
    }

    async fn rename_table(&self, req: RenameTableReq) -> Result<RenameTableReply>;

    // Check a db.table is exists or not.
    #[async_backtrace::framed]
    async fn exists_table(&self, tenant: &Tenant, db_name: &str, table_name: &str) -> Result<bool> {
        match self.get_table(tenant, db_name, table_name).await {
            Ok(_) => Ok(true),
            Err(err) => {
                if err.code() == ErrorCode::UNKNOWN_TABLE {
                    Ok(false)
                } else {
                    Err(err)
                }
            }
        }
    }

    // Check a db.dictionary is exists or not.
    #[async_backtrace::framed]
    async fn exists_dictionary(
        &self,
        tenant: &Tenant,
        db_name: &str,
        dict_name: &str,
    ) -> Result<bool> {
        let db_id = self
            .get_database(tenant, db_name)
            .await?
            .get_db_info()
            .database_id
            .db_id;
        let req = DictionaryNameIdent::new(
            tenant,
            DictionaryIdentity::new(db_id, dict_name.to_string()),
        );
        match self.get_dictionary(req).await {
            Ok(_) => Ok(true),
            Err(err) => {
                if err.code() == ErrorCode::UNKNOWN_DICTIONARY {
                    Ok(false)
                } else {
                    Err(err)
                }
            }
        }
    }

    async fn upsert_table_option(
        &self,
        tenant: &Tenant,
        db_name: &str,
        req: UpsertTableOptionReq,
    ) -> Result<UpsertTableOptionReply>;

    async fn retryable_update_multi_table_meta(
        &self,
        _req: UpdateMultiTableMetaReq,
    ) -> Result<UpdateMultiTableMetaResult> {
        Err(ErrorCode::Unimplemented(
            "'update_multi_table_meta' not implemented",
        ))
    }

    async fn update_multi_table_meta(
        &self,
        req: UpdateMultiTableMetaReq,
    ) -> Result<UpdateTableMetaReply> {
        self.retryable_update_multi_table_meta(req)
            .await?
            .map_err(|e| {
                ErrorCode::TableVersionMismatched(format!(
                    "Fail to update table metas, conflict tables: {:?}",
                    e.iter()
                        .map(|(tid, seq, meta)| (tid, seq, &meta.engine))
                        .collect::<Vec<_>>()
                ))
            })
    }

    // update stream metas, currently used by "copy into location form stream"
    async fn update_stream_metas(
        &self,
        update_stream_metas: Vec<UpdateStreamMetaReq>,
    ) -> Result<()> {
        self.update_multi_table_meta(UpdateMultiTableMetaReq {
            update_stream_metas,
            ..Default::default()
        })
        .await
        .map(|_| ())
    }

    async fn update_single_table_meta(
        &self,
        req: UpdateTableMetaReq,
        table_info: &TableInfo,
    ) -> Result<UpdateTableMetaReply> {
        let mut update_table_metas = vec![];
        let mut update_temp_tables = vec![];
        if table_info.meta.options.contains_key(OPT_KEY_TEMP_PREFIX) {
            let req = UpdateTempTableReq {
                table_id: req.table_id,
                desc: table_info.desc.clone(),
                new_table_meta: req.new_table_meta,
                copied_files: Default::default(),
            };
            update_temp_tables.push(req);
        } else {
            update_table_metas.push((req, table_info.clone()));
        }
        self.update_multi_table_meta(UpdateMultiTableMetaReq {
            update_table_metas,
            update_temp_tables,
            ..Default::default()
        })
        .await
    }

    async fn set_table_column_mask_policy(
        &self,
        req: SetTableColumnMaskPolicyReq,
    ) -> Result<SetTableColumnMaskPolicyReply>;

    async fn create_table_index(&self, req: CreateTableIndexReq) -> Result<()>;

    async fn drop_table_index(&self, req: DropTableIndexReq) -> Result<()>;

    async fn get_table_copied_file_info(
        &self,
        tenant: &Tenant,
        db_name: &str,
        req: GetTableCopiedFileReq,
    ) -> Result<GetTableCopiedFileReply>;

    async fn truncate_table(
        &self,
        table_info: &TableInfo,
        req: TruncateTableReq,
    ) -> Result<TruncateTableReply>;

    async fn list_lock_revisions(&self, req: ListLockRevReq) -> Result<Vec<(u64, LockMeta)>>;

    async fn create_lock_revision(&self, req: CreateLockRevReq) -> Result<CreateLockRevReply>;

    async fn extend_lock_revision(&self, req: ExtendLockRevReq) -> Result<()>;

    async fn delete_lock_revision(&self, req: DeleteLockRevReq) -> Result<()>;

    async fn list_locks(&self, req: ListLocksReq) -> Result<Vec<LockInfo>>;

    /// Table function

    // Get function by name.
    fn get_table_function(
        &self,
        _func_name: &str,
        _tbl_args: TableArgs,
    ) -> Result<Arc<dyn TableFunction>> {
        Err(ErrorCode::Unimplemented(
            "'get_table_function' not implemented",
        ))
    }

    fn exists_table_function(&self, _func_name: &str) -> bool {
        false
    }

    // List all table functions' names.
    fn list_table_functions(&self) -> Vec<String> {
        unimplemented!()
    }

    fn as_any(&self) -> &dyn Any;

    // Get table engines
    fn get_table_engines(&self) -> Vec<StorageDescription> {
        unimplemented!()
    }

    fn get_stream_source_table(
        &self,
        _stream_desc: &str,
        _max_batch_size: Option<u64>,
    ) -> Result<Option<Arc<dyn Table>>> {
        Err(ErrorCode::Unimplemented(
            "'get_stream_source_table' not implemented",
        ))
    }

    fn cache_stream_source_table(
        &self,
        _stream: TableInfo,
        _source: TableInfo,
        _max_batch_size: Option<u64>,
    ) {
        unimplemented!()
    }

    async fn create_sequence(&self, req: CreateSequenceReq) -> Result<CreateSequenceReply>;
    async fn get_sequence(&self, req: GetSequenceReq) -> Result<GetSequenceReply>;

    async fn get_sequence_next_value(
        &self,
        req: GetSequenceNextValueReq,
    ) -> Result<GetSequenceNextValueReply>;

    async fn drop_sequence(&self, req: DropSequenceReq) -> Result<DropSequenceReply>;

    fn set_session_state(&self, _state: SessionState) -> Arc<dyn Catalog> {
        unimplemented!()
    }

    /// Dictionary
    async fn create_dictionary(&self, req: CreateDictionaryReq) -> Result<CreateDictionaryReply>;

    async fn update_dictionary(&self, req: UpdateDictionaryReq) -> Result<UpdateDictionaryReply>;

    async fn drop_dictionary(
        &self,
        dict_ident: DictionaryNameIdent,
    ) -> Result<Option<SeqV<DictionaryMeta>>>;

    async fn get_dictionary(&self, req: DictionaryNameIdent) -> Result<Option<GetDictionaryReply>>;

    async fn list_dictionaries(
        &self,
        req: ListDictionaryReq,
    ) -> Result<Vec<(String, DictionaryMeta)>>;

<<<<<<< HEAD
    async fn set_table_lvt(
        &self,
        _name_ident: &LeastVisibleTimeIdent,
        _value: &LeastVisibleTime,
    ) -> Result<LeastVisibleTime> {
        unimplemented!()
    }
=======
    async fn rename_dictionary(&self, req: RenameDictionaryReq) -> Result<()>;
>>>>>>> 9778d23e
}<|MERGE_RESOLUTION|>--- conflicted
+++ resolved
@@ -530,7 +530,6 @@
         req: ListDictionaryReq,
     ) -> Result<Vec<(String, DictionaryMeta)>>;
 
-<<<<<<< HEAD
     async fn set_table_lvt(
         &self,
         _name_ident: &LeastVisibleTimeIdent,
@@ -538,7 +537,6 @@
     ) -> Result<LeastVisibleTime> {
         unimplemented!()
     }
-=======
+
     async fn rename_dictionary(&self, req: RenameDictionaryReq) -> Result<()>;
->>>>>>> 9778d23e
 }