// Copyright 2021 Datafuse Labs
//
// Licensed under the Apache License, Version 2.0 (the "License");
// you may not use this file except in compliance with the License.
// You may obtain a copy of the License at
//
//     http://www.apache.org/licenses/LICENSE-2.0
//
// Unless required by applicable law or agreed to in writing, software
// distributed under the License is distributed on an "AS IS" BASIS,
// WITHOUT WARRANTIES OR CONDITIONS OF ANY KIND, either express or implied.
// See the License for the specific language governing permissions and
// limitations under the License.

use std::any::Any;
use std::collections::BTreeMap;
use std::sync::Arc;

use chrono::DateTime;
use chrono::Utc;
use databend_common_exception::ErrorCode;
use databend_common_exception::Result;
use databend_common_expression::AbortChecker;
use databend_common_expression::BlockThresholds;
use databend_common_expression::ColumnId;
use databend_common_expression::RemoteExpr;
use databend_common_expression::Scalar;
use databend_common_expression::TableSchema;
use databend_common_io::constants::DEFAULT_BLOCK_BUFFER_SIZE;
use databend_common_io::constants::DEFAULT_BLOCK_MAX_ROWS;
use databend_common_io::constants::DEFAULT_BLOCK_MIN_ROWS;
use databend_common_meta_app::schema::TableIdent;
use databend_common_meta_app::schema::TableInfo;
use databend_common_meta_app::schema::TableMeta;
use databend_common_meta_app::schema::UpdateStreamMetaReq;
use databend_common_meta_app::schema::UpsertTableCopiedFileReq;
use databend_common_meta_types::MetaId;
use databend_common_pipeline_core::Pipeline;
use databend_common_storage::Histogram;
use databend_common_storage::StorageMetrics;
use databend_storages_common_table_meta::meta::SnapshotId;
use databend_storages_common_table_meta::meta::TableMetaTimestamps;
use databend_storages_common_table_meta::meta::TableSnapshot;
use databend_storages_common_table_meta::table::ChangeType;
use databend_storages_common_table_meta::table::OPT_KEY_TEMP_PREFIX;
use databend_storages_common_table_meta::table_id_ranges::is_temp_table_id;

use crate::plan::DataSourceInfo;
use crate::plan::DataSourcePlan;
use crate::plan::PartStatistics;
use crate::plan::Partitions;
use crate::plan::PushDownInfo;
use crate::plan::ReclusterParts;
use crate::plan::StreamColumn;
use crate::statistics::BasicColumnStatistics;
use crate::table_args::TableArgs;
use crate::table_context::TableContext;

#[async_trait::async_trait]
pub trait Table: Sync + Send {
    fn name(&self) -> &str {
        &self.get_table_info().name
    }

    fn engine(&self) -> &str {
        self.get_table_info().engine()
    }

    /// Whether the table engine supports the given internal column.
    fn supported_internal_column(&self, _column_id: ColumnId) -> bool {
        false
    }

    fn schema(&self) -> Arc<TableSchema> {
        self.get_table_info().schema()
    }

    fn options(&self) -> &BTreeMap<String, String> {
        self.get_table_info().options()
    }

    fn field_comments(&self) -> &Vec<String> {
        self.get_table_info().field_comments()
    }

    fn get_id(&self) -> MetaId {
        self.get_table_info().ident.table_id
    }

    fn is_local(&self) -> bool {
        true
    }

    fn as_any(&self) -> &dyn Any;

    fn get_table_info(&self) -> &TableInfo;

    fn get_data_source_info(&self) -> DataSourceInfo {
        DataSourceInfo::TableSource(self.get_table_info().clone())
    }

    /// get_data_metrics will get data metrics from table.
    fn get_data_metrics(&self) -> Option<Arc<StorageMetrics>> {
        None
    }

    /// whether column prune(projection) can help in table read
    fn support_column_projection(&self) -> bool {
        false
    }

    /// whether table has the exact number of total rows
    fn has_exact_total_row_count(&self) -> bool {
        false
    }

    fn cluster_keys(&self, _ctx: Arc<dyn TableContext>) -> Vec<RemoteExpr<String>> {
        vec![]
    }

    fn change_tracking_enabled(&self) -> bool {
        false
    }

    fn stream_columns(&self) -> Vec<StreamColumn> {
        vec![]
    }

    fn schema_with_stream(&self) -> Arc<TableSchema> {
        let mut fields = self.schema().fields().clone();
        for stream_column in self.stream_columns().iter() {
            fields.push(stream_column.table_field());
        }
        Arc::new(TableSchema {
            fields,
            ..self.schema().as_ref().clone()
        })
    }

    /// Whether the table engine supports prewhere optimization.
    /// only Fuse Engine supports this.
    fn support_prewhere(&self) -> bool {
        false
    }

    fn support_index(&self) -> bool {
        false
    }

    /// Whether the table engine supports virtual columns optimization.
    fn support_virtual_columns(&self) -> bool {
        false
    }

    #[async_backtrace::framed]
    async fn alter_table_cluster_keys(
        &self,
        ctx: Arc<dyn TableContext>,
        cluster_key: String,
        cluster_type: String,
    ) -> Result<()> {
        let (_, _, _) = (ctx, cluster_key, cluster_type);

        Err(ErrorCode::UnsupportedEngineParams(format!(
            "Altering table cluster keys is not supported for the '{}' engine.",
            self.engine()
        )))
    }

    #[async_backtrace::framed]
    async fn drop_table_cluster_keys(&self, ctx: Arc<dyn TableContext>) -> Result<()> {
        let _ = ctx;

        Err(ErrorCode::UnsupportedEngineParams(format!(
            "Dropping table cluster keys is not supported for the '{}' engine.",
            self.engine()
        )))
    }

    /// Gather partitions to be scanned according to the push_downs
    #[async_backtrace::framed]
    async fn read_partitions(
        &self,
        ctx: Arc<dyn TableContext>,
        push_downs: Option<PushDownInfo>,
        _dry_run: bool,
    ) -> Result<(PartStatistics, Partitions)> {
        let (_, _) = (ctx, push_downs);

        Err(ErrorCode::Unimplemented(format!(
            "The 'read_partitions' operation is not implemented for table '{}' using the '{}' engine.",
            self.name(),
            self.get_table_info().meta.engine
        )))
    }

    fn table_args(&self) -> Option<TableArgs> {
        None
    }

    /// Assembly the pipeline of reading data from storage, according to the plan
    fn read_data(
        &self,
        ctx: Arc<dyn TableContext>,
        plan: &DataSourcePlan,
        pipeline: &mut Pipeline,
        put_cache: bool,
    ) -> Result<()> {
        let (_, _, _, _) = (ctx, plan, pipeline, put_cache);

        Err(ErrorCode::Unimplemented(format!(
            "The 'read_data' operation is not implemented for the table '{}'. Table engine type: '{}'.",
            self.name(),
            self.get_table_info().meta.engine
        )))
    }

    /// Assembly the pipeline of appending data to storage
<<<<<<< HEAD
    fn append_data(
        &self,
        ctx: Arc<dyn TableContext>,
        pipeline: &mut Pipeline,
        append_mode: AppendMode,
        _table_meta_timestamps: TableMetaTimestamps,
    ) -> Result<()> {
        let (_, _, _) = (ctx, pipeline, append_mode);
=======
    fn append_data(&self, ctx: Arc<dyn TableContext>, pipeline: &mut Pipeline) -> Result<()> {
        let (_, _) = (ctx, pipeline);
>>>>>>> 00b09aec

        Err(ErrorCode::Unimplemented(format!(
            "The 'append_data' operation is not available for the table '{}'. Current table engine: '{}'.",
            self.name(),
            self.get_table_info().meta.engine
        )))
    }

    fn commit_insertion(
        &self,
        ctx: Arc<dyn TableContext>,
        pipeline: &mut Pipeline,
        copied_files: Option<UpsertTableCopiedFileReq>,
        update_stream_meta: Vec<UpdateStreamMetaReq>,
        overwrite: bool,
        prev_snapshot_id: Option<SnapshotId>,
        _deduplicated_label: Option<String>,
        _table_meta_timestamps: TableMetaTimestamps,
    ) -> Result<()> {
        let (_, _, _, _, _, _) = (
            ctx,
            copied_files,
            update_stream_meta,
            pipeline,
            overwrite,
            prev_snapshot_id,
        );

        Ok(())
    }

    #[async_backtrace::framed]
    async fn truncate(&self, ctx: Arc<dyn TableContext>, pipeline: &mut Pipeline) -> Result<()> {
        let (_, _) = (ctx, pipeline);
        Ok(())
    }

    #[async_backtrace::framed]
    async fn purge(
        &self,
        ctx: Arc<dyn TableContext>,
        instant: Option<NavigationPoint>,
        num_snapshot_limit: Option<usize>,
        keep_last_snapshot: bool,
        dry_run: bool,
    ) -> Result<Option<Vec<String>>> {
        let (_, _, _, _, _) = (
            ctx,
            instant,
            num_snapshot_limit,
            keep_last_snapshot,
            dry_run,
        );

        Ok(None)
    }

    async fn table_statistics(
        &self,
        ctx: Arc<dyn TableContext>,
        require_fresh: bool,
        change_type: Option<ChangeType>,
    ) -> Result<Option<TableStatistics>> {
        let (_, _, _) = (ctx, require_fresh, change_type);

        Ok(None)
    }

    #[async_backtrace::framed]
    async fn column_statistics_provider(
        &self,
        ctx: Arc<dyn TableContext>,
    ) -> Result<Box<dyn ColumnStatisticsProvider>> {
        let _ = ctx;

        Ok(Box::new(DummyColumnStatisticsProvider))
    }

    /// - Returns `Some(_)`
    ///    if table has accurate columns ranges information,
    /// - Otherwise returns `None`.
    #[async_backtrace::framed]
    async fn accurate_columns_ranges(
        &self,
        _ctx: Arc<dyn TableContext>,
        _column_ids: &[ColumnId],
    ) -> Result<Option<HashMap<ColumnId, ColumnRange>>> {
        Ok(None)
    }

    #[async_backtrace::framed]
    async fn navigate_to(
        &self,
        navigation: &TimeNavigation,
        abort_checker: AbortChecker,
    ) -> Result<Arc<dyn Table>> {
        let _ = navigation;
        let _ = abort_checker;

        Err(ErrorCode::Unimplemented(format!(
            "Time travel operation is not supported for the table '{}', which uses the '{}' engine.",
            self.name(),
            self.get_table_info().engine(),
        )))
    }

    async fn generate_changes_query(
        &self,
        ctx: Arc<dyn TableContext>,
        database_name: &str,
        table_name: &str,
        with_options: &str,
    ) -> Result<String> {
        let (_, _, _, _) = (ctx, database_name, table_name, with_options);

        Err(ErrorCode::Unimplemented(format!(
            "Change tracking operation is not supported for the table '{}', which uses the '{}' engine.",
            self.name(),
            self.get_table_info().engine(),
        )))
    }

    fn get_block_thresholds(&self) -> BlockThresholds {
        BlockThresholds {
            max_rows_per_block: DEFAULT_BLOCK_MAX_ROWS,
            min_rows_per_block: DEFAULT_BLOCK_MIN_ROWS,
            max_bytes_per_block: DEFAULT_BLOCK_BUFFER_SIZE,
        }
    }

    #[async_backtrace::framed]
    async fn compact_segments(
        &self,
        ctx: Arc<dyn TableContext>,
        limit: Option<usize>,
    ) -> Result<()> {
        let (_, _) = (ctx, limit);

        Err(ErrorCode::Unimplemented(format!(
            "The operation 'compact_segments' is not supported for the table '{}', which is using the '{}' engine.",
            self.name(),
            self.get_table_info().engine(),
        )))
    }

    #[async_backtrace::framed]
    async fn compact_blocks(
        &self,
        ctx: Arc<dyn TableContext>,
        limits: CompactionLimits,
    ) -> Result<Option<(Partitions, Arc<TableSnapshot>)>> {
        let (_, _) = (ctx, limits);

        Err(ErrorCode::Unimplemented(format!(
            "The 'compact_blocks' operation is not supported for the table '{}'. Table engine: '{}'.",
            self.name(),
            self.get_table_info().engine(),
        )))
    }

    // return the selected block num.
    #[async_backtrace::framed]
    async fn recluster(
        &self,
        ctx: Arc<dyn TableContext>,
        push_downs: Option<PushDownInfo>,
        limit: Option<usize>,
    ) -> Result<Option<(ReclusterParts, Arc<TableSnapshot>)>> {
        let (_, _, _) = (ctx, push_downs, limit);

        Err(ErrorCode::Unimplemented(format!(
            "The 'recluster' operation is not supported for the table '{}'. Table engine: '{}'.",
            self.name(),
            self.get_table_info().engine(),
        )))
    }

    #[async_backtrace::framed]
    async fn revert_to(
        &self,
        ctx: Arc<dyn TableContext>,
        point: NavigationDescriptor,
    ) -> Result<()> {
        let (_, _) = (ctx, point);

        Err(ErrorCode::Unimplemented(format!(
            "The 'revert_to' operation is not supported for the table '{}'. Table engine: '{}'.",
            self.name(),
            self.get_table_info().engine(),
        )))
    }

    fn is_stage_table(&self) -> bool {
        false
    }

    fn result_can_be_cached(&self) -> bool {
        false
    }

    fn broadcast_truncate_to_cluster(&self) -> bool {
        false
    }

    fn is_read_only(&self) -> bool {
        false
    }

    fn is_temp(&self) -> bool {
        let is_temp = self
            .get_table_info()
            .options()
            .contains_key(OPT_KEY_TEMP_PREFIX);
        let is_id_temp = is_temp_table_id(self.get_id());
        assert_eq!(is_temp, is_id_temp);
        is_temp
    }

    fn is_stream(&self) -> bool {
        self.engine() == "STREAM"
    }

    fn use_own_sample_block(&self) -> bool {
        false
    }
}

#[async_trait::async_trait]
pub trait TableExt: Table {
    #[async_backtrace::framed]
    async fn refresh(&self, ctx: &dyn TableContext) -> Result<Arc<dyn Table>> {
        let table_info = self.get_table_info();
        let tid = table_info.ident.table_id;
        let catalog = ctx.get_catalog(table_info.catalog()).await?;

        let seqv = catalog.get_table_meta_by_id(tid).await?.ok_or_else(|| {
            let err = UnknownTableId::new(tid, "TableExt::refresh");
            AppError::from(err)
        })?;

        self.refresh_with_seq_meta(ctx, seqv.seq, seqv.data).await
    }

    async fn refresh_with_seq_meta(
        &self,
        ctx: &dyn TableContext,
        seq: u64,
        meta: TableMeta,
    ) -> Result<Arc<dyn Table>> {
        let table_info = self.get_table_info();
        let tid = table_info.ident.table_id;
        let catalog = ctx.get_catalog(table_info.catalog()).await?;

        let table_info = TableInfo {
            ident: TableIdent::new(tid, seq),
            meta,
            ..table_info.clone()
        };
        catalog.get_table_by_info(&table_info)
    }

    fn check_mutable(&self) -> Result<()> {
        if self.is_read_only() {
            let table_info = self.get_table_info();
            Err(ErrorCode::InvalidOperation(format!(
                "Modification not permitted: Table '{}' is READ ONLY, preventing any changes or updates.",
                table_info.name
            )))
        } else {
            Ok(())
        }
    }
}
impl<T: ?Sized> TableExt for T where T: Table {}

#[derive(Debug, Clone, Eq, PartialEq)]
pub enum TimeNavigation {
    TimeTravel(NavigationPoint),
    Changes {
        append_only: bool,
        desc: String,
        at: NavigationPoint,
        end: Option<NavigationPoint>,
    },
}

#[derive(Debug, Clone, Eq, PartialEq)]
pub enum NavigationPoint {
    SnapshotID(String),
    TimePoint(DateTime<Utc>),
    StreamInfo(TableInfo),
}

#[derive(Debug, Copy, Clone, Default)]
pub struct TableStatistics {
    pub num_rows: Option<u64>,
    pub data_size: Option<u64>,
    pub data_size_compressed: Option<u64>,
    pub index_size: Option<u64>,
    pub number_of_blocks: Option<u64>,
    pub number_of_segments: Option<u64>,
}

#[derive(Debug, Clone)]
pub struct ColumnStatistics {
    pub min: Scalar,
    pub max: Scalar,
    pub null_count: u64,
    pub number_of_distinct_values: u64,
}

pub enum CompactTarget {
    // compact blocks, with optional limit on the number of blocks to be compacted
    Blocks(Option<usize>),
    // compact segments
    Segments,
}

pub trait ColumnStatisticsProvider: Send {
    // returns the statistics of the given column, if any.
    // column_id is just the index of the column in table's schema
    fn column_statistics(&self, column_id: ColumnId) -> Option<&BasicColumnStatistics>;

    // returns the num rows of the table, if any.
    fn num_rows(&self) -> Option<u64>;

    // return histogram if any
    fn histogram(&self, _column_id: ColumnId) -> Option<Histogram> {
        None
    }
}

pub struct DummyColumnStatisticsProvider;

impl ColumnStatisticsProvider for DummyColumnStatisticsProvider {
    fn column_statistics(&self, _column_id: ColumnId) -> Option<&BasicColumnStatistics> {
        None
    }

    fn num_rows(&self) -> Option<u64> {
        None
    }
}

pub struct NavigationDescriptor {
    pub database_name: String,
    pub point: NavigationPoint,
}

use std::collections::HashMap;

use databend_common_meta_app::app_error::AppError;
use databend_common_meta_app::app_error::UnknownTableId;

#[derive(serde::Serialize, serde::Deserialize, Clone, Debug, Default)]
pub struct ParquetTableColumnStatisticsProvider {
    column_stats: HashMap<ColumnId, Option<BasicColumnStatistics>>,
    num_rows: u64,
}

impl ParquetTableColumnStatisticsProvider {
    pub fn new(
        column_stats: HashMap<ColumnId, Option<BasicColumnStatistics>>,
        num_rows: u64,
    ) -> Self {
        Self {
            column_stats,
            num_rows,
        }
    }
}

impl ColumnStatisticsProvider for ParquetTableColumnStatisticsProvider {
    fn column_statistics(&self, column_id: ColumnId) -> Option<&BasicColumnStatistics> {
        self.column_stats.get(&column_id).and_then(|s| s.as_ref())
    }

    fn num_rows(&self) -> Option<u64> {
        Some(self.num_rows)
    }
}

#[derive(Clone, Debug, Default, PartialEq, Eq, Hash)]
pub struct CompactionLimits {
    pub segment_limit: Option<usize>,
    pub block_limit: Option<usize>,
}

impl CompactionLimits {
    pub fn limits(segment_limit: Option<usize>, block_limit: Option<usize>) -> Self {
        // As n fragmented blocks scattered across at most n segments,
        // when no segment_limit provided, we set it to the same value of block_limit
        let adjusted_segment_limit = segment_limit.or(block_limit);
        CompactionLimits {
            segment_limit: adjusted_segment_limit,
            block_limit,
        }
    }
    pub fn limit_by_num_segments(v: Option<usize>) -> Self {
        CompactionLimits {
            segment_limit: v,
            block_limit: None,
        }
    }

    pub fn limit_by_num_blocks(v: Option<usize>) -> Self {
        let segment_limit = v;
        CompactionLimits {
            segment_limit,
            block_limit: v,
        }
    }
}

#[derive(Debug)]
pub struct Bound {
    pub value: Scalar,
    pub may_be_truncated: bool,
}

#[derive(Debug)]
pub struct ColumnRange {
    pub min: Bound,
    pub max: Bound,
}<|MERGE_RESOLUTION|>--- conflicted
+++ resolved
@@ -216,19 +216,13 @@
     }
 
     /// Assembly the pipeline of appending data to storage
-<<<<<<< HEAD
     fn append_data(
         &self,
         ctx: Arc<dyn TableContext>,
         pipeline: &mut Pipeline,
-        append_mode: AppendMode,
         _table_meta_timestamps: TableMetaTimestamps,
     ) -> Result<()> {
         let (_, _, _) = (ctx, pipeline, append_mode);
-=======
-    fn append_data(&self, ctx: Arc<dyn TableContext>, pipeline: &mut Pipeline) -> Result<()> {
-        let (_, _) = (ctx, pipeline);
->>>>>>> 00b09aec
 
         Err(ErrorCode::Unimplemented(format!(
             "The 'append_data' operation is not available for the table '{}'. Current table engine: '{}'.",
