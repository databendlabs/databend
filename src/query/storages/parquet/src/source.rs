--- conflicted
+++ resolved
@@ -416,7 +416,12 @@
 
         let mut start_row = 0;
         let mut readers = VecDeque::with_capacity(meta.num_row_groups());
-<<<<<<< HEAD
+        // Deleted files only belong to the same Parquet, so they only need to be loaded once
+        let mut buf_delete_selection = None;
+        let delete_info = delete_files
+            .as_ref()
+            .map(|files| (meta.as_ref(), files.as_slice()));
+
         for (rowgroup_idx, rg) in meta.row_groups().iter().enumerate() {
             start_row += rg.num_rows() as u64;
             // filter by bucket option
@@ -424,15 +429,6 @@
                 continue;
             }
 
-=======
-        // Deleted files only belong to the same Parquet, so they only need to be loaded once
-        let mut buf_delete_selection = None;
-        let delete_info = delete_files
-            .as_ref()
-            .map(|files| (meta.as_ref(), files.as_slice()));
-
-        for rg in meta.row_groups() {
->>>>>>> 5fbd4c03
             let part = ParquetRowGroupPart {
                 location: part.file.clone(),
                 start_row,
