--- conflicted
+++ resolved
@@ -160,32 +160,6 @@
                     continue;
                 }
 
-<<<<<<< HEAD
-            let row_selection = if read_options.prune_pages()
-                && rg.columns().iter().all(|c| {
-                    c.column_chunk().column_index_offset.is_some()
-                        && c.column_chunk().column_index_length.is_some()
-                }) {
-                page_pruners
-                    .as_ref()
-                    .map(|pruners| filter_pages(&mut file, schema, rg, pruners))
-                    .transpose()
-                    .unwrap_or(None)
-            } else {
-                None
-            };
-
-            let mut column_metas = HashMap::with_capacity(columns_to_read.len());
-            for index in columns_to_read {
-                let c = &rg.columns()[*index];
-                let (offset, length) = c.byte_range();
-                column_metas.insert(*index as u32, ColumnMeta {
-                    offset,
-                    length,
-                    compression: c.compression(),
-                });
-            }
-=======
                 read_rows += rg.num_rows();
                 read_bytes += rg.total_byte_size();
                 partitions_scanned += 1;
@@ -211,13 +185,12 @@
                 for index in columns_to_read {
                     let c = &rg.columns()[*index];
                     let (offset, length) = c.byte_range();
-                    column_metas.insert(*index, ColumnMeta {
+                    column_metas.insert(*index as u32, ColumnMeta {
                         offset,
                         length,
                         compression: c.compression(),
                     });
                 }
->>>>>>> 3be00352
 
                 partitions.push(ParquetRowGroupPart::create(
                     locations[file_id].clone(),
