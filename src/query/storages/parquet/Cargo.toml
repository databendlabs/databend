--- conflicted
+++ resolved
@@ -26,14 +26,9 @@
 storages-common-pruner = { path = "../common/pruner" }
 storages-common-table-meta = { path = "../common/table-meta" }
 
-<<<<<<< HEAD
-arrow-array = "43.0.0"
-arrow-buffer = "43.0.0"
-arrow-schema = "43.0.0"
-=======
 arrow-array = "45.0.0"
+arrow-buffer = "45.0.0"
 arrow-schema = "45.0.0"
->>>>>>> f9e94ef1
 async-backtrace = { workspace = true }
 async-trait = { version = "0.1.57", package = "async-trait-fn" }
 chrono = { workspace = true }
