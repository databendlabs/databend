// Copyright 2021 Datafuse Labs
//
// Licensed under the Apache License, Version 2.0 (the "License");
// you may not use this file except in compliance with the License.
// You may obtain a copy of the License at
//
//     http://www.apache.org/licenses/LICENSE-2.0
//
// Unless required by applicable law or agreed to in writing, software
// distributed under the License is distributed on an "AS IS" BASIS,
// WITHOUT WARRANTIES OR CONDITIONS OF ANY KIND, either express or implied.
// See the License for the specific language governing permissions and
// limitations under the License.

use std::path::PathBuf;
use std::sync::Arc;

use databend_common_base::base::GlobalInstance;
use databend_common_config::CacheConfig;
use databend_common_config::CacheStorageTypeInnerConfig;
use databend_common_config::DiskCacheKeyReloadPolicy;
use databend_common_exception::ErrorCode;
use databend_common_exception::Result;
use log::info;
use parking_lot::RwLock;

use crate::caches::BlockMetaCache;
use crate::caches::BloomIndexFilterCache;
use crate::caches::BloomIndexMetaCache;
use crate::caches::CacheValue;
use crate::caches::ColumnArrayCache;
use crate::caches::ColumnOrientedSegmentInfoCache;
use crate::caches::CompactSegmentInfoCache;
use crate::caches::InvertedIndexFileCache;
use crate::caches::InvertedIndexMetaCache;
use crate::caches::ParquetMetaDataCache;
use crate::caches::PrunePartitionsCache;
use crate::caches::SegmentBlockMetasCache;
use crate::caches::TableSnapshotCache;
use crate::caches::TableSnapshotStatisticCache;
use crate::providers::HybridCache;
use crate::DiskCacheBuilder;
use crate::InMemoryLruCache;
use crate::TableDataCache;
use crate::Unit;

static DEFAULT_PARQUET_META_DATA_CACHE_ITEMS: usize = 3000;

struct CacheSlot<T> {
    cache: RwLock<Option<T>>,
}

impl<T> CacheSlot<T> {
    fn new(t: Option<T>) -> CacheSlot<T> {
        CacheSlot {
            cache: RwLock::new(t),
        }
    }

    fn set(&self, t: Option<T>) {
        let mut guard = self.cache.write();
        *guard = t
    }
}

impl<T: Clone> CacheSlot<T> {
    fn get(&self) -> Option<T> {
        self.cache.read().clone()
    }
}

/// Where all the caches reside
pub struct CacheManager {
    table_snapshot_cache: CacheSlot<TableSnapshotCache>,
    table_statistic_cache: CacheSlot<TableSnapshotStatisticCache>,
    compact_segment_info_cache: CacheSlot<CompactSegmentInfoCache>,
    column_oriented_segment_info_cache: CacheSlot<ColumnOrientedSegmentInfoCache>,
    bloom_index_filter_cache: CacheSlot<BloomIndexFilterCache>,
    bloom_index_meta_cache: CacheSlot<BloomIndexMetaCache>,
    inverted_index_meta_cache: CacheSlot<InvertedIndexMetaCache>,
    inverted_index_file_cache: CacheSlot<InvertedIndexFileCache>,
    prune_partitions_cache: CacheSlot<PrunePartitionsCache>,
    parquet_meta_data_cache: CacheSlot<ParquetMetaDataCache>,
    table_data_cache: CacheSlot<TableDataCache>,
    in_memory_table_data_cache: CacheSlot<ColumnArrayCache>,
    segment_block_metas_cache: CacheSlot<SegmentBlockMetasCache>,
    block_meta_cache: CacheSlot<BlockMetaCache>,
}

impl CacheManager {
    /// Initialize the caches according to the relevant configurations.
    pub fn init(
        config: &CacheConfig,
        max_server_memory_usage: &u64,
        tenant_id: impl Into<String>,
    ) -> Result<()> {
        let tenant_id = tenant_id.into();
        let on_disk_cache_sync_data = config.disk_cache_config.sync_data;
        let on_disk_cache_need_sync_data = config.disk_cache_config.sync_data;

        let on_disk_cache_queue_size: u32 = if config.table_data_cache_population_queue_size > 0 {
            config.table_data_cache_population_queue_size
        } else {
            std::cmp::max(
                1,
                std::thread::available_parallelism()
                    .expect("Cannot get thread count")
                    .get() as u32,
            ) * 5
        };

        // setup table data cache
        let table_data_cache = {
            match config.data_cache_storage {
                CacheStorageTypeInnerConfig::None => CacheSlot::new(None),
                CacheStorageTypeInnerConfig::Disk => {
                    let real_disk_cache_root = PathBuf::from(&config.disk_cache_config.path)
                        .join(tenant_id.clone())
                        .join("v1");

                    info!(
                        "disk cache enabled, cache population queue size {}",
                        on_disk_cache_queue_size
                    );

                    Self::new_block_data_cache(
                        &real_disk_cache_root,
                        on_disk_cache_queue_size,
                        config.disk_cache_config.max_bytes as usize,
                        config.data_cache_key_reload_policy.clone(),
                        on_disk_cache_need_sync_data,
                    )?
                }
            }
        };

        // setup in-memory table column cache
        let memory_cache_capacity = if config.table_data_deserialized_data_bytes != 0 {
            config.table_data_deserialized_data_bytes as usize
        } else {
            (*max_server_memory_usage as usize)
                * config.table_data_deserialized_memory_ratio as usize
                / 100
        };

        // Cache of deserialized table data
        let in_memory_table_data_cache =
            Self::new_bytes_cache_slot(MEMORY_CACHE_TABLE_DATA, memory_cache_capacity);

        // setup in-memory table meta cache
        if !config.enable_table_meta_cache {
            GlobalInstance::set(Arc::new(Self {
                table_snapshot_cache: CacheSlot::new(None),
                compact_segment_info_cache: CacheSlot::new(None),
                bloom_index_filter_cache: CacheSlot::new(None),
                bloom_index_meta_cache: CacheSlot::new(None),
                column_oriented_segment_info_cache: CacheSlot::new(None),
                inverted_index_meta_cache: CacheSlot::new(None),
                inverted_index_file_cache: CacheSlot::new(None),
                prune_partitions_cache: CacheSlot::new(None),
                parquet_meta_data_cache: CacheSlot::new(None),
                table_statistic_cache: CacheSlot::new(None),
                table_data_cache,
                in_memory_table_data_cache,
                segment_block_metas_cache: CacheSlot::new(None),
                block_meta_cache: CacheSlot::new(None),
            }));
        } else {
            let table_snapshot_cache = Self::new_items_cache_slot(
                MEMORY_CACHE_TABLE_SNAPSHOT,
                config.table_meta_snapshot_count as usize,
            );
            let table_statistic_cache = Self::new_items_cache_slot(
                MEMORY_CACHE_TABLE_STATISTICS,
                config.table_meta_statistic_count as usize,
            );
            let compact_segment_info_cache = Self::new_bytes_cache_slot(
                MEMORY_CACHE_COMPACT_SEGMENT_INFO,
                config.table_meta_segment_bytes as usize,
            );
<<<<<<< HEAD
            let column_oriented_segment_info_cache = Self::new_bytes_cache_slot(
                MEMORY_CACHE_COLUMN_ORIENTED_SEGMENT_INFO,
                config.table_meta_segment_bytes as usize,
            );

            let bloom_index_filter_cache = Self::new_bytes_cache_slot(
                MEMORY_CACHE_BLOOM_INDEX_FILTER,
                config.table_bloom_index_filter_size as usize,
            );
            let bloom_index_meta_cache = Self::new_items_cache_slot(
                MEMORY_CACHE_BLOOM_INDEX_FILE_META_DATA,
                config.table_bloom_index_meta_count as usize,
            );
=======
            let bloom_index_filter_cache = {
                let bloom_filter_on_disk_cache_path = PathBuf::from(&config.disk_cache_config.path)
                    .join(tenant_id.clone())
                    .join("bloom_filter_v1");
                Self::new_hybrid_cache_slot(
                    HYBRID_CACHE_BLOOM_INDEX_FILTER,
                    config.table_bloom_index_filter_size as usize,
                    Unit::Bytes,
                    &bloom_filter_on_disk_cache_path,
                    on_disk_cache_queue_size,
                    config.disk_cache_table_bloom_index_data_size as usize,
                    DiskCacheKeyReloadPolicy::Fuzzy,
                    on_disk_cache_sync_data,
                )?
            };

            let bloom_index_meta_cache = {
                let bloom_filter_meta_on_disk_cache_path =
                    PathBuf::from(&config.disk_cache_config.path)
                        .join(tenant_id)
                        .join("bloom_meta_v1");
                Self::new_hybrid_cache_slot(
                    HYBRID_CACHE_BLOOM_INDEX_FILE_META_DATA,
                    config.table_bloom_index_meta_count as usize,
                    Unit::Count,
                    &bloom_filter_meta_on_disk_cache_path,
                    on_disk_cache_queue_size,
                    config.disk_cache_table_bloom_index_meta_size as usize,
                    DiskCacheKeyReloadPolicy::Fuzzy,
                    on_disk_cache_sync_data,
                )?
            };

>>>>>>> ddd17dce
            let inverted_index_meta_cache = Self::new_items_cache_slot(
                MEMORY_CACHE_INVERTED_INDEX_FILE_META_DATA,
                config.inverted_index_meta_count as usize,
            );

            // setup in-memory inverted index filter cache
            let inverted_index_file_size = if config.inverted_index_filter_memory_ratio != 0 {
                (*max_server_memory_usage as usize)
                    * config.inverted_index_filter_memory_ratio as usize
                    / 100
            } else {
                config.inverted_index_filter_size as usize
            };
            let inverted_index_file_cache = Self::new_bytes_cache_slot(
                MEMORY_CACHE_INVERTED_INDEX_FILE,
                inverted_index_file_size,
            );
            let prune_partitions_cache = Self::new_items_cache_slot(
                MEMORY_CACHE_PRUNE_PARTITIONS,
                config.table_prune_partitions_count as usize,
            );

            let parquet_meta_data_cache = Self::new_items_cache_slot(
                MEMORY_CACHE_PARQUET_META_DATA,
                DEFAULT_PARQUET_META_DATA_CACHE_ITEMS,
            );

            let segment_block_metas_cache = Self::new_items_cache_slot(
                MEMORY_CACHE_SEGMENT_BLOCK_METAS,
                config.block_meta_count as usize,
            );

            let block_meta_cache = Self::new_items_cache_slot(
                MEMORY_CACHE_BLOCK_META,
                // TODO replace this config
                config.block_meta_count as usize,
            );

            GlobalInstance::set(Arc::new(Self {
                table_snapshot_cache,
                compact_segment_info_cache,
                column_oriented_segment_info_cache,
                bloom_index_filter_cache,
                bloom_index_meta_cache,
                inverted_index_meta_cache,
                inverted_index_file_cache,
                prune_partitions_cache,
                table_statistic_cache,
                table_data_cache,
                in_memory_table_data_cache,
                segment_block_metas_cache,
                parquet_meta_data_cache,
                block_meta_cache,
            }));
        }

        Ok(())
    }

    pub fn instance() -> Arc<CacheManager> {
        GlobalInstance::get()
    }

    pub fn get_table_snapshot_cache(&self) -> Option<TableSnapshotCache> {
        self.table_snapshot_cache.get()
    }

    pub fn set_cache_capacity(&self, name: &str, new_capacity: u64) -> Result<()> {
        match name {
            MEMORY_CACHE_TABLE_DATA => {
                let cache = &self.in_memory_table_data_cache;
                Self::set_bytes_capacity(cache, new_capacity, name);
            }
            MEMORY_CACHE_PARQUET_META_DATA => {
                let cache = &self.parquet_meta_data_cache;
                Self::set_items_capacity(cache, new_capacity, name)
            }
            MEMORY_CACHE_PRUNE_PARTITIONS => {
                let cache = &self.prune_partitions_cache;
                Self::set_items_capacity(cache, new_capacity, name)
            }
            MEMORY_CACHE_INVERTED_INDEX_FILE => {
                let cache = &self.inverted_index_file_cache;
                Self::set_bytes_capacity(cache, new_capacity, name);
            }
            MEMORY_CACHE_INVERTED_INDEX_FILE_META_DATA => {
                let cache = &self.inverted_index_meta_cache;
                Self::set_items_capacity(cache, new_capacity, name);
            }
            HYBRID_CACHE_BLOOM_INDEX_FILE_META_DATA
            | IN_MEMORY_CACHE_BLOOM_INDEX_FILE_META_DATA => {
                Self::set_hybrid_cache_items_capacity(
                    &self.bloom_index_meta_cache,
                    new_capacity,
                    name,
                );
            }
            HYBRID_CACHE_BLOOM_INDEX_FILTER | IN_MEMORY_HYBRID_CACHE_BLOOM_INDEX_FILTER => {
                Self::set_hybrid_cache_bytes_capacity(
                    &self.bloom_index_filter_cache,
                    new_capacity,
                    name,
                );
            }
            MEMORY_CACHE_COMPACT_SEGMENT_INFO => {
                Self::set_bytes_capacity(&self.compact_segment_info_cache, new_capacity, name);
            }
            MEMORY_CACHE_TABLE_STATISTICS => {
                Self::set_items_capacity(&self.table_statistic_cache, new_capacity, name);
            }
            MEMORY_CACHE_TABLE_SNAPSHOT => {
                Self::set_items_capacity(&self.table_snapshot_cache, new_capacity, name);
            }
            MEMORY_CACHE_SEGMENT_BLOCK_METAS => {
                Self::set_items_capacity(&self.segment_block_metas_cache, new_capacity, name);
            }
            MEMORY_CACHE_BLOCK_META => {
                Self::set_items_capacity(&self.block_meta_cache, new_capacity, name);
            }

            DISK_TABLE_DATA_CACHE_NAME => {
                return Err(ErrorCode::BadArguments(format!(
                    "set capacity of cache {} is not allowed",
                    name
                )));
            }
            _ => {
                return Err(ErrorCode::BadArguments(format!(
                    "cache {} not found, or not allowed to be adjusted",
                    name
                )));
            }
        }
        Ok(())
    }

    fn set_bytes_capacity<T: Into<CacheValue<T>>>(
        cache: &CacheSlot<InMemoryLruCache<T>>,
        new_capacity: u64,
        name: impl Into<String>,
    ) {
        if let Some(v) = cache.get() {
            v.set_bytes_capacity(new_capacity as usize);
        } else {
            let new_cache = Self::new_bytes_cache(name, new_capacity as usize);
            cache.set(new_cache)
        }
    }

    fn set_items_capacity<T: Into<CacheValue<T>>>(
        cache: &CacheSlot<InMemoryLruCache<T>>,
        new_capacity: u64,
        name: impl Into<String>,
    ) {
        if let Some(v) = cache.get() {
            v.set_items_capacity(new_capacity as usize);
        } else {
            let new_cache = Self::new_items_cache(name, new_capacity as usize);
            cache.set(new_cache)
        }
    }

    fn set_hybrid_cache_items_capacity<T: Into<CacheValue<T>>>(
        cache: &CacheSlot<HybridCache<T>>,
        new_capacity: u64,
        name: impl Into<String>,
    ) {
        if let Some(v) = cache.get() {
            v.in_memory_cache()
                .set_items_capacity(new_capacity as usize);
        } else {
            // In this case, only in-memory cache will be built, on-disk cache is NOT allowed
            // to be enabled this way yet.
            let name = name.into();
            let in_memory_cache_name = HybridCache::<T>::in_memory_cache_name(&name);
            if let Some(new_cache) =
                Self::new_items_cache(in_memory_cache_name, new_capacity as usize)
            {
                let hybrid_cache = HybridCache::new(name, new_cache, None);
                cache.set(Some(hybrid_cache));
            }
        }
    }

    fn set_hybrid_cache_bytes_capacity<T: Into<CacheValue<T>>>(
        cache: &CacheSlot<HybridCache<T>>,
        new_capacity: u64,
        name: impl Into<String>,
    ) {
        if let Some(v) = cache.get() {
            v.in_memory_cache()
                .set_bytes_capacity(new_capacity as usize);
        } else {
            // In this case, only in-memory cache will be built, on-disk cache is NOT allowed
            // to be enabled this way yet.
            let name = name.into();
            let in_memory_cache_name = HybridCache::<T>::in_memory_cache_name(&name);
            if let Some(new_cache) =
                Self::new_bytes_cache(in_memory_cache_name, new_capacity as usize)
            {
                let hybrid_cache = HybridCache::new(name, new_cache, None);
                cache.set(Some(hybrid_cache));
            }
        }
    }

    pub fn get_segment_block_metas_cache(&self) -> Option<SegmentBlockMetasCache> {
        self.segment_block_metas_cache.get()
    }

    pub fn get_block_meta_cache(&self) -> Option<BlockMetaCache> {
        self.block_meta_cache.get()
    }

    pub fn get_table_snapshot_statistics_cache(&self) -> Option<TableSnapshotStatisticCache> {
        self.table_statistic_cache.get()
    }

    pub fn get_table_segment_cache(&self) -> Option<CompactSegmentInfoCache> {
        self.compact_segment_info_cache.get()
    }

    pub fn get_bloom_index_filter_cache(&self) -> Option<BloomIndexFilterCache> {
        self.bloom_index_filter_cache.get()
    }

    pub fn get_bloom_index_meta_cache(&self) -> Option<BloomIndexMetaCache> {
        self.bloom_index_meta_cache.get()
    }

    pub fn get_inverted_index_meta_cache(&self) -> Option<InvertedIndexMetaCache> {
        self.inverted_index_meta_cache.get()
    }

    pub fn get_inverted_index_file_cache(&self) -> Option<InvertedIndexFileCache> {
        self.inverted_index_file_cache.get()
    }

    pub fn get_prune_partitions_cache(&self) -> Option<PrunePartitionsCache> {
        self.prune_partitions_cache.get()
    }

    pub fn get_parquet_meta_data_cache(&self) -> Option<ParquetMetaDataCache> {
        self.parquet_meta_data_cache.get()
    }

    pub fn get_table_data_cache(&self) -> Option<TableDataCache> {
        self.table_data_cache.get()
    }

    pub fn get_table_data_array_cache(&self) -> Option<ColumnArrayCache> {
        self.in_memory_table_data_cache.get()
    }

    pub fn get_column_oriented_segment_info_cache(&self) -> Option<ColumnOrientedSegmentInfoCache> {
        self.column_oriented_segment_info_cache.get()
    }

    fn new_items_cache_slot<V: Into<CacheValue<V>>>(
        name: impl Into<String>,
        capacity: usize,
    ) -> CacheSlot<InMemoryLruCache<V>> {
        CacheSlot::new(Self::new_items_cache(name, capacity))
    }

    fn new_items_cache<V: Into<CacheValue<V>>>(
        name: impl Into<String>,
        capacity: usize,
    ) -> Option<InMemoryLruCache<V>> {
        match capacity {
            0 => None,
            _ => Some(InMemoryLruCache::with_items_capacity(name.into(), capacity)),
        }
    }

    fn new_bytes_cache_slot<V: Into<CacheValue<V>>>(
        name: impl Into<String>,
        bytes_capacity: usize,
    ) -> CacheSlot<InMemoryLruCache<V>> {
        CacheSlot::new(Self::new_bytes_cache(name, bytes_capacity))
    }

    fn new_bytes_cache<V: Into<CacheValue<V>>>(
        name: impl Into<String>,
        bytes_capacity: usize,
    ) -> Option<InMemoryLruCache<V>> {
        match bytes_capacity {
            0 => None,
            _ => Some(InMemoryLruCache::with_bytes_capacity(
                name.into(),
                bytes_capacity,
            )),
        }
    }

    fn new_block_data_cache(
        path: &PathBuf,
        population_queue_size: u32,
        disk_cache_bytes_size: usize,
        disk_cache_key_reload_policy: DiskCacheKeyReloadPolicy,
        sync_data: bool,
    ) -> Result<CacheSlot<TableDataCache>> {
        if disk_cache_bytes_size > 0 {
            let cache_holder = DiskCacheBuilder::try_build_disk_cache(
                DISK_TABLE_DATA_CACHE_NAME.to_owned(),
                path,
                population_queue_size,
                disk_cache_bytes_size,
                disk_cache_key_reload_policy,
                sync_data,
            )?;
            Ok(CacheSlot::new(Some(cache_holder)))
        } else {
            Ok(CacheSlot::new(None))
        }
    }

    fn new_hybrid_cache_slot<V: Into<CacheValue<V>>>(
        name: impl Into<String>,
        in_memory_cache_capacity: usize,
        unit: Unit,
        disk_cache_path: &PathBuf,
        disk_cache_population_queue_size: u32,
        disk_cache_bytes_size: usize,
        disk_cache_key_reload_policy: DiskCacheKeyReloadPolicy,
        sync_data: bool,
    ) -> Result<CacheSlot<HybridCache<V>>> {
        let name = name.into();
        let in_mem_cache_name = HybridCache::<V>::in_memory_cache_name(&name);
        let disk_cache_name = HybridCache::<V>::on_disk_cache_name(&name);

        // Note that here we allow the capacity of in-memory cache to be zero,
        // this may be handy for some performance testing scenarios
        let in_memory_cache = match unit {
            Unit::Bytes => {
                InMemoryLruCache::with_bytes_capacity(in_mem_cache_name, in_memory_cache_capacity)
            }
            Unit::Count => {
                InMemoryLruCache::with_items_capacity(in_mem_cache_name, in_memory_cache_capacity)
            }
        };

        if disk_cache_bytes_size > 0 {
            let on_disk_cache = DiskCacheBuilder::try_build_disk_cache(
                disk_cache_name,
                disk_cache_path,
                disk_cache_population_queue_size,
                disk_cache_bytes_size,
                disk_cache_key_reload_policy,
                sync_data,
            )?;
            Ok(CacheSlot::new(Some(HybridCache::new(
                name,
                in_memory_cache,
                Some(on_disk_cache),
            ))))
        } else {
            // disk cache is disabled
            Ok(CacheSlot::new(Some(HybridCache::new(
                name,
                in_memory_cache,
                None,
            ))))
        }
    }
}

const MEMORY_CACHE_TABLE_DATA: &str = "memory_cache_table_data";
const MEMORY_CACHE_PARQUET_META_DATA: &str = "memory_cache_parquet_meta_data";
const MEMORY_CACHE_PRUNE_PARTITIONS: &str = "memory_cache_prune_partitions";
const MEMORY_CACHE_INVERTED_INDEX_FILE: &str = "memory_cache_inverted_index_file";
const MEMORY_CACHE_INVERTED_INDEX_FILE_META_DATA: &str =
    "memory_cache_inverted_index_file_meta_data";

const HYBRID_CACHE_BLOOM_INDEX_FILE_META_DATA: &str = "cache_bloom_index_file_meta_data";

const IN_MEMORY_CACHE_BLOOM_INDEX_FILE_META_DATA: &str = "memory_cache_bloom_index_file_meta_data";
const HYBRID_CACHE_BLOOM_INDEX_FILTER: &str = "cache_bloom_index_filter";
const IN_MEMORY_HYBRID_CACHE_BLOOM_INDEX_FILTER: &str = "memory_cache_bloom_index_filter";
const MEMORY_CACHE_COMPACT_SEGMENT_INFO: &str = "memory_cache_compact_segment_info";
const MEMORY_CACHE_COLUMN_ORIENTED_SEGMENT_INFO: &str = "memory_cache_column_oriented_segment_info";
const MEMORY_CACHE_TABLE_STATISTICS: &str = "memory_cache_table_statistics";
const MEMORY_CACHE_TABLE_SNAPSHOT: &str = "memory_cache_table_snapshot";
const MEMORY_CACHE_SEGMENT_BLOCK_METAS: &str = "memory_cache_segment_block_metas";

const MEMORY_CACHE_BLOCK_META: &str = "memory_cache_block_meta";

const DISK_TABLE_DATA_CACHE_NAME: &str = "disk_cache_table_data";<|MERGE_RESOLUTION|>--- conflicted
+++ resolved
@@ -178,21 +178,10 @@
                 MEMORY_CACHE_COMPACT_SEGMENT_INFO,
                 config.table_meta_segment_bytes as usize,
             );
-<<<<<<< HEAD
             let column_oriented_segment_info_cache = Self::new_bytes_cache_slot(
                 MEMORY_CACHE_COLUMN_ORIENTED_SEGMENT_INFO,
                 config.table_meta_segment_bytes as usize,
             );
-
-            let bloom_index_filter_cache = Self::new_bytes_cache_slot(
-                MEMORY_CACHE_BLOOM_INDEX_FILTER,
-                config.table_bloom_index_filter_size as usize,
-            );
-            let bloom_index_meta_cache = Self::new_items_cache_slot(
-                MEMORY_CACHE_BLOOM_INDEX_FILE_META_DATA,
-                config.table_bloom_index_meta_count as usize,
-            );
-=======
             let bloom_index_filter_cache = {
                 let bloom_filter_on_disk_cache_path = PathBuf::from(&config.disk_cache_config.path)
                     .join(tenant_id.clone())
@@ -226,7 +215,6 @@
                 )?
             };
 
->>>>>>> ddd17dce
             let inverted_index_meta_cache = Self::new_items_cache_slot(
                 MEMORY_CACHE_INVERTED_INDEX_FILE_META_DATA,
                 config.inverted_index_meta_count as usize,
