// Copyright 2023 Datafuse Labs.
//
// Licensed under the Apache License, Version 2.0 (the "License");
// you may not use this file except in compliance with the License.
// You may obtain a copy of the License at
//
//     http://www.apache.org/licenses/LICENSE-2.0
//
// Unless required by applicable law or agreed to in writing, software
// distributed under the License is distributed on an "AS IS" BASIS,
// WITHOUT WARRANTIES OR CONDITIONS OF ANY KIND, either express or implied.
// See the License for the specific language governing permissions and
// limitations under the License.
//

use std::path::PathBuf;
use std::sync::Arc;

use common_base::base::GlobalInstance;
use common_cache::CountableMeter;
use common_cache::DefaultHashBuilder;
use common_config::CacheConfig;
use common_config::CacheStorageTypeInnerConfig;
use common_exception::Result;
use storages_common_cache::InMemoryCacheBuilder;
use storages_common_cache::InMemoryItemCacheHolder;
use storages_common_cache::Named;
use storages_common_cache::NamedCache;
use storages_common_cache::TableDataCache;
use storages_common_cache::TableDataCacheBuilder;

use crate::caches::BloomIndexFilterCache;
use crate::caches::BloomIndexMetaCache;
use crate::caches::ColumnArrayCache;
use crate::caches::FileMetaDataCache;
use crate::caches::SegmentInfoCache;
use crate::caches::TableSnapshotCache;
use crate::caches::TableSnapshotStatisticCache;
use crate::ColumnArrayMeter;
<<<<<<< HEAD
use crate::DeleteMarkDataCache;
use crate::DeleteMarkMetaCache;
=======
use crate::PrunePartitionsCache;
>>>>>>> 5a552e38

static DEFAULT_FILE_META_DATA_CACHE_ITEMS: u64 = 3000;

/// Where all the caches reside
pub struct CacheManager {
    table_snapshot_cache: Option<TableSnapshotCache>,
    table_statistic_cache: Option<TableSnapshotStatisticCache>,
    segment_info_cache: Option<SegmentInfoCache>,
    bloom_index_filter_cache: Option<BloomIndexFilterCache>,
    bloom_index_meta_cache: Option<BloomIndexMetaCache>,
<<<<<<< HEAD
    delete_mark_meta_cache: Option<DeleteMarkMetaCache>,
    delete_mark_data_cache: Option<DeleteMarkDataCache>,
=======
    prune_partitions_cache: Option<PrunePartitionsCache>,
>>>>>>> 5a552e38
    file_meta_data_cache: Option<FileMetaDataCache>,
    table_data_cache: Option<TableDataCache>,
    table_column_array_cache: Option<ColumnArrayCache>,
}

impl CacheManager {
    /// Initialize the caches according to the relevant configurations.
    pub fn init(config: &CacheConfig, tenant_id: impl Into<String>) -> Result<()> {
        // setup table data cache
        let table_data_cache = {
            match config.data_cache_storage {
                CacheStorageTypeInnerConfig::None => None,
                CacheStorageTypeInnerConfig::Disk => {
                    let real_disk_cache_root = PathBuf::from(&config.disk_cache_config.path)
                        .join(tenant_id.into())
                        .join("v1");
                    Self::new_block_data_cache(
                        &real_disk_cache_root,
                        config.table_data_cache_population_queue_size,
                        config.disk_cache_config.max_bytes,
                    )?
                }
            }
        };

        // setup in-memory table column cache
        let table_column_array_cache = Self::new_in_memory_cache(
            config.table_data_deserialized_data_bytes,
            ColumnArrayMeter,
            "table_data_column_array",
        );

        // setup in-memory table meta cache
        if !config.enable_table_meta_cache {
            GlobalInstance::set(Arc::new(Self {
                table_snapshot_cache: None,
                segment_info_cache: None,
                bloom_index_filter_cache: None,
                bloom_index_meta_cache: None,
<<<<<<< HEAD
                delete_mark_meta_cache: None,
                delete_mark_data_cache: None,
=======
                prune_partitions_cache: None,
>>>>>>> 5a552e38
                file_meta_data_cache: None,
                table_statistic_cache: None,
                table_data_cache,
                table_column_array_cache,
            }));
        } else {
            let table_snapshot_cache =
                Self::new_item_cache(config.table_meta_snapshot_count, "table_snapshot");
            let table_statistic_cache =
                Self::new_item_cache(config.table_meta_statistic_count, "table_statistics");
            let segment_info_cache =
                Self::new_item_cache(config.table_meta_segment_count, "segment_info");
            let bloom_index_filter_cache =
                Self::new_item_cache(config.table_bloom_index_filter_count, "bloom_index_filter");
<<<<<<< HEAD
            let bloom_index_meta_cache =
                Self::new_item_cache(config.table_bloom_index_meta_count, "bloom_index_meta");
            // todo(zhyass): Add table_cache_delete_mark_meta_count
            let delete_mark_meta_cache =
                Self::new_item_cache(config.table_bloom_index_meta_count, "delete_mark_meta");
            let delete_mark_data_cache =
                Self::new_item_cache(config.table_bloom_index_filter_count, "delete_mark_data");
=======
            let bloom_index_meta_cache = Self::new_item_cache(
                config.table_bloom_index_meta_count,
                "bloom_index_file_meta_data",
            );
            let prune_partitions_cache =
                Self::new_item_cache(config.table_prune_partitions_count, "prune_partitions");

>>>>>>> 5a552e38
            let file_meta_data_cache =
                Self::new_item_cache(DEFAULT_FILE_META_DATA_CACHE_ITEMS, "parquet_file_meta");
            GlobalInstance::set(Arc::new(Self {
                table_snapshot_cache,
                segment_info_cache,
                bloom_index_filter_cache,
                bloom_index_meta_cache,
<<<<<<< HEAD
                delete_mark_meta_cache,
                delete_mark_data_cache,
=======
                prune_partitions_cache,
>>>>>>> 5a552e38
                file_meta_data_cache,
                table_statistic_cache,
                table_data_cache,
                table_column_array_cache,
            }));
        }

        Ok(())
    }

    pub fn instance() -> Arc<CacheManager> {
        GlobalInstance::get()
    }

    pub fn get_table_snapshot_cache(&self) -> Option<TableSnapshotCache> {
        self.table_snapshot_cache.clone()
    }

    pub fn get_table_snapshot_statistics_cache(&self) -> Option<TableSnapshotStatisticCache> {
        self.table_statistic_cache.clone()
    }

    pub fn get_table_segment_cache(&self) -> Option<SegmentInfoCache> {
        self.segment_info_cache.clone()
    }

    pub fn get_bloom_index_filter_cache(&self) -> Option<BloomIndexFilterCache> {
        self.bloom_index_filter_cache.clone()
    }

    pub fn get_bloom_index_meta_cache(&self) -> Option<BloomIndexMetaCache> {
        self.bloom_index_meta_cache.clone()
    }

<<<<<<< HEAD
    pub fn get_delete_mark_meta_cache(&self) -> Option<DeleteMarkMetaCache> {
        self.delete_mark_meta_cache.clone()
    }

    pub fn get_delete_mark_data_cache(&self) -> Option<DeleteMarkDataCache> {
        self.delete_mark_data_cache.clone()
=======
    pub fn get_prune_partitions_cache(&self) -> Option<PrunePartitionsCache> {
        self.prune_partitions_cache.clone()
>>>>>>> 5a552e38
    }

    pub fn get_file_meta_data_cache(&self) -> Option<FileMetaDataCache> {
        self.file_meta_data_cache.clone()
    }

    pub fn get_table_data_cache(&self) -> Option<TableDataCache> {
        self.table_data_cache.clone()
    }

    pub fn get_table_data_array_cache(&self) -> Option<ColumnArrayCache> {
        self.table_column_array_cache.clone()
    }

    // create cache that meters size by `Count`
    fn new_item_cache<V>(
        capacity: u64,
        name: impl Into<String>,
    ) -> Option<NamedCache<InMemoryItemCacheHolder<V>>> {
        if capacity > 0 {
            Some(InMemoryCacheBuilder::new_item_cache(capacity).name_with(name.into()))
        } else {
            None
        }
    }

    // create cache that meters size by `meter`
    fn new_in_memory_cache<V, M>(
        capacity: u64,
        meter: M,
        name: &str,
    ) -> Option<NamedCache<InMemoryItemCacheHolder<V, DefaultHashBuilder, M>>>
    where
        M: CountableMeter<String, Arc<V>>,
    {
        if capacity > 0 {
            Some(
                InMemoryCacheBuilder::new_in_memory_cache(capacity, meter)
                    .name_with(name.to_owned()),
            )
        } else {
            None
        }
    }

    fn new_block_data_cache(
        path: &PathBuf,
        population_queue_size: u32,
        disk_cache_bytes_size: u64,
    ) -> Result<Option<TableDataCache>> {
        if disk_cache_bytes_size > 0 {
            let cache_holder = TableDataCacheBuilder::new_table_data_disk_cache(
                path,
                population_queue_size,
                disk_cache_bytes_size,
            )?;
            Ok(Some(cache_holder))
        } else {
            Ok(None)
        }
    }
}<|MERGE_RESOLUTION|>--- conflicted
+++ resolved
@@ -37,12 +37,9 @@
 use crate::caches::TableSnapshotCache;
 use crate::caches::TableSnapshotStatisticCache;
 use crate::ColumnArrayMeter;
-<<<<<<< HEAD
 use crate::DeleteMarkDataCache;
 use crate::DeleteMarkMetaCache;
-=======
 use crate::PrunePartitionsCache;
->>>>>>> 5a552e38
 
 static DEFAULT_FILE_META_DATA_CACHE_ITEMS: u64 = 3000;
 
@@ -53,12 +50,9 @@
     segment_info_cache: Option<SegmentInfoCache>,
     bloom_index_filter_cache: Option<BloomIndexFilterCache>,
     bloom_index_meta_cache: Option<BloomIndexMetaCache>,
-<<<<<<< HEAD
     delete_mark_meta_cache: Option<DeleteMarkMetaCache>,
     delete_mark_data_cache: Option<DeleteMarkDataCache>,
-=======
     prune_partitions_cache: Option<PrunePartitionsCache>,
->>>>>>> 5a552e38
     file_meta_data_cache: Option<FileMetaDataCache>,
     table_data_cache: Option<TableDataCache>,
     table_column_array_cache: Option<ColumnArrayCache>,
@@ -98,12 +92,9 @@
                 segment_info_cache: None,
                 bloom_index_filter_cache: None,
                 bloom_index_meta_cache: None,
-<<<<<<< HEAD
                 delete_mark_meta_cache: None,
                 delete_mark_data_cache: None,
-=======
                 prune_partitions_cache: None,
->>>>>>> 5a552e38
                 file_meta_data_cache: None,
                 table_statistic_cache: None,
                 table_data_cache,
@@ -118,7 +109,6 @@
                 Self::new_item_cache(config.table_meta_segment_count, "segment_info");
             let bloom_index_filter_cache =
                 Self::new_item_cache(config.table_bloom_index_filter_count, "bloom_index_filter");
-<<<<<<< HEAD
             let bloom_index_meta_cache =
                 Self::new_item_cache(config.table_bloom_index_meta_count, "bloom_index_meta");
             // todo(zhyass): Add table_cache_delete_mark_meta_count
@@ -126,15 +116,9 @@
                 Self::new_item_cache(config.table_bloom_index_meta_count, "delete_mark_meta");
             let delete_mark_data_cache =
                 Self::new_item_cache(config.table_bloom_index_filter_count, "delete_mark_data");
-=======
-            let bloom_index_meta_cache = Self::new_item_cache(
-                config.table_bloom_index_meta_count,
-                "bloom_index_file_meta_data",
-            );
             let prune_partitions_cache =
                 Self::new_item_cache(config.table_prune_partitions_count, "prune_partitions");
 
->>>>>>> 5a552e38
             let file_meta_data_cache =
                 Self::new_item_cache(DEFAULT_FILE_META_DATA_CACHE_ITEMS, "parquet_file_meta");
             GlobalInstance::set(Arc::new(Self {
@@ -142,12 +126,9 @@
                 segment_info_cache,
                 bloom_index_filter_cache,
                 bloom_index_meta_cache,
-<<<<<<< HEAD
                 delete_mark_meta_cache,
                 delete_mark_data_cache,
-=======
                 prune_partitions_cache,
->>>>>>> 5a552e38
                 file_meta_data_cache,
                 table_statistic_cache,
                 table_data_cache,
@@ -182,17 +163,16 @@
         self.bloom_index_meta_cache.clone()
     }
 
-<<<<<<< HEAD
     pub fn get_delete_mark_meta_cache(&self) -> Option<DeleteMarkMetaCache> {
         self.delete_mark_meta_cache.clone()
     }
 
     pub fn get_delete_mark_data_cache(&self) -> Option<DeleteMarkDataCache> {
         self.delete_mark_data_cache.clone()
-=======
+    }
+
     pub fn get_prune_partitions_cache(&self) -> Option<PrunePartitionsCache> {
         self.prune_partitions_cache.clone()
->>>>>>> 5a552e38
     }
 
     pub fn get_file_meta_data_cache(&self) -> Option<FileMetaDataCache> {
