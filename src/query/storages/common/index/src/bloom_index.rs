--- conflicted
+++ resolved
@@ -231,11 +231,7 @@
                             value.convert_to_full_column(field_type, block.num_rows())
                         })
                         .collect::<Vec<_>>();
-<<<<<<< HEAD
-                    let column = Column::concat_columns(&source_columns)?;
-=======
                     let column = Column::concat_columns(source_columns.iter())?;
->>>>>>> a030c491
 
                     if Self::check_large_string(&column) {
                         continue;
