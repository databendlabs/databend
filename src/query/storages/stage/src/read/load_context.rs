--- conflicted
+++ resolved
@@ -22,15 +22,6 @@
 use databend_common_exception::Result;
 use databend_common_expression::BlockThresholds;
 use databend_common_expression::ColumnBuilder;
-<<<<<<< HEAD
-use databend_common_expression::Constant;
-use databend_common_expression::DataBlock;
-use databend_common_expression::Evaluator;
-use databend_common_expression::Expr;
-use databend_common_expression::FunctionContext;
-use databend_common_expression::RemoteDefaultExpr;
-=======
->>>>>>> 71e8e65c
 use databend_common_expression::TableSchemaRef;
 use databend_common_expression::TableSchemaRefExt;
 use databend_common_formats::FileFormatOptionsExt;
@@ -122,49 +113,7 @@
                 }
             }
             Some(values) => {
-<<<<<<< HEAD
-                if let Some(remote_expr) = &values.get(column_index) {
-                    let expr = match remote_expr {
-                        RemoteDefaultExpr::RemoteExpr(remote_expr) => {
-                            remote_expr.as_expr(&BUILTIN_FUNCTIONS)
-                        }
-                        RemoteDefaultExpr::Sequence(_) => {
-                            let field = self.schema.field(column_index);
-                            return Err(FileParseError::ColumnMissingError {
-                                column_index,
-                                column_name: field.name().to_string(),
-                                column_type: field.data_type().to_string(),
-                            });
-                        }
-                    };
-                    if let Expr::Constant(Constant { scalar, .. }) = expr {
-                        column_builder.push(scalar.as_ref());
-                    } else {
-                        let input = DataBlock::new(vec![], 1);
-                        let evaluator = Evaluator::new(&input, &self.func_ctx, &BUILTIN_FUNCTIONS);
-                        let value =
-                            evaluator
-                                .run(&expr)
-                                .map_err(|e| FileParseError::Unexpected {
-                                    message: format!(
-                                        "get error when eval default value: {}",
-                                        e.message()
-                                    ),
-                                })?;
-                        match value {
-                            Value::Scalar(s) => {
-                                column_builder.push(s.as_ref());
-                            }
-                            Value::Column(c) => {
-                                let v = unsafe { c.index_unchecked(0) };
-                                column_builder.push(v);
-                            }
-                        };
-                    }
-                }
-=======
                 values.push_default_value(column_builder, column_index)?;
->>>>>>> 71e8e65c
             }
         }
         Ok(())
