--- conflicted
+++ resolved
@@ -36,28 +36,20 @@
 
 #[derive(Clone, Debug)]
 pub struct IcebergDatabase {
-<<<<<<< HEAD
-    /// iceberg catalogs
-    ctl: Arc<dyn iceberg::Catalog>,
-
-=======
     /// catalog this database belongs to
     ctl_info: Arc<CatalogInfo>,
     /// operator pointing to the directory holding iceberg tables
     db_root: DataOperator,
     /// database information
->>>>>>> 9904f244
+    /// iceberg catalogs
+    ctl: Arc<dyn iceberg::Catalog>,
+
     info: DatabaseInfo,
     ident: iceberg::NamespaceIdent,
 }
 
 impl IcebergDatabase {
-<<<<<<< HEAD
     pub fn create(ctl: Arc<dyn iceberg::Catalog>, ident: iceberg::NamespaceIdent) -> Self {
-=======
-    /// create a new database, but from reading
-    pub fn create(ctl_info: Arc<CatalogInfo>, db_name: &str, db_root: DataOperator) -> Self {
->>>>>>> 9904f244
         let info = DatabaseInfo {
             ident: DatabaseIdent { db_id: 0, seq: 0 },
             name_ident: DatabaseNameIdent::new(Tenant::new_literal("dummy"), ident.encode_in_url()),
@@ -68,16 +60,8 @@
                 ..Default::default()
             },
         };
-<<<<<<< HEAD
 
         Self { ctl, info, ident }
-=======
-        Self {
-            ctl_info,
-            db_root,
-            info,
-        }
->>>>>>> 9904f244
     }
 }
 
