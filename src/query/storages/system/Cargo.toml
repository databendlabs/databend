[package]
name = "databend-common-storages-system"
version = { workspace = true }
authors = { workspace = true }
license = { workspace = true }
publish = { workspace = true }
edition = { workspace = true }

[lib]
doctest = false
test = true

[features]
jemalloc = ["databend-common-base/jemalloc", "tikv-jemalloc-ctl"]

[dependencies]
async-backtrace = { workspace = true }
async-trait = { workspace = true }
chrono = { workspace = true }
chrono-tz = { workspace = true }
databend-common-ast = { workspace = true }
databend-common-base = { workspace = true }
databend-common-catalog = { workspace = true }
databend-common-cloud-control = { workspace = true }
databend-common-config = { workspace = true }
databend-common-exception = { workspace = true }
databend-common-expression = { workspace = true }
databend-common-functions = { workspace = true }
databend-common-meta-api = { workspace = true }
databend-common-meta-app = { workspace = true }
databend-common-meta-types = { workspace = true }
databend-common-metrics = { workspace = true }
databend-common-pipeline-core = { workspace = true }
databend-common-pipeline-sources = { workspace = true }
databend-common-sql = { workspace = true }
databend-common-storage = { workspace = true }
databend-common-storages-fuse = { workspace = true }
databend-common-storages-result-cache = { workspace = true }
databend-common-storages-stream = { workspace = true }
databend-common-storages-view = { workspace = true }
databend-common-users = { workspace = true }
databend-storages-common-cache = { workspace = true }
futures = { workspace = true }
itertools = { workspace = true }
jsonb = { workspace = true }
log = { workspace = true }
once_cell = { workspace = true }
opendal = { workspace = true }
parking_lot = { workspace = true }
regex = { workspace = true }
serde = { workspace = true }
serde_json = { workspace = true }
<<<<<<< HEAD
serde_repr = { workspace = true }
snailquote = { workspace = true }
tikv-jemalloc-ctl = { workspace = true }
=======
serde_repr = "0.1.9"
snailquote = "0.3.1"
tikv-jemalloc-ctl = { workspace = true, optional = true }
>>>>>>> 41c4dbbc
typetag = { workspace = true }

[build-dependencies]
databend-common-building = { workspace = true }

[lints]
workspace = true<|MERGE_RESOLUTION|>--- conflicted
+++ resolved
@@ -50,15 +50,9 @@
 regex = { workspace = true }
 serde = { workspace = true }
 serde_json = { workspace = true }
-<<<<<<< HEAD
 serde_repr = { workspace = true }
 snailquote = { workspace = true }
-tikv-jemalloc-ctl = { workspace = true }
-=======
-serde_repr = "0.1.9"
-snailquote = "0.3.1"
 tikv-jemalloc-ctl = { workspace = true, optional = true }
->>>>>>> 41c4dbbc
 typetag = { workspace = true }
 
 [build-dependencies]
