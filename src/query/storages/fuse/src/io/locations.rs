// Copyright 2021 Datafuse Labs
//
// Licensed under the Apache License, Version 2.0 (the "License");
// you may not use this file except in compliance with the License.
// You may obtain a copy of the License at
//
//     http://www.apache.org/licenses/LICENSE-2.0
//
// Unless required by applicable law or agreed to in writing, software
// distributed under the License is distributed on an "AS IS" BASIS,
// WITHOUT WARRANTIES OR CONDITIONS OF ANY KIND, either express or implied.
// See the License for the specific language governing permissions and
// limitations under the License.

use std::marker::PhantomData;

use databend_common_exception::Result;
use databend_common_expression::DataBlock;
<<<<<<< HEAD
use databend_storages_common_table_meta::meta::trim_v5_object_prefix;
use databend_storages_common_table_meta::meta::uuid_from_date_time;
=======
use databend_storages_common_table_meta::meta::trim_vacuum2_object_prefix;
>>>>>>> 00b09aec
use databend_storages_common_table_meta::meta::Location;
use databend_storages_common_table_meta::meta::SegmentInfo;
use databend_storages_common_table_meta::meta::SnapshotVersion;
use databend_storages_common_table_meta::meta::TableMetaTimestamps;
use databend_storages_common_table_meta::meta::TableSnapshotStatisticsVersion;
use databend_storages_common_table_meta::meta::Versioned;
<<<<<<< HEAD
use databend_storages_common_table_meta::meta::V5_OBJECT_KEY_PREFIX;
=======
use databend_storages_common_table_meta::meta::VACUUM2_OBJECT_KEY_PREFIX;
>>>>>>> 00b09aec
use uuid::Uuid;
use uuid::Version;

use crate::constants::FUSE_TBL_BLOCK_PREFIX;
use crate::constants::FUSE_TBL_SEGMENT_PREFIX;
use crate::constants::FUSE_TBL_SNAPSHOT_PREFIX;
use crate::constants::FUSE_TBL_SNAPSHOT_STATISTICS_PREFIX;
use crate::constants::FUSE_TBL_VIRTUAL_BLOCK_PREFIX;
use crate::index::filters::BlockFilter;
use crate::index::InvertedIndexFile;
use crate::FUSE_TBL_AGG_INDEX_PREFIX;
use crate::FUSE_TBL_INVERTED_INDEX_PREFIX;
use crate::FUSE_TBL_LAST_SNAPSHOT_HINT;
use crate::FUSE_TBL_XOR_BLOOM_INDEX_PREFIX;
static SNAPSHOT_V0: SnapshotVersion = SnapshotVersion::V0(PhantomData);
static SNAPSHOT_V1: SnapshotVersion = SnapshotVersion::V1(PhantomData);
static SNAPSHOT_V2: SnapshotVersion = SnapshotVersion::V2(PhantomData);
static SNAPSHOT_V3: SnapshotVersion = SnapshotVersion::V3(PhantomData);
static SNAPSHOT_V4: SnapshotVersion = SnapshotVersion::V4(PhantomData);

static SNAPSHOT_STATISTICS_V0: TableSnapshotStatisticsVersion =
    TableSnapshotStatisticsVersion::V0(PhantomData);
static SNAPSHOT_STATISTICS_V2: TableSnapshotStatisticsVersion =
    TableSnapshotStatisticsVersion::V2(PhantomData);

static SNAPSHOT_STATISTICS_V3: TableSnapshotStatisticsVersion =
    TableSnapshotStatisticsVersion::V3(PhantomData);

// TODO(sky): reafactor this file, collect all location related code here, reduce duplicated code and add ut
#[derive(Clone)]
pub struct TableMetaLocationGenerator {
    prefix: String,
}

impl TableMetaLocationGenerator {
    pub fn with_prefix(prefix: String) -> Self {
        Self { prefix }
    }

    pub fn prefix(&self) -> &str {
        &self.prefix
    }

    pub fn gen_block_location(
        &self,
        table_meta_timestamps: TableMetaTimestamps,
    ) -> (Location, Uuid) {
        let part_uuid = uuid_from_date_time(table_meta_timestamps.base_timestamp);
        let location_path = format!(
            "{}/{}/{}{}_v{}.parquet",
            &self.prefix,
            FUSE_TBL_BLOCK_PREFIX,
            V5_OBJECT_KEY_PREFIX,
            part_uuid.as_simple(),
            DataBlock::VERSION,
        );

        ((location_path, DataBlock::VERSION), part_uuid)
    }

    pub fn block_bloom_index_location(&self, block_id: &Uuid) -> Location {
        (
            format!(
                "{}/{}/{}_v{}.parquet",
                &self.prefix,
                FUSE_TBL_XOR_BLOOM_INDEX_PREFIX,
                block_id.as_simple(),
                BlockFilter::VERSION,
            ),
            BlockFilter::VERSION,
        )
    }

    pub fn gen_segment_info_location(&self, table_meta_timestamps: TableMetaTimestamps) -> String {
        let segment_uuid = uuid_from_date_time(table_meta_timestamps.base_timestamp);
        format!(
            "{}/{}/{}{}_v{}.mpk",
            &self.prefix,
            FUSE_TBL_SEGMENT_PREFIX,
            V5_OBJECT_KEY_PREFIX,
            segment_uuid.as_simple(),
            SegmentInfo::VERSION,
        )
    }

    pub fn snapshot_dir(&self) -> String {
        format!("{}/{}/", self.prefix, FUSE_TBL_SNAPSHOT_PREFIX)
    }

    pub fn segment_dir(&self) -> String {
        format!("{}/{}/", self.prefix, FUSE_TBL_SEGMENT_PREFIX)
    }

    pub fn block_dir(&self) -> String {
        format!("{}/{}/", self.prefix, FUSE_TBL_BLOCK_PREFIX)
    }

    pub fn snapshot_location_from_uuid(&self, id: &Uuid, version: u64) -> Result<String> {
        let snapshot_version = SnapshotVersion::try_from(version)?;
        Ok(snapshot_version.create(id, &self.prefix))
    }

    pub fn snapshot_version(location: impl AsRef<str>) -> u64 {
        if location.as_ref().ends_with(SNAPSHOT_V4.suffix().as_str()) {
            SNAPSHOT_V4.version()
        } else if location.as_ref().ends_with(SNAPSHOT_V3.suffix().as_str()) {
            SNAPSHOT_V3.version()
        } else if location.as_ref().ends_with(SNAPSHOT_V2.suffix().as_str()) {
            SNAPSHOT_V2.version()
        } else if location.as_ref().ends_with(SNAPSHOT_V1.suffix().as_str()) {
            SNAPSHOT_V1.version()
        } else {
            SNAPSHOT_V0.version()
        }
    }

    pub fn snapshot_statistics_location_from_uuid(
        &self,
        id: &Uuid,
        version: u64,
    ) -> Result<String> {
        let statistics_version = TableSnapshotStatisticsVersion::try_from(version)?;
        Ok(statistics_version.create(id, &self.prefix))
    }

    pub fn gen_last_snapshot_hint_location(&self) -> String {
        format!("{}/{}", &self.prefix, FUSE_TBL_LAST_SNAPSHOT_HINT)
    }

    pub fn gen_virtual_block_location(location: &str) -> String {
        location.replace(FUSE_TBL_BLOCK_PREFIX, FUSE_TBL_VIRTUAL_BLOCK_PREFIX)
    }

    pub fn table_statistics_version(table_statistics_location: impl AsRef<str>) -> u64 {
        if table_statistics_location
            .as_ref()
            .ends_with(SNAPSHOT_STATISTICS_V0.suffix().as_str())
        {
            SNAPSHOT_STATISTICS_V0.version()
        } else if table_statistics_location
            .as_ref()
            .ends_with(SNAPSHOT_STATISTICS_V2.suffix().as_str())
        {
            SNAPSHOT_STATISTICS_V2.version()
        } else {
            SNAPSHOT_STATISTICS_V3.version()
        }
    }

    pub fn gen_agg_index_location_from_block_location(loc: &str, index_id: u64) -> String {
        let splits = loc.split('/').collect::<Vec<_>>();
        let len = splits.len();
        let prefix = splits[..len - 2].join("/");
<<<<<<< HEAD
        let block_name = trim_v5_object_prefix(splits[len - 1]);
=======
        let block_name = trim_vacuum2_object_prefix(splits[len - 1]);
>>>>>>> 00b09aec
        format!("{prefix}/{FUSE_TBL_AGG_INDEX_PREFIX}/{index_id}/{block_name}")
    }

    pub fn gen_inverted_index_location_from_block_location(
        loc: &str,
        index_name: &str,
        index_version: &str,
    ) -> String {
        let splits = loc.split('/').collect::<Vec<_>>();
        let len = splits.len();
        let prefix = splits[..len - 2].join("/");
<<<<<<< HEAD
        let block_name = trim_v5_object_prefix(splits[len - 1]);
=======
        let block_name = trim_vacuum2_object_prefix(splits[len - 1]);
>>>>>>> 00b09aec
        let id: String = block_name.chars().take(32).collect();
        let short_ver: String = index_version.chars().take(7).collect();
        format!(
            "{}/{}/{}/{}/{}_v{}.index",
            prefix,
            FUSE_TBL_INVERTED_INDEX_PREFIX,
            index_name,
            short_ver,
            id,
            InvertedIndexFile::VERSION,
        )
    }

    pub fn gen_bloom_index_location_from_block_location(loc: &str) -> String {
        let splits = loc.split('/').collect::<Vec<_>>();
        let len = splits.len();
        let prefix = splits[..len - 2].join("/");
        let block_name = trim_v5_object_prefix(splits[len - 1]);
        let id: String = block_name.chars().take(32).collect();
        format!(
            "{}/{}/{}_v{}.parquet",
            prefix,
            FUSE_TBL_XOR_BLOOM_INDEX_PREFIX,
            id,
            BlockFilter::VERSION,
        )
    }
}

trait SnapshotLocationCreator {
    fn create(&self, id: &Uuid, prefix: impl AsRef<str>) -> String;
    fn suffix(&self) -> String;
}

impl SnapshotLocationCreator for SnapshotVersion {
    // todo rename this
    fn create(&self, id: &Uuid, prefix: impl AsRef<str>) -> String {
<<<<<<< HEAD
        match self {
            SnapshotVersion::V0(_)
            | SnapshotVersion::V1(_)
            | SnapshotVersion::V2(_)
            | SnapshotVersion::V3(_)
            | SnapshotVersion::V4(_) => {
                // V5_OBJECT_KEY_PREFIX 'g' is larger than all the simple form uuid generated previously
                format!(
                    "{}/{}/{V5_OBJECT_KEY_PREFIX}{}{}",
                    prefix.as_ref(),
                    FUSE_TBL_SNAPSHOT_PREFIX,
                    id.simple(),
                    self.suffix(),
                )
            }
        }
=======
        let vacuum_prefix = if id
            .get_version()
            .is_some_and(|v| matches!(v, Version::SortRand))
        {
            VACUUM2_OBJECT_KEY_PREFIX
        } else {
            ""
        };
        format!(
            "{}/{}/{vacuum_prefix}{}{}",
            prefix.as_ref(),
            FUSE_TBL_SNAPSHOT_PREFIX,
            id.simple(),
            self.suffix(),
        )
>>>>>>> 00b09aec
    }

    fn suffix(&self) -> String {
        match self {
            SnapshotVersion::V0(_) => "".to_string(),
            SnapshotVersion::V1(_) => "_v1.json".to_string(),
            SnapshotVersion::V2(_) => "_v2.json".to_string(),
            SnapshotVersion::V3(_) => "_v3.bincode".to_string(),
            SnapshotVersion::V4(_) => "_v4.mpk".to_string(),
        }
    }
}

impl SnapshotLocationCreator for TableSnapshotStatisticsVersion {
    fn create(&self, id: &Uuid, prefix: impl AsRef<str>) -> String {
        format!(
            "{}/{}/{}{}",
            prefix.as_ref(),
            FUSE_TBL_SNAPSHOT_STATISTICS_PREFIX,
            id.simple(),
            self.suffix(),
        )
    }

    fn suffix(&self) -> String {
        match self {
            TableSnapshotStatisticsVersion::V0(_) => "_ts_v0.json".to_string(),
            TableSnapshotStatisticsVersion::V2(_) => "_ts_v2.json".to_string(),
            TableSnapshotStatisticsVersion::V3(_) => "_ts_v3.json".to_string(),
        }
    }
}<|MERGE_RESOLUTION|>--- conflicted
+++ resolved
@@ -16,23 +16,17 @@
 
 use databend_common_exception::Result;
 use databend_common_expression::DataBlock;
-<<<<<<< HEAD
 use databend_storages_common_table_meta::meta::trim_v5_object_prefix;
 use databend_storages_common_table_meta::meta::uuid_from_date_time;
-=======
 use databend_storages_common_table_meta::meta::trim_vacuum2_object_prefix;
->>>>>>> 00b09aec
 use databend_storages_common_table_meta::meta::Location;
 use databend_storages_common_table_meta::meta::SegmentInfo;
 use databend_storages_common_table_meta::meta::SnapshotVersion;
 use databend_storages_common_table_meta::meta::TableMetaTimestamps;
 use databend_storages_common_table_meta::meta::TableSnapshotStatisticsVersion;
 use databend_storages_common_table_meta::meta::Versioned;
-<<<<<<< HEAD
 use databend_storages_common_table_meta::meta::V5_OBJECT_KEY_PREFIX;
-=======
 use databend_storages_common_table_meta::meta::VACUUM2_OBJECT_KEY_PREFIX;
->>>>>>> 00b09aec
 use uuid::Uuid;
 use uuid::Version;
 
@@ -186,11 +180,7 @@
         let splits = loc.split('/').collect::<Vec<_>>();
         let len = splits.len();
         let prefix = splits[..len - 2].join("/");
-<<<<<<< HEAD
-        let block_name = trim_v5_object_prefix(splits[len - 1]);
-=======
         let block_name = trim_vacuum2_object_prefix(splits[len - 1]);
->>>>>>> 00b09aec
         format!("{prefix}/{FUSE_TBL_AGG_INDEX_PREFIX}/{index_id}/{block_name}")
     }
 
@@ -202,11 +192,7 @@
         let splits = loc.split('/').collect::<Vec<_>>();
         let len = splits.len();
         let prefix = splits[..len - 2].join("/");
-<<<<<<< HEAD
-        let block_name = trim_v5_object_prefix(splits[len - 1]);
-=======
         let block_name = trim_vacuum2_object_prefix(splits[len - 1]);
->>>>>>> 00b09aec
         let id: String = block_name.chars().take(32).collect();
         let short_ver: String = index_version.chars().take(7).collect();
         format!(
@@ -244,24 +230,6 @@
 impl SnapshotLocationCreator for SnapshotVersion {
     // todo rename this
     fn create(&self, id: &Uuid, prefix: impl AsRef<str>) -> String {
-<<<<<<< HEAD
-        match self {
-            SnapshotVersion::V0(_)
-            | SnapshotVersion::V1(_)
-            | SnapshotVersion::V2(_)
-            | SnapshotVersion::V3(_)
-            | SnapshotVersion::V4(_) => {
-                // V5_OBJECT_KEY_PREFIX 'g' is larger than all the simple form uuid generated previously
-                format!(
-                    "{}/{}/{V5_OBJECT_KEY_PREFIX}{}{}",
-                    prefix.as_ref(),
-                    FUSE_TBL_SNAPSHOT_PREFIX,
-                    id.simple(),
-                    self.suffix(),
-                )
-            }
-        }
-=======
         let vacuum_prefix = if id
             .get_version()
             .is_some_and(|v| matches!(v, Version::SortRand))
@@ -277,7 +245,6 @@
             id.simple(),
             self.suffix(),
         )
->>>>>>> 00b09aec
     }
 
     fn suffix(&self) -> String {
