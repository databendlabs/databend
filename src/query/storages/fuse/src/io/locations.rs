// Copyright 2021 Datafuse Labs
//
// Licensed under the Apache License, Version 2.0 (the "License");
// you may not use this file except in compliance with the License.
// You may obtain a copy of the License at
//
//     http://www.apache.org/licenses/LICENSE-2.0
//
// Unless required by applicable law or agreed to in writing, software
// distributed under the License is distributed on an "AS IS" BASIS,
// WITHOUT WARRANTIES OR CONDITIONS OF ANY KIND, either express or implied.
// See the License for the specific language governing permissions and
// limitations under the License.

use std::marker::PhantomData;

use databend_common_exception::Result;
use databend_common_expression::DataBlock;
use databend_storages_common_table_meta::meta::trim_object_prefix;
use databend_storages_common_table_meta::meta::uuid_from_date_time;
use databend_storages_common_table_meta::meta::Location;
use databend_storages_common_table_meta::meta::SegmentInfo;
use databend_storages_common_table_meta::meta::SnapshotVersion;
use databend_storages_common_table_meta::meta::TableMetaTimestamps;
use databend_storages_common_table_meta::meta::TableSnapshotStatisticsVersion;
use databend_storages_common_table_meta::meta::Versioned;
use databend_storages_common_table_meta::meta::VACUUM2_OBJECT_KEY_PREFIX;
use uuid::Uuid;
use uuid::Version;

use crate::constants::FUSE_TBL_BLOCK_PREFIX;
use crate::constants::FUSE_TBL_SEGMENT_PREFIX;
use crate::constants::FUSE_TBL_SNAPSHOT_PREFIX;
use crate::constants::FUSE_TBL_SNAPSHOT_STATISTICS_PREFIX;
use crate::constants::FUSE_TBL_VIRTUAL_BLOCK_PREFIX;
use crate::index::filters::BlockFilter;
use crate::index::InvertedIndexFile;
use crate::FUSE_TBL_AGG_INDEX_PREFIX;
use crate::FUSE_TBL_INVERTED_INDEX_PREFIX;
use crate::FUSE_TBL_LAST_SNAPSHOT_HINT;
use crate::FUSE_TBL_XOR_BLOOM_INDEX_PREFIX;
static SNAPSHOT_V0: SnapshotVersion = SnapshotVersion::V0(PhantomData);
static SNAPSHOT_V1: SnapshotVersion = SnapshotVersion::V1(PhantomData);
static SNAPSHOT_V2: SnapshotVersion = SnapshotVersion::V2(PhantomData);
static SNAPSHOT_V3: SnapshotVersion = SnapshotVersion::V3(PhantomData);
static SNAPSHOT_V4: SnapshotVersion = SnapshotVersion::V4(PhantomData);

static SNAPSHOT_STATISTICS_V0: TableSnapshotStatisticsVersion =
    TableSnapshotStatisticsVersion::V0(PhantomData);
static SNAPSHOT_STATISTICS_V2: TableSnapshotStatisticsVersion =
    TableSnapshotStatisticsVersion::V2(PhantomData);

static SNAPSHOT_STATISTICS_V3: TableSnapshotStatisticsVersion =
    TableSnapshotStatisticsVersion::V3(PhantomData);

// TODO(sky): reafactor this file, collect all location related code here, reduce duplicated code and add ut
#[derive(Clone)]
pub struct TableMetaLocationGenerator {
    prefix: String,
<<<<<<< HEAD
=======

    block_location_prefix: String,
    segment_info_location_prefix: String,
    bloom_index_location_prefix: String,
>>>>>>> 9778d23e
}

impl TableMetaLocationGenerator {
    pub fn with_prefix(prefix: String) -> Self {
<<<<<<< HEAD
        Self { prefix }
=======
        let block_location_prefix = format!("{}/{}/", &prefix, FUSE_TBL_BLOCK_PREFIX,);
        let bloom_index_location_prefix =
            format!("{}/{}/", &prefix, FUSE_TBL_XOR_BLOOM_INDEX_PREFIX);
        let segment_info_location_prefix = format!("{}/{}/", &prefix, FUSE_TBL_SEGMENT_PREFIX);

        Self {
            prefix,
            block_location_prefix,
            segment_info_location_prefix,
            bloom_index_location_prefix,
        }
>>>>>>> 9778d23e
    }

    pub fn prefix(&self) -> &str {
        &self.prefix
    }

<<<<<<< HEAD
    pub fn gen_block_location(
        &self,
        table_meta_timestamps: TableMetaTimestamps,
    ) -> (Location, Uuid) {
        let part_uuid = uuid_from_date_time(table_meta_timestamps.base_timestamp);
        let location_path = format!(
            "{}/{}/{}{}_v{}.parquet",
            &self.prefix,
            FUSE_TBL_BLOCK_PREFIX,
            VACUUM2_OBJECT_KEY_PREFIX,
=======
    pub fn gen_block_location(&self) -> (Location, Uuid) {
        let part_uuid = Uuid::new_v4();
        let location_path = format!(
            "{}{}_v{}.parquet",
            self.block_location_prefix(),
>>>>>>> 9778d23e
            part_uuid.as_simple(),
            DataBlock::VERSION,
        );

        ((location_path, DataBlock::VERSION), part_uuid)
    }

    pub fn block_location_prefix(&self) -> &str {
        &self.block_location_prefix
    }

    pub fn block_bloom_index_location(&self, block_id: &Uuid) -> Location {
        (
            format!(
                "{}{}_v{}.parquet",
                self.block_bloom_index_prefix(),
                block_id.as_simple(),
                BlockFilter::VERSION,
            ),
            BlockFilter::VERSION,
        )
    }

<<<<<<< HEAD
    pub fn gen_segment_info_location(&self, table_meta_timestamps: TableMetaTimestamps) -> String {
        let segment_uuid = uuid_from_date_time(table_meta_timestamps.base_timestamp);
        format!(
            "{}/{}/{}{}_v{}.mpk",
            &self.prefix,
            FUSE_TBL_SEGMENT_PREFIX,
            VACUUM2_OBJECT_KEY_PREFIX,
            segment_uuid.as_simple(),
=======
    pub fn block_bloom_index_prefix(&self) -> &str {
        &self.bloom_index_location_prefix
    }

    pub fn gen_segment_info_location(&self) -> String {
        let segment_uuid = Uuid::new_v4().simple().to_string();
        format!(
            "{}{}_v{}.mpk",
            self.segment_info_prefix(),
            segment_uuid,
>>>>>>> 9778d23e
            SegmentInfo::VERSION,
        )
    }

<<<<<<< HEAD
    pub fn snapshot_dir(&self) -> String {
        format!("{}/{}/", self.prefix, FUSE_TBL_SNAPSHOT_PREFIX)
    }

    pub fn segment_dir(&self) -> String {
        format!("{}/{}/", self.prefix, FUSE_TBL_SEGMENT_PREFIX)
    }

    pub fn block_dir(&self) -> String {
        format!("{}/{}/", self.prefix, FUSE_TBL_BLOCK_PREFIX)
=======
    pub fn segment_info_prefix(&self) -> &str {
        &self.segment_info_location_prefix
>>>>>>> 9778d23e
    }

    pub fn snapshot_location_from_uuid(&self, id: &Uuid, version: u64) -> Result<String> {
        let snapshot_version = SnapshotVersion::try_from(version)?;
        Ok(snapshot_version.create(id, &self.prefix))
    }

    pub fn snapshot_version(location: impl AsRef<str>) -> u64 {
        if location.as_ref().ends_with(SNAPSHOT_V4.suffix().as_str()) {
            SNAPSHOT_V4.version()
        } else if location.as_ref().ends_with(SNAPSHOT_V3.suffix().as_str()) {
            SNAPSHOT_V3.version()
        } else if location.as_ref().ends_with(SNAPSHOT_V2.suffix().as_str()) {
            SNAPSHOT_V2.version()
        } else if location.as_ref().ends_with(SNAPSHOT_V1.suffix().as_str()) {
            SNAPSHOT_V1.version()
        } else {
            SNAPSHOT_V0.version()
        }
    }

    pub fn snapshot_statistics_location_from_uuid(
        &self,
        id: &Uuid,
        version: u64,
    ) -> Result<String> {
        let statistics_version = TableSnapshotStatisticsVersion::try_from(version)?;
        Ok(statistics_version.create(id, &self.prefix))
    }

    pub fn gen_last_snapshot_hint_location(&self) -> String {
        format!("{}/{}", &self.prefix, FUSE_TBL_LAST_SNAPSHOT_HINT)
    }

    pub fn gen_virtual_block_location(location: &str) -> String {
        location.replace(FUSE_TBL_BLOCK_PREFIX, FUSE_TBL_VIRTUAL_BLOCK_PREFIX)
    }

    pub fn table_statistics_version(table_statistics_location: impl AsRef<str>) -> u64 {
        if table_statistics_location
            .as_ref()
            .ends_with(SNAPSHOT_STATISTICS_V0.suffix().as_str())
        {
            SNAPSHOT_STATISTICS_V0.version()
        } else if table_statistics_location
            .as_ref()
            .ends_with(SNAPSHOT_STATISTICS_V2.suffix().as_str())
        {
            SNAPSHOT_STATISTICS_V2.version()
        } else {
            SNAPSHOT_STATISTICS_V3.version()
        }
    }

    pub fn gen_agg_index_location_from_block_location(loc: &str, index_id: u64) -> String {
        let splits = loc.split('/').collect::<Vec<_>>();
        let len = splits.len();
        let prefix = splits[..len - 2].join("/");
        let block_name = trim_object_prefix(splits[len - 1]);
        format!("{prefix}/{FUSE_TBL_AGG_INDEX_PREFIX}/{index_id}/{block_name}")
    }

    pub fn gen_inverted_index_location_from_block_location(
        loc: &str,
        index_name: &str,
        index_version: &str,
    ) -> String {
        let splits = loc.split('/').collect::<Vec<_>>();
        let len = splits.len();
        let prefix = splits[..len - 2].join("/");
        let block_name = trim_object_prefix(splits[len - 1]);
        let id: String = block_name.chars().take(32).collect();
        let short_ver: String = index_version.chars().take(7).collect();
        format!(
            "{}/{}/{}/{}/{}_v{}.index",
            prefix,
            FUSE_TBL_INVERTED_INDEX_PREFIX,
            index_name,
            short_ver,
            id,
            InvertedIndexFile::VERSION,
        )
    }

    pub fn gen_bloom_index_location_from_block_location(loc: &str) -> String {
        let splits = loc.split('/').collect::<Vec<_>>();
        let len = splits.len();
        let prefix = splits[..len - 2].join("/");
        let block_name = trim_object_prefix(splits[len - 1]);
        let id: String = block_name.chars().take(32).collect();
        format!(
            "{}/{}/{}_v{}.parquet",
            prefix,
            FUSE_TBL_XOR_BLOOM_INDEX_PREFIX,
            id,
            BlockFilter::VERSION,
        )
    }
}

trait SnapshotLocationCreator {
    fn create(&self, id: &Uuid, prefix: impl AsRef<str>) -> String;
    fn suffix(&self) -> String;
}

impl SnapshotLocationCreator for SnapshotVersion {
    // todo rename this
    fn create(&self, id: &Uuid, prefix: impl AsRef<str>) -> String {
        let vacuum_prefix = if id
            .get_version()
            .is_some_and(|v| matches!(v, Version::SortRand))
        {
            VACUUM2_OBJECT_KEY_PREFIX
        } else {
            ""
        };
        format!(
            "{}/{}/{vacuum_prefix}{}{}",
            prefix.as_ref(),
            FUSE_TBL_SNAPSHOT_PREFIX,
            id.simple(),
            self.suffix(),
        )
    }

    fn suffix(&self) -> String {
        match self {
            SnapshotVersion::V0(_) => "".to_string(),
            SnapshotVersion::V1(_) => "_v1.json".to_string(),
            SnapshotVersion::V2(_) => "_v2.json".to_string(),
            SnapshotVersion::V3(_) => "_v3.bincode".to_string(),
            SnapshotVersion::V4(_) => "_v4.mpk".to_string(),
        }
    }
}

impl SnapshotLocationCreator for TableSnapshotStatisticsVersion {
    fn create(&self, id: &Uuid, prefix: impl AsRef<str>) -> String {
        format!(
            "{}/{}/{}{}",
            prefix.as_ref(),
            FUSE_TBL_SNAPSHOT_STATISTICS_PREFIX,
            id.simple(),
            self.suffix(),
        )
    }

    fn suffix(&self) -> String {
        match self {
            TableSnapshotStatisticsVersion::V0(_) => "_ts_v0.json".to_string(),
            TableSnapshotStatisticsVersion::V2(_) => "_ts_v2.json".to_string(),
            TableSnapshotStatisticsVersion::V3(_) => "_ts_v3.json".to_string(),
        }
    }
}<|MERGE_RESOLUTION|>--- conflicted
+++ resolved
@@ -57,20 +57,16 @@
 #[derive(Clone)]
 pub struct TableMetaLocationGenerator {
     prefix: String,
-<<<<<<< HEAD
-=======
 
     block_location_prefix: String,
     segment_info_location_prefix: String,
     bloom_index_location_prefix: String,
->>>>>>> 9778d23e
 }
 
 impl TableMetaLocationGenerator {
     pub fn with_prefix(prefix: String) -> Self {
-<<<<<<< HEAD
         Self { prefix }
-=======
+    }
         let block_location_prefix = format!("{}/{}/", &prefix, FUSE_TBL_BLOCK_PREFIX,);
         let bloom_index_location_prefix =
             format!("{}/{}/", &prefix, FUSE_TBL_XOR_BLOOM_INDEX_PREFIX);
@@ -82,14 +78,12 @@
             segment_info_location_prefix,
             bloom_index_location_prefix,
         }
->>>>>>> 9778d23e
     }
 
     pub fn prefix(&self) -> &str {
         &self.prefix
     }
 
-<<<<<<< HEAD
     pub fn gen_block_location(
         &self,
         table_meta_timestamps: TableMetaTimestamps,
@@ -100,13 +94,6 @@
             &self.prefix,
             FUSE_TBL_BLOCK_PREFIX,
             VACUUM2_OBJECT_KEY_PREFIX,
-=======
-    pub fn gen_block_location(&self) -> (Location, Uuid) {
-        let part_uuid = Uuid::new_v4();
-        let location_path = format!(
-            "{}{}_v{}.parquet",
-            self.block_location_prefix(),
->>>>>>> 9778d23e
             part_uuid.as_simple(),
             DataBlock::VERSION,
         );
@@ -130,46 +117,29 @@
         )
     }
 
-<<<<<<< HEAD
+    pub fn block_bloom_index_prefix(&self) -> &str {
+        &self.bloom_index_location_prefix
+    }
+
+    pub fn gen_segment_info_location(&self) -> String {
+        let segment_uuid = Uuid::new_v4().simple().to_string();
     pub fn gen_segment_info_location(&self, table_meta_timestamps: TableMetaTimestamps) -> String {
         let segment_uuid = uuid_from_date_time(table_meta_timestamps.base_timestamp);
         format!(
+            "{}{}_v{}.mpk",
+            self.segment_info_prefix(),
+            segment_uuid,
             "{}/{}/{}{}_v{}.mpk",
             &self.prefix,
             FUSE_TBL_SEGMENT_PREFIX,
             VACUUM2_OBJECT_KEY_PREFIX,
             segment_uuid.as_simple(),
-=======
-    pub fn block_bloom_index_prefix(&self) -> &str {
-        &self.bloom_index_location_prefix
-    }
-
-    pub fn gen_segment_info_location(&self) -> String {
-        let segment_uuid = Uuid::new_v4().simple().to_string();
-        format!(
-            "{}{}_v{}.mpk",
-            self.segment_info_prefix(),
-            segment_uuid,
->>>>>>> 9778d23e
             SegmentInfo::VERSION,
         )
     }
 
-<<<<<<< HEAD
-    pub fn snapshot_dir(&self) -> String {
-        format!("{}/{}/", self.prefix, FUSE_TBL_SNAPSHOT_PREFIX)
-    }
-
-    pub fn segment_dir(&self) -> String {
-        format!("{}/{}/", self.prefix, FUSE_TBL_SEGMENT_PREFIX)
-    }
-
-    pub fn block_dir(&self) -> String {
-        format!("{}/{}/", self.prefix, FUSE_TBL_BLOCK_PREFIX)
-=======
     pub fn segment_info_prefix(&self) -> &str {
         &self.segment_info_location_prefix
->>>>>>> 9778d23e
     }
 
     pub fn snapshot_location_from_uuid(&self, id: &Uuid, version: u64) -> Result<String> {
