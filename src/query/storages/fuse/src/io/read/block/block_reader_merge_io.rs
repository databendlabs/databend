--- conflicted
+++ resolved
@@ -22,48 +22,8 @@
 use databend_storages_common_io::MergeIOReadResult;
 use enum_as_inner::EnumAsInner;
 
-<<<<<<< HEAD
-type ChunkIndex = usize;
-#[derive(Clone)]
-pub struct OwnerMemory {
-    chunks: HashMap<ChunkIndex, Bytes>,
-}
-
-impl OwnerMemory {
-    pub fn create(chunks: Vec<(ChunkIndex, Vec<u8>)>) -> OwnerMemory {
-        let chunks = chunks
-            .into_iter()
-            .map(|(idx, chunk)| (idx, Bytes::from(chunk)))
-            .collect();
-        OwnerMemory { chunks }
-    }
-
-    pub fn get_chunk(&self, index: ChunkIndex, path: &str) -> Result<Bytes> {
-        match self.chunks.get(&index) {
-            Some(chunk) => Ok(chunk.clone()),
-            None => Err(ErrorCode::Internal(format!(
-                "It's a terrible bug, not found range data, merged_range_idx:{}, path:{}",
-                index, path
-            ))),
-        }
-    }
-}
-
 type CachedColumnData = Vec<(ColumnId, Arc<Bytes>)>;
 type CachedColumnArray = Vec<(ColumnId, Arc<SizedColumnArray>)>;
-#[derive(Clone)]
-pub struct MergeIOReadResult {
-    block_path: String,
-    columns_chunk_offsets: HashMap<ColumnId, (ChunkIndex, Range<usize>)>,
-    owner_memory: OwnerMemory,
-    pub cached_column_data: CachedColumnData,
-    pub cached_column_array: CachedColumnArray,
-    table_data_cache: Option<TableDataCache>,
-}
-=======
-type CachedColumnData = Vec<(ColumnId, Arc<Bytes>)>;
-type CachedColumnArray = Vec<(ColumnId, Arc<SizedColumnArray>)>;
->>>>>>> 6175b1a0
 
 #[derive(EnumAsInner)]
 pub enum DataItem<'a> {
