--- conflicted
+++ resolved
@@ -47,40 +47,18 @@
         prev_table_seq: Option<u64>,
         txn_mgr: TxnManagerRef,
         table_id: u64,
-<<<<<<< HEAD
         table_meta_timestamps: TableMetaTimestamps,
-=======
         table_name: &str,
->>>>>>> 00b09aec
     ) -> Result<TableSnapshot> {
         let mut snapshot = self.do_generate_new_snapshot(
             schema,
             cluster_key_meta,
             &previous,
             prev_table_seq,
-<<<<<<< HEAD
             table_meta_timestamps,
+            table_name
         )?;
         decorate_snapshot(&mut snapshot, txn_mgr, previous, table_id)?;
-=======
-            table_name,
-        )?;
-
-        let has_pending_transactional_mutations = {
-            let guard = txn_mgr.lock();
-            // NOTE:
-            // When generating a new snapshot for a mutation of table for the first time,
-            // there is no buffered table ID inside txn_mgr for this table.
-            guard.is_active() && guard.get_table_from_buffer_by_id(table_id).is_some()
-        };
-
-        if has_pending_transactional_mutations {
-            // Adjust the `prev_snapshot_id` of the newly created snapshot to match the
-            // `prev_snapshot_id` of the table when it first appeared in the transaction.
-            let previous_of_previous = previous.as_ref().and_then(|prev| prev.prev_snapshot_id);
-            snapshot.prev_snapshot_id = previous_of_previous;
-        }
->>>>>>> 00b09aec
         Ok(snapshot)
     }
 
@@ -90,11 +68,7 @@
         cluster_key_meta: Option<ClusterKey>,
         previous: &Option<Arc<TableSnapshot>>,
         prev_table_seq: Option<u64>,
-<<<<<<< HEAD
         table_meta_timestamps: TableMetaTimestamps,
-=======
-        table_name: &str,
->>>>>>> 00b09aec
     ) -> Result<TableSnapshot>;
 }
 
@@ -118,5 +92,14 @@
         let previous_of_previous = previous.as_ref().and_then(|prev| prev.prev_snapshot_id);
         snapshot.prev_snapshot_id = previous_of_previous;
     }
+
+    fn do_generate_new_snapshot(
+        &self,
+        schema: TableSchema,
+        cluster_key_meta: Option<ClusterKey>,
+        previous: &Option<Arc<TableSnapshot>>,
+        prev_table_seq: Option<u64>,
+        table_name: &str,
+    ) -> Result<TableSnapshot>;
     Ok(())
 }