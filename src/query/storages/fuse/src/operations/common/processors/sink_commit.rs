--- conflicted
+++ resolved
@@ -291,11 +291,8 @@
                     Some(table_info.ident.seq),
                     self.ctx.txn_mgr(),
                     table_info.ident.table_id,
-<<<<<<< HEAD
                     self.table_meta_timestamps,
-=======
                     table_info.name.as_str(),
->>>>>>> 00b09aec
                 ) {
                     Ok(snapshot) => {
                         self.state = State::TryCommit {
