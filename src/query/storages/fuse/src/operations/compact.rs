// Copyright 2021 Datafuse Labs
//
// Licensed under the Apache License, Version 2.0 (the "License");
// you may not use this file except in compliance with the License.
// You may obtain a copy of the License at
//
//     http://www.apache.org/licenses/LICENSE-2.0
//
// Unless required by applicable law or agreed to in writing, software
// distributed under the License is distributed on an "AS IS" BASIS,
// WITHOUT WARRANTIES OR CONDITIONS OF ANY KIND, either express or implied.
// See the License for the specific language governing permissions and
// limitations under the License.

use std::sync::Arc;

use databend_common_catalog::plan::Partitions;
use databend_common_catalog::table::CompactionLimits;
use databend_common_exception::Result;
use databend_common_expression::ComputedExpr;
use databend_common_expression::FieldIndex;
use databend_common_io::constants::DEFAULT_BLOCK_PER_SEGMENT;
use databend_storages_common_table_meta::meta::TableSnapshot;

use crate::operations::mutation::BlockCompactMutator;
use crate::operations::mutation::SegmentCompactMutator;
use crate::FuseTable;
use crate::Table;
use crate::TableContext;
use crate::FUSE_OPT_KEY_BLOCK_PER_SEGMENT;

#[derive(Clone)]
pub struct CompactOptions {
    // the snapshot that compactor working on, it never changed during phases compaction.
    pub base_snapshot: Arc<TableSnapshot>,
    pub block_per_seg: usize,
    pub num_segment_limit: Option<usize>,
    pub num_block_limit: Option<usize>,
}

impl FuseTable {
    #[async_backtrace::framed]
    pub(crate) async fn do_compact_segments(
        &self,
        ctx: Arc<dyn TableContext>,
        num_segment_limit: Option<usize>,
    ) -> Result<()> {
        let compact_options = if let Some(v) = self
            .compact_options_with_segment_limit(num_segment_limit)
            .await?
        {
            v
        } else {
            return Ok(());
        };

        let table_meta_timestamps =
            ctx.get_table_meta_timestamps(self, Some(compact_options.base_snapshot.clone()))?;

        let mut segment_compactor = SegmentCompactMutator::try_create(
            ctx.clone(),
            compact_options,
            self.meta_location_generator().clone(),
            self.operator.clone(),
            self.cluster_key_id(),
            table_meta_timestamps,
        )?;

        if !segment_compactor.target_select().await? {
            return Ok(());
        }

<<<<<<< HEAD
        segment_mutator.try_commit(self).await
=======
        segment_compactor.try_commit(Arc::new(self.clone())).await
>>>>>>> 7bc9243f
    }

    #[async_backtrace::framed]
    pub(crate) async fn do_compact_blocks(
        &self,
        ctx: Arc<dyn TableContext>,
        limits: CompactionLimits,
    ) -> Result<Option<(Partitions, Arc<TableSnapshot>)>> {
        let compact_options = if let Some(v) = self
            .compact_options(limits.segment_limit, limits.block_limit)
            .await?
        {
            v
        } else {
            return Ok(None);
        };

        let thresholds = self.get_block_thresholds();
        let mut mutator = BlockCompactMutator::new(
            ctx.clone(),
            thresholds,
            compact_options,
            self.operator.clone(),
            self.cluster_key_id(),
        );

        let partitions = mutator.target_select().await?;
        if partitions.is_empty() {
            return Ok(None);
        }

        Ok(Some((
            partitions,
            mutator.compact_params.base_snapshot.clone(),
        )))
    }

    async fn compact_options_with_segment_limit(
        &self,
        num_segment_limit: Option<usize>,
    ) -> Result<Option<CompactOptions>> {
        self.compact_options(num_segment_limit, None).await
    }

    #[async_backtrace::framed]
    async fn compact_options(
        &self,
        num_segment_limit: Option<usize>,
        num_block_limit: Option<usize>,
    ) -> Result<Option<CompactOptions>> {
        let snapshot_opt = self.read_table_snapshot().await?;
        let base_snapshot = if let Some(val) = snapshot_opt {
            val
        } else {
            // no snapshot, no compaction.
            return Ok(None);
        };

        if base_snapshot.summary.block_count <= 1 {
            return Ok(None);
        }

        let block_per_seg =
            self.get_option(FUSE_OPT_KEY_BLOCK_PER_SEGMENT, DEFAULT_BLOCK_PER_SEGMENT);

        Ok(Some(CompactOptions {
            base_snapshot,
            block_per_seg,
            num_segment_limit,
            num_block_limit,
        }))
    }

    pub fn all_column_indices(&self) -> Vec<FieldIndex> {
        self.schema_with_stream()
            .fields()
            .iter()
            .enumerate()
            .filter(|(_, f)| !matches!(f.computed_expr(), Some(ComputedExpr::Virtual(_))))
            .map(|(i, _)| i)
            .collect::<Vec<FieldIndex>>()
    }
}<|MERGE_RESOLUTION|>--- conflicted
+++ resolved
@@ -70,11 +70,7 @@
             return Ok(());
         }
 
-<<<<<<< HEAD
-        segment_mutator.try_commit(self).await
-=======
-        segment_compactor.try_commit(Arc::new(self.clone())).await
->>>>>>> 7bc9243f
+        segment_compactor.try_commit(self).await
     }
 
     #[async_backtrace::framed]
