--- conflicted
+++ resolved
@@ -137,13 +137,8 @@
         // summary of snapshot is unchanged for compact segments.
         let statistics = self.compact_params.base_snapshot.summary.clone();
 
-<<<<<<< HEAD
         table
             .commit_mutation(
-=======
-        fuse_table
-            .commit_segment_compaction(
->>>>>>> 7bc9243f
                 &self.ctx,
                 self.compact_params.base_snapshot.clone(),
                 &self.compaction.segments_locations,
