// Copyright 2021 Datafuse Labs
//
// Licensed under the Apache License, Version 2.0 (the "License");
// you may not use this file except in compliance with the License.
// You may obtain a copy of the License at
//
//     http://www.apache.org/licenses/LICENSE-2.0
//
// Unless required by applicable law or agreed to in writing, software
// distributed under the License is distributed on an "AS IS" BASIS,
// WITHOUT WARRANTIES OR CONDITIONS OF ANY KIND, either express or implied.
// See the License for the specific language governing permissions and
// limitations under the License.

use std::cmp;
use std::cmp::Ordering;
use std::collections::BTreeMap;
use std::collections::HashMap;
use std::collections::HashSet;
use std::sync::Arc;

use databend_common_base::runtime::execute_futures_in_parallel;
use databend_common_base::runtime::GLOBAL_MEM_STAT;
use databend_common_catalog::plan::Partitions;
use databend_common_catalog::plan::PartitionsShuffleKind;
use databend_common_catalog::plan::ReclusterParts;
use databend_common_catalog::plan::ReclusterTask;
use databend_common_catalog::table::Table;
use databend_common_catalog::table_context::TableContext;
use databend_common_exception::ErrorCode;
use databend_common_exception::Result;
use databend_common_expression::compare_scalars;
use databend_common_expression::types::DataType;
use databend_common_expression::BlockThresholds;
use databend_common_expression::Scalar;
use databend_common_expression::TableSchemaRef;
use databend_common_storage::ColumnNodes;
use databend_storages_common_pruner::BlockMetaIndex;
use databend_storages_common_table_meta::meta::column_oriented_segment::AbstractSegment;
use databend_storages_common_table_meta::meta::BlockMeta;
use databend_storages_common_table_meta::meta::Statistics;
use databend_storages_common_table_meta::meta::TableSnapshot;
use fastrace::func_path;
use fastrace::future::FutureExt;
use fastrace::Span;
use indexmap::IndexSet;
use log::debug;
use log::warn;

use crate::io::read::SegmentReader;
use crate::operations::mutation::SegmentCompactChecker;
use crate::operations::BlockCompactMutator;
use crate::statistics::reducers::merge_statistics_mut;
use crate::statistics::sort_by_cluster_stats;
use crate::FuseTable;
use crate::SegmentLocation;
use crate::DEFAULT_AVG_DEPTH_THRESHOLD;
use crate::FUSE_OPT_KEY_ROW_AVG_DEPTH_THRESHOLD;

pub enum ReclusterMode {
    Recluster,
    Compact,
}

#[derive(Clone)]
pub struct ReclusterMutator<R: SegmentReader> {
    pub(crate) ctx: Arc<dyn TableContext>,
    pub(crate) depth_threshold: f64,
    pub(crate) block_thresholds: BlockThresholds,
    pub(crate) cluster_key_id: u32,
    pub(crate) schema: TableSchemaRef,
    pub(crate) max_tasks: usize,
    pub(crate) cluster_key_types: Vec<DataType>,
    pub(crate) column_ids: HashSet<u32>,
    _marker: std::marker::PhantomData<R>,
}

impl<R: SegmentReader> ReclusterMutator<R> {
    pub fn try_create(
        table: &FuseTable,
        ctx: Arc<dyn TableContext>,
        snapshot: &TableSnapshot,
    ) -> Result<Self> {
        let schema = table.schema_with_stream();
        let cluster_key_id = table.cluster_key_meta.clone().unwrap().0;
        let block_thresholds = table.get_block_thresholds();

        let avg_depth_threshold = table.get_option(
            FUSE_OPT_KEY_ROW_AVG_DEPTH_THRESHOLD,
            DEFAULT_AVG_DEPTH_THRESHOLD,
        );
        let depth_threshold =
            (snapshot.summary.block_count as f64 * avg_depth_threshold).clamp(1.0, 16.0);

        let mut max_tasks = 1;
        let cluster = ctx.get_cluster();
        if !cluster.is_empty() && ctx.get_settings().get_enable_distributed_recluster()? {
            max_tasks = cluster.nodes.len();
        }

        let cluster_key_types = table.cluster_key_types(ctx.clone());

        // NOTE: The snapshot schema does not contain the stream column.
        let column_ids = snapshot.schema.to_leaf_column_id_set();

        Ok(Self {
            ctx,
            schema,
            depth_threshold,
            block_thresholds,
            cluster_key_id,
            max_tasks,
            cluster_key_types,
            column_ids,
            _marker: std::marker::PhantomData,
        })
    }

    /// Used for tests.
    #[allow(clippy::too_many_arguments)]
    pub fn new(
        ctx: Arc<dyn TableContext>,
        schema: TableSchemaRef,
        cluster_key_types: Vec<DataType>,
        depth_threshold: f64,
        block_thresholds: BlockThresholds,
        cluster_key_id: u32,
        max_tasks: usize,
        column_ids: HashSet<u32>,
    ) -> Self {
        Self {
            ctx,
            schema,
            depth_threshold,
            block_thresholds,
            cluster_key_id,
            max_tasks,
            cluster_key_types,
            column_ids,
            _marker: std::marker::PhantomData,
        }
    }

    #[async_backtrace::framed]
    pub async fn target_select(
        &self,
        compact_segments: Vec<(SegmentLocation, Arc<R::CompactSegment>)>,
        mode: ReclusterMode,
    ) -> Result<(u64, ReclusterParts)> {
        match mode {
            ReclusterMode::Compact => self.generate_compact_tasks(compact_segments).await,
            ReclusterMode::Recluster => self.generate_recluster_tasks(compact_segments).await,
        }
    }

    #[async_backtrace::framed]
    pub async fn generate_recluster_tasks(
        &self,
        compact_segments: Vec<(SegmentLocation, Arc<R::CompactSegment>)>,
    ) -> Result<(u64, ReclusterParts)> {
        // Sort segments by cluster statistics
        let mut compact_segments = compact_segments;
        compact_segments.sort_by(|a, b| {
            sort_by_cluster_stats(
                &a.1.summary().cluster_stats,
                &b.1.summary().cluster_stats,
                self.cluster_key_id,
            )
        });

        // Prepare for reclustering by collecting segment indices, statistics, and blocks
        let mut selected_segs_idx = Vec::with_capacity(compact_segments.len());
        let mut selected_statistics = Vec::with_capacity(compact_segments.len());
        let selected_segments = compact_segments
            .into_iter()
            .map(|(loc, info)| {
                selected_statistics.push(info.summary().clone());
                selected_segs_idx.push(loc.segment_idx);
                info
            })
            .collect::<Vec<_>>();

        // Gather blocks and create a block map categorized by clustering levels
        let blocks = self.gather_blocks(selected_segments).await?;
        let mut blocks_map: BTreeMap<i32, Vec<usize>> = BTreeMap::new();
        for (idx, block) in blocks.iter().enumerate() {
            if let Some(stats) = &block.cluster_stats {
                if stats.cluster_key_id == self.cluster_key_id {
                    blocks_map.entry(stats.level).or_default().push(idx);
                }
            }
        }

        // Compute memory threshold and maximum number of blocks allowed for reclustering.
        let settings = self.ctx.get_settings();
        let avail_memory_usage =
            settings.get_max_memory_usage()? - GLOBAL_MEM_STAT.get_memory_usage() as u64;
        let memory_threshold = settings
            .get_recluster_block_size()?
            .min(avail_memory_usage * 30 / 100) as usize;
        // specify a rather small value, so that `recluster_block_size` might be tuned to lower value.
        let max_blocks_num =
            (memory_threshold / self.block_thresholds.max_bytes_per_block).max(2) * self.max_tasks;
        let block_per_seg = self.block_thresholds.block_per_segment;

        // Prepare task generation parameters
        let arrow_schema = self.schema.as_ref().into();
        let column_nodes = ColumnNodes::new_from_schema(&arrow_schema, Some(&self.schema));

        let mut tasks = Vec::new();
        let mut selected_blocks_idx = IndexSet::new();
        // Process blocks for reclustering based on their level
        for (level, indices) in blocks_map.into_iter() {
            if level == -1 || indices.len() < 2 {
                continue;
            }

            let mut total_rows = 0;
            let mut total_bytes = 0;
            let mut total_compressed = 0;
            let mut small_blocks = IndexSet::new();
            let mut points_map: HashMap<Vec<Scalar>, (Vec<usize>, Vec<usize>)> = HashMap::new();

            // Analyze each block's statistics and track min/max points
            for &i in indices.iter() {
                let block = &blocks[i];
                if let Some(stats) = &block.cluster_stats {
                    points_map.entry(stats.min().clone()).or_default().0.push(i);
                    points_map.entry(stats.max().clone()).or_default().1.push(i);
                }

                // Track small blocks for potential compaction
                if self.block_thresholds.check_too_small(
                    block.row_count as usize,
                    block.block_size as usize,
                    block.file_size as usize,
                ) {
                    small_blocks.insert(i);
                }

                total_rows += block.row_count;
                total_bytes += block.block_size;
                total_compressed += block.file_size;
            }

            // If total rows and bytes are too small, compact the blocks into one
            if self
                .block_thresholds
                .check_for_compact(total_rows as usize, total_bytes as usize)
            {
                debug!(
                    "recluster: the statistics of blocks are too small, just merge them into one block"
                );
                selected_blocks_idx.extend(indices.iter());
                let block_metas = indices
                    .into_iter()
                    .map(|i| (None, blocks[i].clone()))
                    .collect::<Vec<_>>();
                tasks.push(self.generate_task(
                    &block_metas,
                    &column_nodes,
                    total_rows as usize,
                    total_bytes as usize,
                    total_compressed as usize,
                    level,
                ));
                break;
            }

            // Select blocks for reclustering based on depth threshold and max block size
            let mut selected_idx =
                self.fetch_max_depth(points_map, self.depth_threshold, max_blocks_num)?;
            if selected_idx.is_empty() {
                if level != 0 || small_blocks.len() < 2 {
                    continue;
                }
                selected_idx = IndexSet::from_iter(small_blocks);
            }

            // Process selected blocks into recluster tasks based on memory threshold
            let mut task_bytes = 0;
            let mut task_rows = 0;
            let mut task_compressed = 0;
            let mut task_indices = Vec::new();
            let mut selected_blocks = Vec::new();
            for idx in selected_idx {
                let block = blocks[idx].clone();
                let block_size = block.block_size as usize;
                let row_count = block.row_count as usize;

                // If memory threshold exceeded, generate a new task and reset accumulators
                if task_bytes + block_size > memory_threshold && selected_blocks.len() > 1 {
                    selected_blocks_idx.extend(std::mem::take(&mut task_indices));

                    tasks.push(self.generate_task(
                        &selected_blocks,
                        &column_nodes,
                        task_rows,
                        task_bytes,
                        task_compressed,
                        level,
                    ));

                    task_rows = 0;
                    task_bytes = 0;
                    task_compressed = 0;
                    selected_blocks.clear();

                    // Break if maximum task limit is reached
                    if tasks.len() >= self.max_tasks {
                        break;
                    }
                }

                task_rows += row_count;
                task_bytes += block_size;
                task_compressed += block.file_size as usize;
                task_indices.push(idx);
                selected_blocks.push((None, block));
            }

            // Add remaining blocks as a final task if any
            if selected_blocks.len() > 1 {
                selected_blocks_idx.extend(task_indices);
                tasks.push(self.generate_task(
                    &selected_blocks,
                    &column_nodes,
                    task_rows,
                    task_bytes,
                    task_compressed,
                    level,
                ));
            }
            break;
        }

        // Determine if reclustering is needed
        let selected = if selected_blocks_idx.is_empty() {
            let unordered = || {
                blocks.windows(2).any(|w| {
                    sort_by_cluster_stats(
                        &w[0].cluster_stats,
                        &w[1].cluster_stats,
                        self.cluster_key_id,
                    ) == Ordering::Greater
                })
            };
            (selected_segs_idx.len() > 1 && blocks.len() <= block_per_seg) || unordered()
        } else {
            true
        };

        // Generate recluster parts based on selected segments
        let parts = if selected {
            selected_segs_idx.sort_by(|a, b| b.cmp(a));

            let default_cluster_key_id = Some(self.cluster_key_id);
            let mut removed_segment_summary = Statistics::default();
            selected_statistics.iter().for_each(|v| {
                merge_statistics_mut(&mut removed_segment_summary, v, default_cluster_key_id)
            });

            let blocks_idx: IndexSet<usize> = IndexSet::from_iter(0..blocks.len());
            let remained_blocks = blocks_idx
                .difference(&selected_blocks_idx)
                .map(|&v| blocks[v].clone())
                .collect();

            ReclusterParts::Recluster {
                tasks,
                remained_blocks,
                removed_segment_indexes: selected_segs_idx,
                removed_segment_summary,
            }
        } else {
            ReclusterParts::new_recluster_parts()
        };

        Ok((selected_blocks_idx.len() as u64, parts))
    }

    async fn generate_compact_tasks(
        &self,
        compact_segments: Vec<(SegmentLocation, Arc<R::CompactSegment>)>,
    ) -> Result<(u64, ReclusterParts)> {
        debug!("recluster: generate compact tasks");
        let settings = self.ctx.get_settings();
        let num_block_limit = settings.get_compact_max_block_selection()? as usize;
        let num_segment_limit = compact_segments.len();
        let mut recluster_blocks_count = 0;

        let mut parts = Vec::new();
<<<<<<< HEAD
        let mut checker = SegmentCompactChecker::<R>::new(
            self.block_thresholds.block_per_segment as u64,
            Some(self.cluster_key_id),
        );
=======
        let mut checker =
            SegmentCompactChecker::new(self.block_thresholds, Some(self.cluster_key_id));
>>>>>>> 6d97c3ff

        for (loc, compact_segment) in compact_segments.into_iter() {
            recluster_blocks_count += compact_segment.summary().block_count;
            let segments_vec = checker.add(loc.segment_idx, compact_segment);
            for segments in segments_vec {
                checker.generate_part(segments, &mut parts);
            }

            if checker.is_limit_reached(num_segment_limit, num_block_limit) {
                break;
            }
        }
        // finalize the compaction.
        checker.finalize(&mut parts);

        let cluster = self.ctx.get_cluster();
        let max_threads = settings.get_max_threads()? as usize;
        let enable_distributed_compact = settings.get_enable_distributed_compact()?;
        let partitions = if !enable_distributed_compact
            || cluster.is_empty()
            || parts.len() < cluster.nodes.len() * max_threads
        {
            let lazy_parts = parts
                .into_iter()
                .map(|v| {
                    v.as_any()
                        .downcast_ref::<R::SegmentsWithIndices>()
                        .unwrap()
                        .clone()
                })
                .collect::<Vec<_>>();
            Partitions::create(
                PartitionsShuffleKind::Mod,
                BlockCompactMutator::<R>::build_compact_tasks(
                    self.ctx.clone(),
                    self.column_ids.clone(),
                    Some(self.cluster_key_id),
                    self.block_thresholds,
                    lazy_parts,
                )
                .await?,
            )
        } else {
            Partitions::create(PartitionsShuffleKind::Mod, parts)
        };

        Ok((recluster_blocks_count, ReclusterParts::Compact(partitions)))
    }

    fn generate_task(
        &self,
        block_metas: &[(Option<BlockMetaIndex>, Arc<BlockMeta>)],
        column_nodes: &ColumnNodes,
        total_rows: usize,
        total_bytes: usize,
        total_compressed: usize,
        level: i32,
    ) -> ReclusterTask {
        if log::log_enabled!(log::Level::Debug) {
            let locations = block_metas
                .iter()
                .map(|v| &v.1.location.0)
                .collect::<Vec<_>>();
            debug!(
                "recluster: generate recluster task, the selected blocks: {:?}, level: {}",
                locations, level
            );
        }

        let (stats, parts) =
            FuseTable::to_partitions(Some(&self.schema), block_metas, column_nodes, None, None);
        ReclusterTask {
            parts,
            stats,
            total_rows,
            total_bytes,
            total_compressed,
            level,
        }
    }

    pub fn select_segments(
        &self,
        compact_segments: &[(SegmentLocation, Arc<R::CompactSegment>)],
        max_len: usize,
    ) -> Result<(ReclusterMode, IndexSet<usize>)> {
        let mut blocks_num = 0;
        let mut indices = IndexSet::new();
        let mut points_map: HashMap<Vec<Scalar>, (Vec<usize>, Vec<usize>)> = HashMap::new();
        let mut unclustered_segments = IndexSet::new();
        let mut small_segments = IndexSet::new();
        let block_per_seg = self.block_thresholds.block_per_segment;

        // Iterate over all segments
        for (i, (loc, compact_segment)) in compact_segments.iter().enumerate() {
            let mut level = -1;
            // Check if the segment is clustered
            let is_clustered = compact_segment
                .summary()
                .cluster_stats
                .as_ref()
                .is_some_and(|v| {
                    level = v.level;
                    v.cluster_key_id == self.cluster_key_id
                });

            // If not clustered, mark for compaction
            if !is_clustered {
                debug!(
                    "recluster: segment '{}' is unclustered, needs to be compacted",
                    loc.location.0
                );
                unclustered_segments.insert(i);
                continue;
            }

            // Skip if segment has more blocks than required and no reclustering is needed
            if level < 0 && compact_segment.summary().block_count as usize >= block_per_seg {
                continue;
            }

            // Process clustered segment
            if let Some(stats) = &compact_segment.summary().cluster_stats {
                blocks_num += compact_segment.summary().block_count as usize;
                // Track small segments for special handling later
                if blocks_num < block_per_seg {
                    small_segments.insert(i);
                }
                // Add to indices for potential reclustering
                indices.insert(i);
                // Update points_map with min and max points of the segment
                points_map
                    .entry(stats.min().clone())
                    .and_modify(|v| v.0.push(i))
                    .or_insert((vec![i], vec![]));
                points_map
                    .entry(stats.max().clone())
                    .and_modify(|v| v.1.push(i))
                    .or_insert((vec![], vec![i]));
            }
        }

        // If there are unclustered segments, return early for compaction
        if !unclustered_segments.is_empty() {
            return Ok((ReclusterMode::Compact, unclustered_segments));
        }

        let selected_segments = if indices.len() > 1 && blocks_num > block_per_seg {
            let selected = self.fetch_max_depth(points_map, 1.0, max_len)?;
            if selected.is_empty() && small_segments.len() > 1 {
                // If no segments were selected but small segments exist, use those.
                small_segments
            } else {
                selected
            }
        } else {
            indices
        };

        Ok((ReclusterMode::Recluster, selected_segments))
    }

    pub fn segment_can_recluster(&self, summary: &Statistics) -> bool {
        if let Some(stats) = &summary.cluster_stats {
            stats.cluster_key_id == self.cluster_key_id
                && (stats.level >= 0
                    || (summary.block_count as usize) < self.block_thresholds.block_per_segment)
        } else {
            false
        }
    }

    #[async_backtrace::framed]
    async fn gather_blocks(
        &self,
        compact_segments: Vec<Arc<R::CompactSegment>>,
    ) -> Result<Vec<Arc<BlockMeta>>> {
        // combine all the tasks.
        let mut iter = compact_segments.into_iter();
        let tasks = std::iter::from_fn(|| {
            iter.next().map(|v| {
                async move {
                    v.block_metas()
                        .map_err(|_| ErrorCode::Internal("Failed to get block metas"))
                }
                .in_span(Span::enter_with_local_parent(func_path!()))
            })
        });

        let thread_nums = self.ctx.get_settings().get_max_threads()? as usize;

        let joint = execute_futures_in_parallel(
            tasks,
            thread_nums,
            thread_nums * 2,
            "convert-segments-worker".to_owned(),
        )
        .await?;
        let _blocks = joint
            .into_iter()
            .collect::<Result<Vec<_>>>()?
            .into_iter()
            .flatten()
            .collect::<Vec<_>>();
        // Ok(blocks)
        todo!()
    }

    fn fetch_max_depth(
        &self,
        points_map: HashMap<Vec<Scalar>, (Vec<usize>, Vec<usize>)>,
        depth_threshold: f64,
        max_len: usize,
    ) -> Result<IndexSet<usize>> {
        let mut max_depth = 0;
        let mut max_point = 0;
        let mut interval_depths = HashMap::new();
        let mut point_overlaps: Vec<Vec<usize>> = Vec::new();
        let mut unfinished_intervals = BTreeMap::new();
        let (keys, values): (Vec<_>, Vec<_>) = points_map.into_iter().unzip();
        let indices = compare_scalars(keys, &self.cluster_key_types)?;
        for (i, idx) in indices.into_iter().enumerate() {
            let start = &values[idx as usize].0;
            let end = &values[idx as usize].1;
            let point_depth = if unfinished_intervals.len() == 1 && Self::check_point(start, end) {
                1
            } else {
                unfinished_intervals.len() + start.len()
            };

            if point_depth > max_depth {
                max_depth = point_depth;
                max_point = i;
            }

            unfinished_intervals
                .values_mut()
                .for_each(|val| *val = cmp::max(*val, point_depth));

            start.iter().for_each(|&idx| {
                unfinished_intervals.insert(idx, point_depth);
            });

            point_overlaps.push(unfinished_intervals.keys().cloned().collect());

            end.iter().for_each(|idx| {
                if let Some(v) = unfinished_intervals.remove(idx) {
                    interval_depths.insert(*idx, v);
                }
            });
        }

        let mut selected_idx = IndexSet::new();
        if !unfinished_intervals.is_empty() {
            warn!(
                "Recluster: unfinished_intervals is not empty after calculate the blocks overlaps"
            );
            // re-sort the unfinished unfinished_intervals firstly.
            unfinished_intervals.keys().for_each(|idx| {
                selected_idx.insert(*idx);
            });
        }

        let sum_depth: usize = interval_depths.values().sum();
        // round the float to 4 decimal places.
        let average_depth =
            (10000.0 * sum_depth as f64 / interval_depths.len() as f64).round() / 10000.0;
        debug!("recluster: average_depth: {}", average_depth);

        // find the max point, gather the indices.
        if average_depth > depth_threshold {
            point_overlaps[max_point].iter().for_each(|idx| {
                selected_idx.insert(*idx);
            });

            let mut left = max_point;
            let mut right = max_point;
            while selected_idx.len() < max_len {
                let left_depth = if left > 0 {
                    let point_overlap = &point_overlaps[left - 1];
                    // Calculate the depth of the point.
                    let depth = point_overlap.len();
                    if point_overlap
                        .iter()
                        .all(|v| interval_depths.get(v) == Some(&1))
                    {
                        // If all overlapping intervals have a depth of 1,
                        // it indicates that these intervals donot overlap significantly.
                        // Set left to indicate that the traversal on the left side is complete.
                        left = 0;
                        0.0
                    } else {
                        depth as f64
                    }
                } else {
                    0.0
                };

                let right_depth = if right < point_overlaps.len() - 1 {
                    let point_overlap = &point_overlaps[right + 1];
                    let depth = point_overlap.len();
                    if point_overlap
                        .iter()
                        .all(|v| interval_depths.get(v) == Some(&1))
                    {
                        // If all overlapping intervals have a depth of 1,
                        // it indicates that these intervals donot overlap significantly.
                        // Set right to indicate that the traversal on the left side is complete.
                        right = point_overlaps.len() - 1;
                        0.0
                    } else {
                        depth as f64
                    }
                } else {
                    0.0
                };

                let max_depth = left_depth.max(right_depth);
                if max_depth <= depth_threshold {
                    break;
                }

                if left_depth >= right_depth {
                    left -= 1;
                    let mut merged_idx = IndexSet::new();
                    point_overlaps[left].iter().for_each(|idx| {
                        merged_idx.insert(*idx);
                    });
                    merged_idx.extend(selected_idx);
                    selected_idx = merged_idx;
                } else {
                    right += 1;
                    point_overlaps[right].iter().for_each(|idx| {
                        selected_idx.insert(*idx);
                    });
                }
            }
        }

        selected_idx.truncate(max_len);
        Ok(selected_idx)
    }

    // block1: [1, 2], block2: [2, 3]. The depth of point '2' is 1.
    pub fn check_point(start: &[usize], end: &[usize]) -> bool {
        if start.len() + end.len() > 3 || start.is_empty() || end.is_empty() {
            return false;
        }

        let set: HashSet<usize> = HashSet::from_iter(start.iter().chain(end.iter()).cloned());
        set.len() == 2
    }
}<|MERGE_RESOLUTION|>--- conflicted
+++ resolved
@@ -390,15 +390,8 @@
         let mut recluster_blocks_count = 0;
 
         let mut parts = Vec::new();
-<<<<<<< HEAD
-        let mut checker = SegmentCompactChecker::<R>::new(
-            self.block_thresholds.block_per_segment as u64,
-            Some(self.cluster_key_id),
-        );
-=======
         let mut checker =
-            SegmentCompactChecker::new(self.block_thresholds, Some(self.cluster_key_id));
->>>>>>> 6d97c3ff
+            SegmentCompactChecker::<R>::new(self.block_thresholds, Some(self.cluster_key_id));
 
         for (loc, compact_segment) in compact_segments.into_iter() {
             recluster_blocks_count += compact_segment.summary().block_count;
