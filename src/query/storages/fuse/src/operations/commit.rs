--- conflicted
+++ resolved
@@ -55,11 +55,8 @@
 use log::info;
 use opendal::Operator;
 
-<<<<<<< HEAD
 use super::new_serialize_segment_processor;
-=======
 use super::decorate_snapshot;
->>>>>>> d9a21450
 use crate::io::MetaWriter;
 use crate::io::SegmentsIO;
 use crate::io::TableMetaLocationGenerator;
@@ -90,18 +87,7 @@
         pipeline.try_resize(1)?;
 
         pipeline.add_transform(|input, output| {
-<<<<<<< HEAD
             new_serialize_segment_processor(input, output, self, block_thresholds)
-=======
-            let proc = TransformSerializeSegment::new(
-                input,
-                output,
-                self,
-                block_thresholds,
-                table_meta_timestamps,
-            );
-            proc.into_processor()
->>>>>>> d9a21450
         })?;
 
         pipeline.add_async_accumulating_transformer(|| {
