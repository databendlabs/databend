// Copyright 2021 Datafuse Labs
//
// Licensed under the Apache License, Version 2.0 (the "License");
// you may not use this file except in compliance with the License.
// You may obtain a copy of the License at
//
//     http://www.apache.org/licenses/LICENSE-2.0
//
// Unless required by applicable law or agreed to in writing, software
// distributed under the License is distributed on an "AS IS" BASIS,
// WITHOUT WARRANTIES OR CONDITIONS OF ANY KIND, either express or implied.
// See the License for the specific language governing permissions and
// limitations under the License.

use std::collections::VecDeque;
use std::sync::Arc;

use async_channel::Receiver;
use databend_common_catalog::plan::DataSourcePlan;
use databend_common_catalog::plan::PartInfoPtr;
use databend_common_catalog::plan::PartInfoType;
use databend_common_catalog::plan::StealablePartitions;
use databend_common_catalog::plan::TopK;
use databend_common_catalog::table_context::TableContext;
use databend_common_exception::Result;
use databend_common_expression::TableSchema;
use databend_common_pipeline_core::processors::OutputPort;
use databend_common_pipeline_core::Pipe;
use databend_common_pipeline_core::Pipeline;
use databend_common_pipeline_core::SourcePipeBuilder;
use log::info;
use opendal::Operator;

use crate::fuse_part::FuseBlockPartInfo;
use crate::io::AggIndexReader;
use crate::io::BlockReader;
use crate::io::ReadSettings;
use crate::io::VirtualColumnReader;
use crate::operations::read::block_partition_receiver_source::BlockPartitionReceiverSource;
use crate::operations::read::block_partition_source::BlockPartitionSource;
use crate::operations::read::native_data_transform_reader::ReadNativeDataTransform;
use crate::operations::read::parquet_data_transform_reader::ReadParquetDataTransform;
use crate::operations::read::DeserializeDataTransform;
use crate::operations::read::NativeDeserializeDataTransform;
<<<<<<< HEAD
use crate::operations::read::PartitionDeserializer;
use crate::operations::read::PartitionReader;
use crate::operations::read::PartitionScanState;
use crate::operations::read::ReadNativeDataSource;
use crate::operations::read::ReadParquetDataSource;
=======
>>>>>>> 6175b1a0

#[allow(clippy::too_many_arguments)]
pub fn build_fuse_native_source_pipeline(
    ctx: Arc<dyn TableContext>,
    table_schema: Arc<TableSchema>,
    pipeline: &mut Pipeline,
    block_reader: Arc<BlockReader>,
    mut max_threads: usize,
    plan: &DataSourcePlan,
    topk: Option<TopK>,
    mut max_io_requests: usize,
    index_reader: Arc<Option<AggIndexReader>>,
    virtual_reader: Arc<Option<VirtualColumnReader>>,
    receiver: Option<Receiver<Result<PartInfoPtr>>>,
) -> Result<()> {
    (max_threads, max_io_requests) =
        adjust_threads_and_request(true, max_threads, max_io_requests, plan);

    if topk.is_some() {
        max_threads = max_threads.min(16);
        max_io_requests = max_io_requests.min(16);
    }

    match block_reader.support_blocking_api() {
        true => {
            let partitions = dispatch_partitions(ctx.clone(), plan, max_threads);
            let mut partitions = StealablePartitions::new(partitions, ctx.clone());

            if topk.is_some() {
                partitions.disable_steal();
            }
            match receiver {
                Some(rx) => {
                    let pipe = build_receiver_source(max_threads, ctx.clone(), rx.clone())?;
                    pipeline.add_pipe(pipe);
                }
                None => {
                    let pipe = build_block_source(max_threads, partitions.clone(), 1, ctx.clone())?;
                    pipeline.add_pipe(pipe);
                }
            }
            pipeline.add_transform(|input, output| {
                ReadNativeDataTransform::<true>::create(
                    plan.table_index,
                    ctx.clone(),
                    table_schema.clone(),
                    block_reader.clone(),
                    index_reader.clone(),
                    virtual_reader.clone(),
                    input,
                    output,
                )
            })?;
        }
        false => {
            let partitions = dispatch_partitions(ctx.clone(), plan, max_io_requests);
            let mut partitions = StealablePartitions::new(partitions, ctx.clone());

            if topk.is_some() {
                partitions.disable_steal();
            }
            match receiver {
                Some(rx) => {
                    let pipe = build_receiver_source(max_io_requests, ctx.clone(), rx.clone())?;
                    pipeline.add_pipe(pipe);
                }
                None => {
                    let batch_size = ctx.get_settings().get_storage_fetch_part_num()? as usize;
                    let pipe = build_block_source(
                        max_io_requests,
                        partitions.clone(),
                        batch_size,
                        ctx.clone(),
                    )?;
                    pipeline.add_pipe(pipe);
                }
            }

            pipeline.add_transform(|input, output| {
                ReadNativeDataTransform::<false>::create(
                    plan.table_index,
                    ctx.clone(),
                    table_schema.clone(),
                    block_reader.clone(),
                    index_reader.clone(),
                    virtual_reader.clone(),
                    input,
                    output,
                )
            })?;

            pipeline.try_resize(max_threads)?;
        }
    };

    pipeline.add_transform(|transform_input, transform_output| {
        NativeDeserializeDataTransform::create(
            ctx.clone(),
            block_reader.clone(),
            plan,
            topk.clone(),
            transform_input,
            transform_output,
            index_reader.clone(),
            virtual_reader.clone(),
        )
    })?;

    pipeline.try_resize(max_threads)?;

    Ok(())
}

#[allow(clippy::too_many_arguments)]
pub fn build_fuse_parquet_source_pipeline(
    ctx: Arc<dyn TableContext>,
    table_schema: Arc<TableSchema>,
    pipeline: &mut Pipeline,
    block_reader: Arc<BlockReader>,
    plan: &DataSourcePlan,
    mut max_threads: usize,
    mut max_io_requests: usize,
    index_reader: Arc<Option<AggIndexReader>>,
    virtual_reader: Arc<Option<VirtualColumnReader>>,
    receiver: Option<Receiver<Result<PartInfoPtr>>>,
) -> Result<()> {
    (max_threads, max_io_requests) =
        adjust_threads_and_request(false, max_threads, max_io_requests, plan);

    match block_reader.support_blocking_api() {
        true => {
            let partitions = dispatch_partitions(ctx.clone(), plan, max_threads);
            let partitions = StealablePartitions::new(partitions, ctx.clone());

            match receiver {
                Some(rx) => {
                    let pipe = build_receiver_source(max_threads, ctx.clone(), rx.clone())?;
                    pipeline.add_pipe(pipe);
                }
                None => {
                    let pipe = build_block_source(max_threads, partitions.clone(), 1, ctx.clone())?;
                    pipeline.add_pipe(pipe);
                }
            }
            pipeline.add_transform(|input, output| {
                ReadParquetDataTransform::<true>::create(
                    plan.table_index,
                    ctx.clone(),
                    table_schema.clone(),
                    block_reader.clone(),
                    index_reader.clone(),
                    virtual_reader.clone(),
                    input,
                    output,
                )
            })?;
        }
        false => {
            info!("read block data adjust max io requests:{}", max_io_requests);

            let partitions = dispatch_partitions(ctx.clone(), plan, max_io_requests);
            let partitions = StealablePartitions::new(partitions, ctx.clone());

            match receiver {
                Some(rx) => {
                    let pipe = build_receiver_source(max_io_requests, ctx.clone(), rx.clone())?;
                    pipeline.add_pipe(pipe);
                }
                None => {
                    let batch_size = ctx.get_settings().get_storage_fetch_part_num()? as usize;
                    let pipe = build_block_source(
                        max_io_requests,
                        partitions.clone(),
                        batch_size,
                        ctx.clone(),
                    )?;
                    pipeline.add_pipe(pipe);
                }
            }

            pipeline.add_transform(|input, output| {
                ReadParquetDataTransform::<false>::create(
                    plan.table_index,
                    ctx.clone(),
                    table_schema.clone(),
                    block_reader.clone(),
                    index_reader.clone(),
                    virtual_reader.clone(),
                    input,
                    output,
                )
            })?;

            pipeline.try_resize(std::cmp::min(max_threads, max_io_requests))?;

            info!(
                "read block pipeline resize from:{} to:{}",
                max_io_requests,
                pipeline.output_len()
            );
        }
    };

    pipeline.add_transform(|transform_input, transform_output| {
        DeserializeDataTransform::create(
            ctx.clone(),
            block_reader.clone(),
            plan,
            transform_input,
            transform_output,
            index_reader.clone(),
            virtual_reader.clone(),
        )
    })?;

    Ok(())
}

#[allow(clippy::too_many_arguments)]
pub fn build_partition_source_pipeline(
    pipeline: &mut Pipeline,
    plan: &DataSourcePlan,
    ctx: Arc<dyn TableContext>,
    table_schema: Arc<TableSchema>,
    max_threads: usize,
    max_io_requests: usize,
    bloom_filter_columns: Vec<(usize, String)>,
    column_indices: Vec<usize>,
    operator: Operator,
    put_cache: bool,
) -> Result<()> {
    let (max_threads, max_io_requests) =
        adjust_threads_and_request(false, max_threads, max_io_requests, plan);

    let partitions = dispatch_partitions(ctx.clone(), plan, max_io_requests);
    let partitions = StealablePartitions::new(partitions, ctx.clone());
    let partition_scan_state = Arc::new(PartitionScanState::new());
    let read_settings = ReadSettings::from_ctx(&partitions.ctx)?;
    let (sender, reciever) = async_channel::unbounded();

    let mut source_builder = SourcePipeBuilder::create();
    for i in 0..max_io_requests {
        let output = OutputPort::create();
        source_builder.add_source(
            output.clone(),
            PartitionReader::create(
                output,
                i,
                ctx.clone(),
                plan.table_index,
                table_schema.clone(),
                read_settings,
                partitions.clone(),
                bloom_filter_columns.clone(),
                column_indices.clone(),
                partition_scan_state.clone(),
                reciever.clone(),
                operator.clone(),
                plan.query_internal_columns,
                plan.update_stream_columns,
                put_cache,
            )?,
        );
    }
    pipeline.add_pipe(source_builder.finalize());

    pipeline.try_resize(std::cmp::min(max_threads, max_io_requests))?;
    if max_threads < max_io_requests {
        info!(
            "read block pipeline resize from:{} to:{}",
            max_io_requests,
            pipeline.output_len()
        );
    }

    pipeline.add_transform(|transform_input, transform_output| {
        PartitionDeserializer::create(
            plan,
            ctx.clone(),
            transform_input,
            transform_output,
            partition_scan_state.clone(),
            sender.clone(),
        )
    })
}

pub fn dispatch_partitions(
    ctx: Arc<dyn TableContext>,
    plan: &DataSourcePlan,
    max_streams: usize,
) -> Vec<VecDeque<PartInfoPtr>> {
    let mut results = Vec::with_capacity(max_streams);
    // Lazy part, we can dispatch them now.
    if plan.parts.partitions_type() == PartInfoType::LazyLevel {
        return results;
    }

    results = vec![VecDeque::new(); max_streams];
    const BATCH_SIZE: usize = 64;
    let mut partitions = Vec::with_capacity(BATCH_SIZE);
    loop {
        let p = ctx.get_partitions(BATCH_SIZE);
        if p.is_empty() {
            break;
        }
        partitions.extend(p);
    }

    // that means the partition is lazy
    if partitions.is_empty() {
        return results;
    }

    for (i, part) in partitions.iter().enumerate() {
        results[i % max_streams].push_back(part.clone());
    }
    results
}

pub fn adjust_threads_and_request(
    is_native: bool,
    mut max_threads: usize,
    mut max_io_requests: usize,
    plan: &DataSourcePlan,
) -> (usize, usize) {
    if plan.parts.partitions_type() == PartInfoType::BlockLevel {
        let mut block_nums = plan.parts.partitions.len();

        // If the read bytes of a partition is small enough, less than 16k rows
        // we will not use an extra heavy thread to process it.
        // now only works for native reader
        static MIN_ROWS_READ_PER_THREAD: u64 = 16 * 1024;
        if is_native {
            plan.parts.partitions.iter().for_each(|part| {
                if let Some(part) = part.as_any().downcast_ref::<FuseBlockPartInfo>() {
                    let to_read_rows = part
                        .columns_meta
                        .values()
                        .map(|meta| meta.read_rows(part.range()))
                        .find(|rows| *rows > 0)
                        .unwrap_or(part.nums_rows as u64);

                    if to_read_rows < MIN_ROWS_READ_PER_THREAD {
                        block_nums -= 1;
                    }
                }
            });
        }

        // At least max(1/8 of the original parts, 1), in case of too many small partitions but io threads is just one.
        block_nums = std::cmp::max(block_nums, plan.parts.partitions.len() / 8);
        block_nums = std::cmp::max(block_nums, 1);

        max_threads = std::cmp::min(max_threads, block_nums);
        max_io_requests = std::cmp::min(max_io_requests, block_nums);
    }
    (max_threads, max_io_requests)
}

pub fn build_receiver_source(
    max_threads: usize,
    ctx: Arc<dyn TableContext>,
    rx: Receiver<Result<PartInfoPtr>>,
) -> Result<Pipe> {
    let mut source_builder = SourcePipeBuilder::create();
    for _i in 0..max_threads {
        let output = OutputPort::create();
        source_builder.add_source(
            output.clone(),
            BlockPartitionReceiverSource::create(ctx.clone(), rx.clone(), output)?,
        );
    }
    Ok(source_builder.finalize())
}

pub fn build_block_source(
    max_threads: usize,
    partitions: StealablePartitions,
    max_batch: usize,
    ctx: Arc<dyn TableContext>,
) -> Result<Pipe> {
    let mut source_builder = SourcePipeBuilder::create();
    for i in 0..max_threads {
        let output = OutputPort::create();
        source_builder.add_source(
            output.clone(),
            BlockPartitionSource::create(i, partitions.clone(), max_batch, ctx.clone(), output)?,
        )
    }
    Ok(source_builder.finalize())
}<|MERGE_RESOLUTION|>--- conflicted
+++ resolved
@@ -42,14 +42,11 @@
 use crate::operations::read::parquet_data_transform_reader::ReadParquetDataTransform;
 use crate::operations::read::DeserializeDataTransform;
 use crate::operations::read::NativeDeserializeDataTransform;
-<<<<<<< HEAD
 use crate::operations::read::PartitionDeserializer;
 use crate::operations::read::PartitionReader;
 use crate::operations::read::PartitionScanState;
 use crate::operations::read::ReadNativeDataSource;
 use crate::operations::read::ReadParquetDataSource;
-=======
->>>>>>> 6175b1a0
 
 #[allow(clippy::too_many_arguments)]
 pub fn build_fuse_native_source_pipeline(
@@ -263,9 +260,7 @@
             index_reader.clone(),
             virtual_reader.clone(),
         )
-    })?;
-
-    Ok(())
+    })
 }
 
 #[allow(clippy::too_many_arguments)]
@@ -337,6 +332,75 @@
     })
 }
 
+#[allow(clippy::too_many_arguments)]
+pub fn build_partition_source_pipeline(
+    pipeline: &mut Pipeline,
+    plan: &DataSourcePlan,
+    ctx: Arc<dyn TableContext>,
+    table_schema: Arc<TableSchema>,
+    max_threads: usize,
+    max_io_requests: usize,
+    bloom_filter_columns: Vec<(usize, String)>,
+    column_indices: Vec<usize>,
+    operator: Operator,
+    put_cache: bool,
+) -> Result<()> {
+    let (max_threads, max_io_requests) =
+        adjust_threads_and_request(false, max_threads, max_io_requests, plan);
+
+    let partitions = dispatch_partitions(ctx.clone(), plan, max_io_requests);
+    let partitions = StealablePartitions::new(partitions, ctx.clone());
+    let partition_scan_state = Arc::new(PartitionScanState::new());
+    let read_settings = ReadSettings::from_ctx(&partitions.ctx)?;
+    let (sender, reciever) = async_channel::unbounded();
+
+    let mut source_builder = SourcePipeBuilder::create();
+    for i in 0..max_io_requests {
+        let output = OutputPort::create();
+        source_builder.add_source(
+            output.clone(),
+            PartitionReader::create(
+                output,
+                i,
+                ctx.clone(),
+                plan.table_index,
+                table_schema.clone(),
+                read_settings,
+                partitions.clone(),
+                bloom_filter_columns.clone(),
+                column_indices.clone(),
+                partition_scan_state.clone(),
+                reciever.clone(),
+                operator.clone(),
+                plan.query_internal_columns,
+                plan.update_stream_columns,
+                put_cache,
+            )?,
+        );
+    }
+    pipeline.add_pipe(source_builder.finalize());
+
+    pipeline.try_resize(std::cmp::min(max_threads, max_io_requests))?;
+    if max_threads < max_io_requests {
+        info!(
+            "read block pipeline resize from:{} to:{}",
+            max_io_requests,
+            pipeline.output_len()
+        );
+    }
+
+    pipeline.add_transform(|transform_input, transform_output| {
+        PartitionDeserializer::create(
+            plan,
+            ctx.clone(),
+            transform_input,
+            transform_output,
+            partition_scan_state.clone(),
+            sender.clone(),
+        )
+    })
+}
+
 pub fn dispatch_partitions(
     ctx: Arc<dyn TableContext>,
     plan: &DataSourcePlan,
