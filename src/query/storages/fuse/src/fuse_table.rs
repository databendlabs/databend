// Copyright 2021 Datafuse Labs
//
// Licensed under the Apache License, Version 2.0 (the "License");
// you may not use this file except in compliance with the License.
// You may obtain a copy of the License at
//
//     http://www.apache.org/licenses/LICENSE-2.0
//
// Unless required by applicable law or agreed to in writing, software
// distributed under the License is distributed on an "AS IS" BASIS,
// WITHOUT WARRANTIES OR CONDITIONS OF ANY KIND, either express or implied.
// See the License for the specific language governing permissions and
// limitations under the License.

use std::any::Any;
use std::collections::BTreeMap;
use std::str;
use std::str::FromStr;
use std::sync::Arc;

use databend_common_catalog::catalog::StorageDescription;
use databend_common_catalog::lock::Lock;
use databend_common_catalog::plan::DataSourcePlan;
use databend_common_catalog::plan::PartStatistics;
use databend_common_catalog::plan::Partitions;
use databend_common_catalog::plan::PushDownInfo;
use databend_common_catalog::plan::StreamColumn;
use databend_common_catalog::table::AppendMode;
use databend_common_catalog::table::ColumnStatisticsProvider;
use databend_common_catalog::table::NavigationDescriptor;
use databend_common_catalog::table_context::TableContext;
use databend_common_exception::ErrorCode;
use databend_common_exception::Result;
use databend_common_expression::BlockThresholds;
use databend_common_expression::ColumnId;
use databend_common_expression::RemoteExpr;
use databend_common_expression::ORIGIN_BLOCK_ID_COL_NAME;
use databend_common_expression::ORIGIN_BLOCK_ROW_NUM_COL_NAME;
use databend_common_expression::ORIGIN_VERSION_COL_NAME;
use databend_common_expression::ROW_VERSION_COL_NAME;
use databend_common_expression::SNAPSHOT_NAME_COLUMN_ID;
use databend_common_io::constants::DEFAULT_BLOCK_BUFFER_SIZE;
use databend_common_io::constants::DEFAULT_BLOCK_MAX_ROWS;
use databend_common_meta_app::schema::DatabaseType;
use databend_common_meta_app::schema::TableInfo;
use databend_common_meta_app::schema::UpdateStreamMetaReq;
use databend_common_meta_app::schema::UpsertTableCopiedFileReq;
use databend_common_pipeline_core::Pipeline;
use databend_common_sharing::create_share_table_operator;
use databend_common_sql::binder::STREAM_COLUMN_FACTORY;
use databend_common_sql::parse_exprs;
use databend_common_sql::BloomIndexColumns;
use databend_common_storage::init_operator;
use databend_common_storage::DataOperator;
use databend_common_storage::ShareTableConfig;
use databend_common_storage::StorageMetrics;
use databend_common_storage::StorageMetricsLayer;
use databend_storages_common_cache::LoadParams;
use databend_storages_common_table_meta::meta::ClusterKey;
use databend_storages_common_table_meta::meta::SnapshotId;
use databend_storages_common_table_meta::meta::Statistics as FuseStatistics;
use databend_storages_common_table_meta::meta::TableSnapshot;
use databend_storages_common_table_meta::meta::TableSnapshotStatistics;
use databend_storages_common_table_meta::meta::Versioned;
use databend_storages_common_table_meta::table::table_storage_prefix;
use databend_storages_common_table_meta::table::ChangeType;
use databend_storages_common_table_meta::table::TableCompression;
use databend_storages_common_table_meta::table::OPT_KEY_BLOOM_INDEX_COLUMNS;
use databend_storages_common_table_meta::table::OPT_KEY_CHANGE_TRACKING;
use databend_storages_common_table_meta::table::OPT_KEY_DATABASE_ID;
use databend_storages_common_table_meta::table::OPT_KEY_LEGACY_SNAPSHOT_LOC;
use databend_storages_common_table_meta::table::OPT_KEY_SNAPSHOT_LOCATION;
use databend_storages_common_table_meta::table::OPT_KEY_STORAGE_FORMAT;
use databend_storages_common_table_meta::table::OPT_KEY_STORAGE_PREFIX;
use databend_storages_common_table_meta::table::OPT_KEY_TABLE_ATTACHED_DATA_URI;
use databend_storages_common_table_meta::table::OPT_KEY_TABLE_ATTACHED_READ_ONLY;
use databend_storages_common_table_meta::table::OPT_KEY_TABLE_COMPRESSION;
use log::error;
use log::warn;
use opendal::Operator;
use uuid::Uuid;

use crate::fuse_column::FuseTableColumnStatisticsProvider;
use crate::fuse_type::FuseTableType;
use crate::io::MetaReaders;
use crate::io::TableMetaLocationGenerator;
use crate::io::WriteSettings;
use crate::table_functions::unwrap_tuple;
use crate::FuseStorageFormat;
use crate::NavigationPoint;
use crate::Table;
use crate::TableStatistics;
use crate::DEFAULT_BLOCK_PER_SEGMENT;
use crate::DEFAULT_ROW_PER_PAGE;
use crate::DEFAULT_ROW_PER_PAGE_FOR_BLOCKING;
use crate::FUSE_OPT_KEY_BLOCK_IN_MEM_SIZE_THRESHOLD;
use crate::FUSE_OPT_KEY_BLOCK_PER_SEGMENT;
use crate::FUSE_OPT_KEY_ROW_PER_BLOCK;
use crate::FUSE_OPT_KEY_ROW_PER_PAGE;
use crate::FUSE_TBL_LAST_SNAPSHOT_HINT;

#[derive(Clone)]
pub struct FuseTable {
    pub(crate) table_info: TableInfo,
    pub(crate) meta_location_generator: TableMetaLocationGenerator,

    pub(crate) cluster_key_meta: Option<ClusterKey>,
    pub(crate) storage_format: FuseStorageFormat,
    pub(crate) table_compression: TableCompression,
    pub(crate) bloom_index_cols: BloomIndexColumns,

    pub(crate) operator: Operator,
    pub(crate) data_metrics: Arc<StorageMetrics>,

    table_type: FuseTableType,

    // If this is set, reading from fuse_table should only returns the increment blocks
    pub(crate) since_table: Option<Arc<FuseTable>>,
}

impl FuseTable {
    pub fn try_create(table_info: TableInfo) -> Result<Box<dyn Table>> {
        Ok(Self::do_create(table_info)?)
    }

    pub async fn refresh_schema(table_info: Arc<TableInfo>) -> Result<Arc<TableInfo>> {
        // check if table is AttachedReadOnly in a lighter way
        let need_refresh_schema = match table_info.db_type {
            DatabaseType::ShareDB(_) => false,
            DatabaseType::NormalDB => {
                table_info.meta.storage_params.is_some()
                    && Self::is_table_attached_read_only(&table_info.meta.options)
            }
        };

        if need_refresh_schema {
            let table = Self::do_create(table_info.as_ref().clone())?;
            let snapshot = table.read_table_snapshot().await?;
            let schema = snapshot
                .ok_or_else(|| {
                    ErrorCode::ShareStorageError(
                        "Failed to load snapshot of read_only attach table".to_string(),
                    )
                })?
                .schema
                .clone();
            let mut table_info = table_info.as_ref().clone();
            table_info.meta.schema = Arc::new(schema);
            Ok(Arc::new(table_info))
        } else {
            Ok(table_info)
        }
    }

    pub fn do_create(table_info: TableInfo) -> Result<Box<FuseTable>> {
        let storage_prefix = Self::parse_storage_prefix(&table_info)?;
        let cluster_key_meta = table_info.meta.cluster_key();

        let (mut operator, table_type) = match table_info.db_type.clone() {
            DatabaseType::ShareDB(share_ident) => {
                let operator = create_share_table_operator(
                    ShareTableConfig::share_endpoint_address(),
                    ShareTableConfig::share_endpoint_token(),
                    &share_ident.tenant,
                    &share_ident.share_name,
                    &table_info.name,
                )?;
                (operator, FuseTableType::SharedReadOnly)
            }
            DatabaseType::NormalDB => {
                let storage_params = table_info.meta.storage_params.clone();
                match storage_params {
                    // External or attached table.
                    Some(sp) => {
                        let table_meta_options = &table_info.meta.options;

                        let table_type = if Self::is_table_attached_read_only(table_meta_options) {
                            FuseTableType::AttachedReadOnly
                        } else if Self::is_table_attached(table_meta_options) {
                            FuseTableType::Attached
                        } else {
                            FuseTableType::External
                        };

                        let operator = init_operator(&sp)?;
                        (operator, table_type)
                    }
                    // Normal table.
                    None => {
                        let operator = DataOperator::instance().operator();
                        (operator, FuseTableType::Standard)
                    }
                }
            }
        };

        let data_metrics = Arc::new(StorageMetrics::default());
        operator = operator.layer(StorageMetricsLayer::new(data_metrics.clone()));

        let storage_format = table_info
            .options()
            .get(OPT_KEY_STORAGE_FORMAT)
            .cloned()
            .unwrap_or_default();

        let table_compression = table_info
            .options()
            .get(OPT_KEY_TABLE_COMPRESSION)
            .cloned()
            .unwrap_or_default();

        let bloom_index_cols = table_info
            .options()
            .get(OPT_KEY_BLOOM_INDEX_COLUMNS)
            .and_then(|s| s.parse::<BloomIndexColumns>().ok())
            .unwrap_or(BloomIndexColumns::All);

        let part_prefix = table_info.meta.part_prefix.clone();

        let meta_location_generator =
            TableMetaLocationGenerator::with_prefix(storage_prefix).with_part_prefix(part_prefix);

        Ok(Box::new(FuseTable {
            table_info,
            meta_location_generator,
            cluster_key_meta,
            bloom_index_cols,
            operator,
            data_metrics,
            storage_format: FuseStorageFormat::from_str(storage_format.as_str())?,
            table_compression: table_compression.as_str().try_into()?,
            table_type,
            since_table: None,
        }))
    }

    pub fn description() -> StorageDescription {
        StorageDescription {
            engine_name: "FUSE".to_string(),
            comment: "FUSE Storage Engine".to_string(),
            support_cluster_key: true,
        }
    }

    pub fn is_native(&self) -> bool {
        matches!(self.storage_format, FuseStorageFormat::Native)
    }

    pub fn meta_location_generator(&self) -> &TableMetaLocationGenerator {
        &self.meta_location_generator
    }

    pub fn get_write_settings(&self) -> WriteSettings {
        let default_rows_per_page = if self.operator.info().native_capability().blocking {
            DEFAULT_ROW_PER_PAGE_FOR_BLOCKING
        } else {
            DEFAULT_ROW_PER_PAGE
        };
        let max_page_size = self.get_option(FUSE_OPT_KEY_ROW_PER_PAGE, default_rows_per_page);
        let block_per_seg =
            self.get_option(FUSE_OPT_KEY_BLOCK_PER_SEGMENT, DEFAULT_BLOCK_PER_SEGMENT);

        WriteSettings {
            storage_format: self.storage_format,
            table_compression: self.table_compression,
            max_page_size,
            block_per_seg,
        }
    }

    /// Get max page size.
    /// For native storage format.
    pub fn get_max_page_size(&self) -> Option<usize> {
        match self.storage_format {
            FuseStorageFormat::Parquet => None,
            FuseStorageFormat::Native => Some(self.get_write_settings().max_page_size),
        }
    }

    pub fn parse_storage_prefix(table_info: &TableInfo) -> Result<String> {
        // if OPT_KE_STORAGE_PREFIX is specified, use it as storage prefix
        if let Some(prefix) = table_info.options().get(OPT_KEY_STORAGE_PREFIX) {
            return Ok(prefix.clone());
        }

        // otherwise, use database id and table id as storage prefix

        let table_id = table_info.ident.table_id;
        let db_id = table_info
            .options()
            .get(OPT_KEY_DATABASE_ID)
            .ok_or_else(|| {
                ErrorCode::Internal(format!(
                    "Invalid fuse table, table option {} not found",
                    OPT_KEY_DATABASE_ID
                ))
            })?;
        Ok(table_storage_prefix(db_id, table_id))
    }

    #[minitrace::trace]
    #[async_backtrace::framed]
    pub async fn read_table_snapshot_statistics(
        &self,
        snapshot: Option<&Arc<TableSnapshot>>,
    ) -> Result<Option<Arc<TableSnapshotStatistics>>> {
        match snapshot {
            Some(snapshot) => {
                if let Some(loc) = &snapshot.table_statistics_location {
                    let reader = MetaReaders::table_snapshot_statistics_reader(self.get_operator());

                    let load_params = LoadParams {
                        location: loc.clone(),
                        len_hint: None,
                        ver: TableMetaLocationGenerator::snapshot_statistics_version(),
                        put_cache: true,
                    };

                    Ok(Some(reader.read(&load_params).await?))
                } else {
                    Ok(None)
                }
            }
            None => Ok(None),
        }
    }

    #[minitrace::trace]
    #[async_backtrace::framed]
    pub async fn read_table_snapshot(&self) -> Result<Option<Arc<TableSnapshot>>> {
        if let Some(loc) = self.snapshot_loc().await? {
            let reader = MetaReaders::table_snapshot_reader(self.get_operator());
            let ver = self.snapshot_format_version(Some(loc.clone())).await?;
            let params = LoadParams {
                location: loc,
                len_hint: None,
                ver,
                put_cache: true,
            };
            Ok(Some(reader.read(&params).await?))
        } else {
            Ok(None)
        }
    }

    #[async_backtrace::framed]
    pub async fn snapshot_format_version(&self, location_opt: Option<String>) -> Result<u64> {
        let location_opt = if location_opt.is_some() {
            location_opt
        } else {
            self.snapshot_loc().await?
        };
        // If no snapshot location here, indicates that there are no data of this table yet
        // in this case, we just returns the current snapshot version
        Ok(location_opt.map_or(TableSnapshot::VERSION, |loc| {
            TableMetaLocationGenerator::snapshot_version(loc.as_str())
        }))
    }

    #[async_backtrace::framed]
    pub async fn snapshot_loc(&self) -> Result<Option<String>> {
        match self.table_info.db_type {
            DatabaseType::ShareDB(_) => {
                let url = FUSE_TBL_LAST_SNAPSHOT_HINT;
                match self.operator.read(url).await {
                    Ok(data) => {
                        let s = str::from_utf8(&data)?;
                        Ok(Some(s.to_string()))
                    }
                    Err(e) => {
                        error!("read share snapshot location error: {:?}", e);
                        Ok(None)
                    }
                }
            }
            DatabaseType::NormalDB => {
                let options = self.table_info.options();

                if options.get(OPT_KEY_TABLE_ATTACHED_READ_ONLY).is_some() {
                    // if table is read-only attached, parse snapshot location from hint
                    let storage_prefix = options.get(OPT_KEY_STORAGE_PREFIX).unwrap();
                    let hint = format!("{}/{}", storage_prefix, FUSE_TBL_LAST_SNAPSHOT_HINT);
                    let snapshot_loc = {
                        let hint_content = self.operator.read(&hint).await?;
                        let snapshot_full_path = String::from_utf8(hint_content)?;
                        let operator_info = self.operator.info();
                        snapshot_full_path[operator_info.root().len()..].to_string()
                    };
                    Ok(Some(snapshot_loc))
                } else {
                    Ok(options
                        .get(OPT_KEY_SNAPSHOT_LOCATION)
                        // for backward compatibility, we check the legacy table option
                        .or_else(|| options.get(OPT_KEY_LEGACY_SNAPSHOT_LOC))
                        .cloned())
                }
            }
        }
    }

    pub fn get_operator(&self) -> Operator {
        self.operator.clone()
    }

    pub fn get_operator_ref(&self) -> &Operator {
        &self.operator
    }

    pub fn try_from_table(tbl: &dyn Table) -> Result<&FuseTable> {
        tbl.as_any().downcast_ref::<FuseTable>().ok_or_else(|| {
            ErrorCode::Internal(format!(
                "expects table of engine FUSE, but got {}",
                tbl.engine()
            ))
        })
    }

    pub fn transient(&self) -> bool {
        self.table_info.meta.options.contains_key("TRANSIENT")
    }

    pub fn cluster_key_str(&self) -> Option<&String> {
        self.cluster_key_meta.as_ref().map(|(_, key)| key)
    }

    pub fn cluster_key_id(&self) -> Option<u32> {
        self.cluster_key_meta.clone().map(|v| v.0)
    }

    pub fn cluster_key_meta(&self) -> Option<ClusterKey> {
        self.cluster_key_meta.clone()
    }

    pub fn bloom_index_cols(&self) -> BloomIndexColumns {
        self.bloom_index_cols.clone()
    }

    // Check if table is attached.
    fn is_table_attached(table_meta_options: &BTreeMap<String, String>) -> bool {
        table_meta_options
            .get(OPT_KEY_TABLE_ATTACHED_DATA_URI)
            .is_some()
    }

    // Check if table is read-only attached.
    fn is_table_attached_read_only(table_meta_options: &BTreeMap<String, String>) -> bool {
        table_meta_options
            .get(OPT_KEY_TABLE_ATTACHED_READ_ONLY)
            .is_some()
    }
}

#[async_trait::async_trait]
impl Table for FuseTable {
    fn is_local(&self) -> bool {
        false
    }

    fn as_any(&self) -> &dyn Any {
        self
    }

    fn get_table_info(&self) -> &TableInfo {
        &self.table_info
    }

    fn get_data_metrics(&self) -> Option<Arc<StorageMetrics>> {
        Some(self.data_metrics.clone())
    }

    fn supported_internal_column(&self, column_id: ColumnId) -> bool {
        column_id >= SNAPSHOT_NAME_COLUMN_ID
    }

    fn support_column_projection(&self) -> bool {
        true
    }

    fn has_exact_total_row_count(&self) -> bool {
        true
    }

    fn cluster_keys(&self, ctx: Arc<dyn TableContext>) -> Vec<RemoteExpr<String>> {
        let table_meta = Arc::new(self.clone());
        if let Some((_, order)) = &self.cluster_key_meta {
            let cluster_keys = parse_exprs(ctx, table_meta.clone(), order).unwrap();
            let cluster_keys = if cluster_keys.len() == 1 {
                unwrap_tuple(&cluster_keys[0]).unwrap_or(cluster_keys)
            } else {
                cluster_keys
            };
            let cluster_keys = cluster_keys
                .iter()
                .map(|k| {
                    k.project_column_ref(|index| {
                        table_meta.schema().field(*index).name().to_string()
                    })
                    .as_remote_expr()
                })
                .collect();
            return cluster_keys;
        }
        vec![]
    }

    fn change_tracking_enabled(&self) -> bool {
        self.get_option(OPT_KEY_CHANGE_TRACKING, false)
    }

    fn stream_columns(&self) -> Vec<StreamColumn> {
        if self.change_tracking_enabled() {
            vec![
                STREAM_COLUMN_FACTORY
                    .get_stream_column(ORIGIN_VERSION_COL_NAME)
                    .unwrap(),
                STREAM_COLUMN_FACTORY
                    .get_stream_column(ORIGIN_BLOCK_ID_COL_NAME)
                    .unwrap(),
                STREAM_COLUMN_FACTORY
                    .get_stream_column(ORIGIN_BLOCK_ROW_NUM_COL_NAME)
                    .unwrap(),
                STREAM_COLUMN_FACTORY
                    .get_stream_column(ROW_VERSION_COL_NAME)
                    .unwrap(),
            ]
        } else {
            vec![]
        }
    }

    #[async_backtrace::framed]
    async fn alter_table_cluster_keys(
        &self,
        ctx: Arc<dyn TableContext>,
        cluster_key_str: String,
    ) -> Result<()> {
        // if new cluster_key_str is the same with old one,
        // no need to change
        if let Some(old_cluster_key_str) = self.cluster_key_str()
            && *old_cluster_key_str == cluster_key_str
        {
            return Ok(());
        }
        let mut new_table_meta = self.get_table_info().meta.clone();
        new_table_meta = new_table_meta.push_cluster_key(cluster_key_str);
        let cluster_key_meta = new_table_meta.cluster_key();
        let schema = self.schema().as_ref().clone();

        let prev = self.read_table_snapshot().await?;
        let prev_version = self.snapshot_format_version(None).await?;
        let prev_timestamp = prev.as_ref().and_then(|v| v.timestamp);
        let prev_snapshot_id = prev.as_ref().map(|v| (v.snapshot_id, prev_version));
        let prev_statistics_location = prev
            .as_ref()
            .and_then(|v| v.table_statistics_location.clone());
        let (summary, segments) = if let Some(v) = prev {
            (v.summary.clone(), v.segments.clone())
        } else {
            (FuseStatistics::default(), vec![])
        };

        let new_snapshot = TableSnapshot::new(
            Uuid::new_v4(),
            &prev_timestamp,
            prev_snapshot_id,
            schema,
            summary,
            segments,
            cluster_key_meta,
            prev_statistics_location,
        );

        let mut table_info = self.table_info.clone();
        table_info.meta = new_table_meta;

        FuseTable::commit_to_meta_server(
            ctx.as_ref(),
            &table_info,
            &self.meta_location_generator,
            new_snapshot,
            None,
            &None,
            &self.operator,
        )
        .await
    }

    #[async_backtrace::framed]
    async fn drop_table_cluster_keys(&self, ctx: Arc<dyn TableContext>) -> Result<()> {
        if self.cluster_key_meta.is_none() {
            return Ok(());
        }

        let mut new_table_meta = self.get_table_info().meta.clone();
        new_table_meta.default_cluster_key = None;
        new_table_meta.default_cluster_key_id = None;

        let schema = self.schema().as_ref().clone();

        let prev = self.read_table_snapshot().await?;
        let prev_version = self.snapshot_format_version(None).await?;
        let prev_timestamp = prev.as_ref().and_then(|v| v.timestamp);
        let prev_statistics_location = prev
            .as_ref()
            .and_then(|v| v.table_statistics_location.clone());
        let prev_snapshot_id = prev.as_ref().map(|v| (v.snapshot_id, prev_version));
        let (summary, segments) = if let Some(v) = prev {
            (v.summary.clone(), v.segments.clone())
        } else {
            (FuseStatistics::default(), vec![])
        };

        let new_snapshot = TableSnapshot::new(
            Uuid::new_v4(),
            &prev_timestamp,
            prev_snapshot_id,
            schema,
            summary,
            segments,
            None,
            prev_statistics_location,
        );

        let mut table_info = self.table_info.clone();
        table_info.meta = new_table_meta;

        FuseTable::commit_to_meta_server(
            ctx.as_ref(),
            &table_info,
            &self.meta_location_generator,
            new_snapshot,
            None,
            &None,
            &self.operator,
        )
        .await
    }

    #[minitrace::trace]
    #[async_backtrace::framed]
    async fn read_partitions(
        &self,
        ctx: Arc<dyn TableContext>,
        push_downs: Option<PushDownInfo>,
        dry_run: bool,
    ) -> Result<(PartStatistics, Partitions)> {
        self.do_read_partitions(ctx, push_downs, dry_run).await
    }

    #[minitrace::trace]
    fn read_data(
        &self,
        ctx: Arc<dyn TableContext>,
        plan: &DataSourcePlan,
        pipeline: &mut Pipeline,
        put_cache: bool,
    ) -> Result<()> {
        self.do_read_data(ctx, plan, pipeline, put_cache)
    }

    fn append_data(
        &self,
        ctx: Arc<dyn TableContext>,
        pipeline: &mut Pipeline,
        append_mode: AppendMode,
    ) -> Result<()> {
        self.do_append_data(ctx, pipeline, append_mode)
    }

    fn commit_insertion(
        &self,
        ctx: Arc<dyn TableContext>,
        pipeline: &mut Pipeline,
        copied_files: Option<UpsertTableCopiedFileReq>,
        update_stream_meta: Vec<UpdateStreamMetaReq>,
        overwrite: bool,
        prev_snapshot_id: Option<SnapshotId>,
        deduplicated_label: Option<String>,
    ) -> Result<()> {
        self.do_commit(
            ctx,
            pipeline,
            copied_files,
            update_stream_meta,
            overwrite,
            prev_snapshot_id,
            deduplicated_label,
        )
    }

    #[minitrace::trace]
    #[async_backtrace::framed]
    async fn truncate(&self, ctx: Arc<dyn TableContext>) -> Result<()> {
        let purge = false;
        self.do_truncate(ctx, purge).await
    }

    #[minitrace::trace]
    #[async_backtrace::framed]
    async fn purge(
        &self,
        ctx: Arc<dyn TableContext>,
        instant: Option<NavigationPoint>,
        limit: Option<usize>,
        keep_last_snapshot: bool,
        dry_run: bool,
    ) -> Result<Option<Vec<String>>> {
        match self.navigate_for_purge(&ctx, instant).await {
            Ok((table, files)) => {
                table
                    .do_purge(&ctx, files, limit, keep_last_snapshot, dry_run)
                    .await
            }
            Err(e) if e.code() == ErrorCode::TABLE_HISTORICAL_DATA_NOT_FOUND => {
                warn!("navigate failed: {:?}", e);
                if dry_run { Ok(Some(vec![])) } else { Ok(None) }
            }
            Err(e) => Err(e),
        }
    }

    async fn table_statistics(
        &self,
<<<<<<< HEAD
        _ctx: Arc<dyn TableContext>,
        _change_type: Option<ChangeType>,
=======
        ctx: Arc<dyn TableContext>,
>>>>>>> d0b10818
    ) -> Result<Option<TableStatistics>> {
        let stats = match self.table_type {
            FuseTableType::AttachedReadOnly => {
                let snapshot = self.read_table_snapshot().await?.ok_or_else(|| {
                    // For table created with "ATTACH TABLE ... READ_ONLY"statement, this should be unreachable:
                    // IO or Deserialization related error should have already been thrown, thus
                    // `Internal` error is used.
                    ErrorCode::Internal("Failed to load snapshot of read_only attach table")
                })?;
                let summary = &snapshot.summary;
                TableStatistics {
                    num_rows: Some(summary.row_count),
                    data_size: Some(summary.uncompressed_byte_size),
                    data_size_compressed: Some(summary.compressed_byte_size),
                    index_size: Some(summary.index_size),
                    number_of_blocks: Some(summary.block_count),
                    number_of_segments: Some(snapshot.segments.len() as u64),
                }
            }
            _ => {
                let s = &self.table_info.meta.statistics;
                let mut res = TableStatistics {
                    num_rows: Some(s.number_of_rows),
                    data_size: Some(s.data_bytes),
                    data_size_compressed: Some(s.compressed_data_bytes),
                    index_size: Some(s.index_data_bytes),
                    number_of_blocks: s.number_of_blocks,
                    number_of_segments: s.number_of_segments,
                };

                if let Some(since) = &self.since_table {
                    if let Some(since_stats) = since.table_statistics(ctx).await? {
                        res = res.increment_since_from(&since_stats);
                    }
                }

                res
            }
        };
        Ok(Some(stats))
    }

    #[async_backtrace::framed]
    async fn column_statistics_provider(
        &self,
        _ctx: Arc<dyn TableContext>,
    ) -> Result<Box<dyn ColumnStatisticsProvider>> {
        let provider = if let Some(snapshot) = self.read_table_snapshot().await? {
            let stats = &snapshot.summary.col_stats;
            let table_statistics = self.read_table_snapshot_statistics(Some(&snapshot)).await?;
            if let Some(table_statistics) = table_statistics {
                FuseTableColumnStatisticsProvider::new(
                    stats.clone(),
                    Some(table_statistics.column_distinct_values()),
                    snapshot.summary.row_count,
                )
            } else {
                FuseTableColumnStatisticsProvider::new(
                    stats.clone(),
                    None,
                    snapshot.summary.row_count,
                )
            }
        } else {
            FuseTableColumnStatisticsProvider::default()
        };
        Ok(Box::new(provider))
    }

    #[minitrace::trace]
    #[async_backtrace::framed]
    async fn navigate_since_to(
        &self,
        since_point: &Option<NavigationPoint>,
        to_point: &Option<NavigationPoint>,
    ) -> Result<Arc<dyn Table>> {
        let mut to_point = if let Some(to_point) = to_point {
            self.navigate_to(to_point).await?.as_ref().clone()
        } else {
            self.clone()
        };

        if let Some(since_point) = since_point {
            to_point.since_table = Some(self.navigate_to(since_point).await?);
        }
        Ok(Arc::new(to_point))
    }

    fn get_block_thresholds(&self) -> BlockThresholds {
        let max_rows_per_block =
            self.get_option(FUSE_OPT_KEY_ROW_PER_BLOCK, DEFAULT_BLOCK_MAX_ROWS);
        let min_rows_per_block = (max_rows_per_block as f64 * 0.8) as usize;
        let max_bytes_per_block = self.get_option(
            FUSE_OPT_KEY_BLOCK_IN_MEM_SIZE_THRESHOLD,
            DEFAULT_BLOCK_BUFFER_SIZE,
        );
        BlockThresholds::new(max_rows_per_block, min_rows_per_block, max_bytes_per_block)
    }

    #[async_backtrace::framed]
    async fn compact_segments(
        &self,
        ctx: Arc<dyn TableContext>,
        lock: Arc<dyn Lock>,
        limit: Option<usize>,
    ) -> Result<()> {
        self.do_compact_segments(ctx, lock, limit).await
    }

    #[async_backtrace::framed]
    async fn compact_blocks(
        &self,
        ctx: Arc<dyn TableContext>,
        limit: Option<usize>,
    ) -> Result<Option<(Partitions, Arc<TableSnapshot>)>> {
        self.do_compact_blocks(ctx, limit).await
    }

    #[async_backtrace::framed]
    async fn revert_to(
        &self,
        ctx: Arc<dyn TableContext>,
        point: NavigationDescriptor,
    ) -> Result<()> {
        self.do_revert_to(ctx.as_ref(), point).await
    }

    fn support_prewhere(&self) -> bool {
        matches!(self.storage_format, FuseStorageFormat::Native)
    }

    fn support_index(&self) -> bool {
        true
    }

    fn support_virtual_columns(&self) -> bool {
        true
    }

    fn result_can_be_cached(&self) -> bool {
        true
    }

    fn is_read_only(&self) -> bool {
        self.table_type.is_readonly()
    }
}<|MERGE_RESOLUTION|>--- conflicted
+++ resolved
@@ -721,12 +721,8 @@
 
     async fn table_statistics(
         &self,
-<<<<<<< HEAD
-        _ctx: Arc<dyn TableContext>,
+        ctx: Arc<dyn TableContext>,
         _change_type: Option<ChangeType>,
-=======
-        ctx: Arc<dyn TableContext>,
->>>>>>> d0b10818
     ) -> Result<Option<TableStatistics>> {
         let stats = match self.table_type {
             FuseTableType::AttachedReadOnly => {
