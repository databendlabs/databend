// Copyright 2021 Datafuse Labs
//
// Licensed under the Apache License, Version 2.0 (the "License");
// you may not use this file except in compliance with the License.
// You may obtain a copy of the License at
//
//     http://www.apache.org/licenses/LICENSE-2.0
//
// Unless required by applicable law or agreed to in writing, software
// distributed under the License is distributed on an "AS IS" BASIS,
// WITHOUT WARRANTIES OR CONDITIONS OF ANY KIND, either express or implied.
// See the License for the specific language governing permissions and
// limitations under the License.

use std::any::Any;
use std::collections::BTreeMap;
use std::collections::HashMap;
use std::collections::HashSet;
use std::hash::RandomState;
use std::str;
use std::str::FromStr;
use std::sync::Arc;
use std::time::Instant;

use async_channel::Receiver;
use chrono::Duration;
use chrono::TimeDelta;
use databend_common_base::runtime::GlobalIORuntime;
use databend_common_catalog::catalog::StorageDescription;
use databend_common_catalog::plan::DataSourcePlan;
use databend_common_catalog::plan::PartInfoPtr;
use databend_common_catalog::plan::PartStatistics;
use databend_common_catalog::plan::Partitions;
use databend_common_catalog::plan::PushDownInfo;
use databend_common_catalog::plan::ReclusterParts;
use databend_common_catalog::plan::StreamColumn;
use databend_common_catalog::table::Bound;
use databend_common_catalog::table::ColumnRange;
use databend_common_catalog::table::ColumnStatisticsProvider;
use databend_common_catalog::table::CompactionLimits;
use databend_common_catalog::table::DistributionLevel;
use databend_common_catalog::table::NavigationDescriptor;
use databend_common_catalog::table::TimeNavigation;
use databend_common_catalog::table::is_temp_table_by_table_info;
use databend_common_catalog::table_context::TableContext;
use databend_common_config::GlobalConfig;
use databend_common_exception::ErrorCode;
use databend_common_exception::Result;
use databend_common_expression::BlockThresholds;
use databend_common_expression::ColumnId;
use databend_common_expression::ORIGIN_BLOCK_ID_COL_NAME;
use databend_common_expression::ORIGIN_BLOCK_ROW_NUM_COL_NAME;
use databend_common_expression::ORIGIN_VERSION_COL_NAME;
use databend_common_expression::RemoteExpr;
use databend_common_expression::TableField;
use databend_common_expression::TableSchema;
use databend_common_expression::VECTOR_SCORE_COLUMN_ID;
use databend_common_expression::types::DataType;
use databend_common_io::constants::DEFAULT_BLOCK_BUFFER_SIZE;
use databend_common_io::constants::DEFAULT_BLOCK_COMPRESSED_SIZE;
use databend_common_io::constants::DEFAULT_BLOCK_PER_SEGMENT;
use databend_common_io::constants::DEFAULT_BLOCK_ROW_COUNT;
use databend_common_meta_app::schema::DatabaseType;
use databend_common_meta_app::schema::TableIdent;
use databend_common_meta_app::schema::TableInfo;
use databend_common_meta_app::schema::TableMeta;
use databend_common_meta_app::schema::UpdateStreamMetaReq;
use databend_common_meta_app::schema::UpsertTableCopiedFileReq;
use databend_common_meta_app::storage::S3StorageClass;
use databend_common_meta_app::storage::StorageParams;
use databend_common_meta_app::storage::set_s3_storage_class;
use databend_common_pipeline::core::Pipeline;
use databend_common_sql::ApproxDistinctColumns;
use databend_common_sql::BloomIndexColumns;
use databend_common_sql::binder::STREAM_COLUMN_FACTORY;
use databend_common_sql::parse_cluster_keys;
use databend_common_sql::plans::TruncateMode;
use databend_common_storage::StorageMetrics;
use databend_common_storage::StorageMetricsLayer;
use databend_common_storage::init_operator;
use databend_storages_common_cache::LoadParams;
use databend_storages_common_io::Files;
use databend_storages_common_table_meta::meta::ClusterKey;
use databend_storages_common_table_meta::meta::CompactSegmentInfo;
use databend_storages_common_table_meta::meta::SnapshotId;
use databend_storages_common_table_meta::meta::TableMetaTimestamps;
use databend_storages_common_table_meta::meta::TableSnapshot;
use databend_storages_common_table_meta::meta::TableSnapshotStatistics;
use databend_storages_common_table_meta::meta::Versioned;
use databend_storages_common_table_meta::meta::decode_column_hll;
use databend_storages_common_table_meta::meta::parse_storage_prefix;
use databend_storages_common_table_meta::table::ChangeType;
use databend_storages_common_table_meta::table::ClusterType;
use databend_storages_common_table_meta::table::OPT_KEY_APPROX_DISTINCT_COLUMNS;
use databend_storages_common_table_meta::table::OPT_KEY_BLOOM_INDEX_COLUMNS;
use databend_storages_common_table_meta::table::OPT_KEY_CHANGE_TRACKING;
use databend_storages_common_table_meta::table::OPT_KEY_CLUSTER_TYPE;
use databend_storages_common_table_meta::table::OPT_KEY_LEGACY_SNAPSHOT_LOC;
use databend_storages_common_table_meta::table::OPT_KEY_SEGMENT_FORMAT;
use databend_storages_common_table_meta::table::OPT_KEY_SNAPSHOT_LOCATION;
use databend_storages_common_table_meta::table::OPT_KEY_SNAPSHOT_LOCATION_FIXED_FLAG;
use databend_storages_common_table_meta::table::OPT_KEY_STORAGE_FORMAT;
use databend_storages_common_table_meta::table::OPT_KEY_TABLE_ATTACHED_DATA_URI;
use databend_storages_common_table_meta::table::OPT_KEY_TABLE_COMPRESSION;
use databend_storages_common_table_meta::table::TableCompression;
use futures_util::TryStreamExt;
use itertools::Itertools;
use log::info;
use log::warn;
use opendal::Operator;
use parking_lot::Mutex;

use crate::DEFAULT_ROW_PER_PAGE;
use crate::FUSE_OPT_KEY_ATTACH_COLUMN_IDS;
use crate::FUSE_OPT_KEY_BLOCK_IN_MEM_SIZE_THRESHOLD;
use crate::FUSE_OPT_KEY_BLOCK_PER_SEGMENT;
use crate::FUSE_OPT_KEY_DATA_RETENTION_NUM_SNAPSHOTS_TO_KEEP;
use crate::FUSE_OPT_KEY_DATA_RETENTION_PERIOD_IN_HOURS;
use crate::FUSE_OPT_KEY_ENABLE_PARQUET_DICTIONARY;
use crate::FUSE_OPT_KEY_FILE_SIZE;
use crate::FUSE_OPT_KEY_ROW_PER_BLOCK;
use crate::FUSE_OPT_KEY_ROW_PER_PAGE;
use crate::FuseSegmentFormat;
use crate::FuseStorageFormat;
use crate::NavigationPoint;
use crate::Table;
use crate::TableStatistics;
use crate::fuse_column::FuseTableColumnStatisticsProvider;
use crate::fuse_type::FuseTableType;
use crate::io::MetaReaders;
use crate::io::SegmentsIO;
use crate::io::TableMetaLocationGenerator;
use crate::io::TableSnapshotReader;
use crate::io::WriteSettings;
use crate::operations::ChangesDesc;
use crate::operations::SnapshotHint;
use crate::operations::load_last_snapshot_hint;
use crate::statistics::Trim;
use crate::statistics::reduce_block_statistics;

#[derive(Clone)]
pub struct FuseTable {
    pub(crate) table_info: TableInfo,
    pub(crate) meta_location_generator: TableMetaLocationGenerator,

    pub(crate) cluster_key_meta: Option<ClusterKey>,
    pub(crate) storage_format: FuseStorageFormat,
    pub(crate) segment_format: FuseSegmentFormat,
    pub(crate) table_compression: TableCompression,
    pub(crate) bloom_index_cols: BloomIndexColumns,
    pub(crate) approx_distinct_cols: ApproxDistinctColumns,

    pub(crate) operator: Operator,
    pub(crate) data_metrics: Arc<StorageMetrics>,

    table_type: FuseTableType,

    // If this is set, reading from fuse_table should only return the increment blocks
    pub(crate) changes_desc: Option<ChangesDesc>,

    pub pruned_result_receiver: Arc<Mutex<PartInfoReceiver>>,
}

type PartInfoReceiver = Option<Receiver<Result<PartInfoPtr>>>;

impl FuseTable {
    pub fn create_and_refresh_table_info(
        table_info: TableInfo,
        s3storage_class: S3StorageClass,
    ) -> Result<Box<dyn Table>> {
        Ok(Self::try_create(table_info, Some(s3storage_class), false)?)
    }

    pub fn create_without_refresh_table_info(
        table_info: TableInfo,
        s3storage_class: S3StorageClass,
    ) -> Result<Box<FuseTable>> {
        Self::try_create(table_info, Some(s3storage_class), true)
    }

    pub fn try_create(
        mut table_info: TableInfo,
        storage_class_specs: Option<S3StorageClass>,
        disable_refresh: bool,
    ) -> Result<Box<FuseTable>> {
        let storage_prefix = Self::parse_storage_prefix_from_table_info(&table_info)?;
        let cluster_key_meta = table_info.cluster_key();
        let (mut operator, table_type) = match table_info.db_type.clone() {
            DatabaseType::NormalDB => {
                let storage_params = table_info.meta.storage_params.clone();
                match storage_params {
                    // External or attached table.
                    Some(sp) => {
                        let sp = apply_storage_class(&table_info, sp, storage_class_specs);
<<<<<<< HEAD
=======
                        // Special handling for history tables.
                        // Since history tables storage params are fully generated from config,
                        // we can safely allow credential chain.
>>>>>>> ac0d6290
                        let sp = allow_system_history_credential_chain(&table_info, sp);
                        let operator = init_operator(&sp)?;

                        let table_meta_options = &table_info.meta.options;
                        let table_type = if Self::is_table_attached(table_meta_options) {
                            if !disable_refresh {
                                Self::refresh_table_info(
                                    &mut table_info,
                                    &operator,
                                    &storage_prefix,
                                )?;
                            }
                            FuseTableType::Attached
                        } else {
                            FuseTableType::External
                        };

                        (operator, table_type)
                    }
                    // Normal table.
                    None => {
                        let storage_params = {
                            // Storage parameter is not specified, using the default one of config
                            let default_storage_params =
                                GlobalConfig::instance().storage.params.clone();
                            apply_storage_class(
                                &table_info,
                                default_storage_params,
                                storage_class_specs,
                            )
                        };
                        let operator = init_operator(&storage_params)?;
                        (operator, FuseTableType::Standard)
                    }
                }
            }
        };

        let data_metrics = Arc::new(StorageMetrics::default());
        operator = operator.layer(StorageMetricsLayer::new(data_metrics.clone()));

        let storage_format = table_info
            .options()
            .get(OPT_KEY_STORAGE_FORMAT)
            .cloned()
            .unwrap_or_default();

        let segment_format = table_info
            .options()
            .get(OPT_KEY_SEGMENT_FORMAT)
            .cloned()
            .unwrap_or_default();

        let table_compression = table_info
            .options()
            .get(OPT_KEY_TABLE_COMPRESSION)
            .cloned()
            .unwrap_or_default();

        let bloom_index_cols = table_info
            .options()
            .get(OPT_KEY_BLOOM_INDEX_COLUMNS)
            .and_then(|s| s.parse::<BloomIndexColumns>().ok())
            .unwrap_or(BloomIndexColumns::All);

        let approx_distinct_cols = table_info
            .options()
            .get(OPT_KEY_APPROX_DISTINCT_COLUMNS)
            .and_then(|s| s.parse::<ApproxDistinctColumns>().ok())
            .unwrap_or(ApproxDistinctColumns::All);

        let meta_location_generator = TableMetaLocationGenerator::new(storage_prefix);
        if !table_info.meta.part_prefix.is_empty() {
            return Err(ErrorCode::StorageOther(
                "[FUSE-TABLE] Location_prefix no longer supported. Last supported version: https://github.com/databendlabs/databend/releases/tag/v1.2.653-nightly",
            ));
        }

        Ok(Box::new(FuseTable {
            table_info,
            meta_location_generator,
            cluster_key_meta,
            bloom_index_cols,
            approx_distinct_cols,
            operator,
            data_metrics,
            storage_format: FuseStorageFormat::from_str(storage_format.as_str())?,
            segment_format: FuseSegmentFormat::from_str(segment_format.as_str())?,
            table_compression: table_compression.as_str().try_into()?,
            table_type,
            changes_desc: None,
            pruned_result_receiver: Arc::new(Mutex::new(None)),
        }))
    }

    pub fn from_table_meta(
        id: u64,
        seq: u64,
        table_meta: TableMeta,
        storage_class: S3StorageClass,
    ) -> Result<Box<FuseTable>> {
        let table_info = TableInfo {
            ident: TableIdent { table_id: id, seq },
            meta: table_meta,
            ..Default::default()
        };
        let table = Self::try_create(table_info, Some(storage_class), false)?;
        Ok(table)
    }

    pub fn description() -> StorageDescription {
        StorageDescription {
            engine_name: "FUSE".to_string(),
            comment: "FUSE Storage Engine".to_string(),
            support_cluster_key: true,
        }
    }

    pub fn is_native(&self) -> bool {
        matches!(self.storage_format, FuseStorageFormat::Native)
    }

    pub fn meta_location_generator(&self) -> &TableMetaLocationGenerator {
        &self.meta_location_generator
    }

    pub fn get_write_settings(&self) -> WriteSettings {
        let max_page_size = self.get_option(FUSE_OPT_KEY_ROW_PER_PAGE, DEFAULT_ROW_PER_PAGE);
        let block_per_seg =
            self.get_option(FUSE_OPT_KEY_BLOCK_PER_SEGMENT, DEFAULT_BLOCK_PER_SEGMENT);

        let enable_parquet_dictionary_encoding =
            self.get_option(FUSE_OPT_KEY_ENABLE_PARQUET_DICTIONARY, true);

        WriteSettings {
            storage_format: self.storage_format,
            table_compression: self.table_compression,
            max_page_size,
            block_per_seg,
            enable_parquet_dictionary: enable_parquet_dictionary_encoding,
        }
    }

    /// Get max page size.
    /// For native storage format.
    pub fn get_max_page_size(&self) -> Option<usize> {
        match self.storage_format {
            FuseStorageFormat::Parquet => None,
            FuseStorageFormat::Native => Some(self.get_write_settings().max_page_size),
        }
    }

    pub fn parse_storage_prefix_from_table_info(table_info: &TableInfo) -> Result<String> {
        parse_storage_prefix(table_info.options(), table_info.ident.table_id)
    }
    #[fastrace::trace]
    #[async_backtrace::framed]
    pub async fn read_table_snapshot_statistics(
        &self,
        snapshot: Option<&Arc<TableSnapshot>>,
    ) -> Result<Option<Arc<TableSnapshotStatistics>>> {
        if let Some(snapshot) = snapshot {
            if let Some(loc) = &snapshot.table_statistics_location {
                let reader = MetaReaders::table_snapshot_statistics_reader(self.get_operator());

                let ver = TableMetaLocationGenerator::table_statistics_version(loc);
                let load_params = LoadParams {
                    location: loc.clone(),
                    len_hint: None,
                    ver,
                    put_cache: true,
                };

                return Ok(Some(reader.read(&load_params).await?));
            }
        }
        Ok(None)
    }

    #[fastrace::trace]
    #[async_backtrace::framed]
    pub async fn read_table_snapshot(&self) -> Result<Option<Arc<TableSnapshot>>> {
        let reader = MetaReaders::table_snapshot_reader(self.get_operator());
        let loc = self.snapshot_loc();
        let ver = self.snapshot_format_version(loc.clone())?;
        Self::read_table_snapshot_with_reader(reader, loc, ver).await
    }

    #[fastrace::trace]
    #[async_backtrace::framed]
    pub async fn read_table_snapshot_with_location(
        &self,
        loc: Option<String>,
    ) -> Result<Option<Arc<TableSnapshot>>> {
        let reader = MetaReaders::table_snapshot_reader(self.get_operator());
        let ver = self.snapshot_format_version(loc.clone())?;
        Self::read_table_snapshot_with_reader(reader, loc, ver).await
    }

    #[fastrace::trace]
    #[async_backtrace::framed]
    pub async fn read_table_snapshot_without_cache(&self) -> Result<Option<Arc<TableSnapshot>>> {
        let reader = MetaReaders::table_snapshot_reader_without_cache(self.get_operator());
        let loc = self.snapshot_loc();
        let ver = self.snapshot_format_version(loc.clone())?;
        Self::read_table_snapshot_with_reader(reader, loc, ver).await
    }

    pub async fn read_table_snapshot_with_reader(
        reader: TableSnapshotReader,
        snapshot_location: Option<String>,
        ver: u64,
    ) -> Result<Option<Arc<TableSnapshot>>> {
        if let Some(location) = snapshot_location {
            let params = LoadParams {
                location,
                len_hint: None,
                ver,
                put_cache: true,
            };
            Ok(Some(reader.read(&params).await?))
        } else {
            Ok(None)
        }
    }

    #[async_backtrace::framed]
    pub fn snapshot_format_version(&self, location_opt: Option<String>) -> Result<u64> {
        let location_opt = if location_opt.is_some() {
            location_opt
        } else {
            self.snapshot_loc()
        };
        // If no snapshot location here, indicates that there are no data of this table yet
        // in this case, we just return the current snapshot version
        Ok(location_opt.map_or(TableSnapshot::VERSION, |loc| {
            TableMetaLocationGenerator::snapshot_version(loc.as_str())
        }))
    }

    pub fn snapshot_loc(&self) -> Option<String> {
        let options = self.table_info.options();
        options
            .get(OPT_KEY_SNAPSHOT_LOCATION)
            // for backward compatibility, we check the legacy table option
            .or_else(|| options.get(OPT_KEY_LEGACY_SNAPSHOT_LOC))
            .cloned()
    }

    pub fn get_operator(&self) -> Operator {
        self.operator.clone()
    }

    pub fn get_operator_ref(&self) -> &Operator {
        &self.operator
    }

    pub fn try_from_table(tbl: &dyn Table) -> Result<&FuseTable> {
        tbl.as_any().downcast_ref::<FuseTable>().ok_or_else(|| {
            ErrorCode::Internal(format!(
                "[FUSE-TABLE] Expected FUSE engine table, but got {}",
                tbl.engine()
            ))
        })
    }

    pub fn is_transient(&self) -> bool {
        self.table_info.meta.options.contains_key("TRANSIENT")
    }

    pub fn cluster_key_str(&self) -> Option<&String> {
        self.cluster_key_meta.as_ref().map(|(_, key)| key)
    }

    pub fn cluster_key_id(&self) -> Option<u32> {
        self.cluster_key_meta.clone().map(|v| v.0)
    }

    pub fn linear_cluster_keys(&self, ctx: Arc<dyn TableContext>) -> Vec<RemoteExpr<String>> {
        if self
            .cluster_type()
            .is_none_or(|v| matches!(v, ClusterType::Hilbert))
        {
            return vec![];
        }

        let table_meta = Arc::new(self.clone());
        let cluster_key_exprs = self.resolve_cluster_keys(ctx.clone()).unwrap();
        let exprs = parse_cluster_keys(ctx, table_meta.clone(), cluster_key_exprs).unwrap();
        let cluster_keys = exprs
            .iter()
            .map(|k| {
                k.project_column_ref(|index| {
                    Ok(table_meta.schema().field(*index).name().to_string())
                })
                .unwrap()
                .as_remote_expr()
            })
            .collect();
        cluster_keys
    }

    pub fn bloom_index_cols(&self) -> BloomIndexColumns {
        self.bloom_index_cols.clone()
    }

    pub fn approx_distinct_cols(&self) -> ApproxDistinctColumns {
        self.approx_distinct_cols.clone()
    }

    // Check if table is attached.
    pub fn is_table_attached(table_meta_options: &BTreeMap<String, String>) -> bool {
        table_meta_options
            .get(OPT_KEY_TABLE_ATTACHED_DATA_URI)
            .is_some()
    }

    pub fn cluster_key_types(&self, ctx: Arc<dyn TableContext>) -> Vec<DataType> {
        let Some(ast_exprs) = self.resolve_cluster_keys(ctx.clone()) else {
            return vec![];
        };
        let cluster_type = self.get_option(OPT_KEY_CLUSTER_TYPE, ClusterType::Linear);
        match cluster_type {
            ClusterType::Hilbert => vec![DataType::Binary],
            ClusterType::Linear => {
                let cluster_keys =
                    parse_cluster_keys(ctx, Arc::new(self.clone()), ast_exprs).unwrap();
                cluster_keys
                    .into_iter()
                    .map(|v| v.data_type().clone())
                    .collect()
            }
        }
    }

    /// Returns the data retention policy for this table.
    /// Policy is determined in the following priority order:
    ///   1. Number of snapshots to keep (from table option or setting)
    ///   2. Time-based retention period (if snapshot count is not specified)
    pub fn get_data_retention_policy(&self, ctx: &dyn TableContext) -> Result<RetentionPolicy> {
        let policy = if self.is_transient() {
            RetentionPolicy::ByNumOfSnapshotsToKeep(1)
        } else {
            // Try to get number of snapshots to keep
            if let Some(num_snapshots) = self.try_get_policy_by_num_snapshots_to_keep(ctx)? {
                RetentionPolicy::ByNumOfSnapshotsToKeep(num_snapshots as usize)
            } else {
                // Fall back to time-based retention policy
                let duration = self.get_data_retention_period(ctx)?;
                RetentionPolicy::ByTimePeriod(duration)
            }
        };

        Ok(policy)
    }

    /// Tries to retrieve the number of snapshots to keep for the retention policy.
    /// Priority order:
    ///   1. Table option (if set to a positive value)
    ///   2. Global setting (if set to a positive value and table option is not applicable)
    ///
    /// Returns Some(value) if a valid positive value is found, None otherwise.
    fn try_get_policy_by_num_snapshots_to_keep(
        &self,
        ctx: &dyn TableContext,
    ) -> Result<Option<u64>> {
        // Check table option first (highest priority).
        //
        // A positive value means we use this many snapshots for retention.
        // If value of this table option is not set or is Some(0), we'll check the corresponding setting instead.
        if let Some(tbl_opt) = self
            .table_info
            .meta
            .options
            .get(FUSE_OPT_KEY_DATA_RETENTION_NUM_SNAPSHOTS_TO_KEEP)
        {
            let num_snapshots = tbl_opt.parse::<u64>()?;
            if num_snapshots > 0 {
                return Ok(Some(num_snapshots));
            }
        }

        // Check if there is a valid setting of num snapshots to keep:
        // Only positive value of setting counts.
        let settings_value = ctx
            .get_settings()
            .get_data_retention_num_snapshots_to_keep()?;
        if settings_value > 0 {
            return Ok(Some(settings_value));
        }

        // No valid num_snapshots_to_keep found
        Ok(None)
    }

    pub fn get_data_retention_period(&self, ctx: &dyn TableContext) -> Result<Duration> {
        let retention_period = if let Some(v) = self
            .table_info
            .meta
            .options
            .get(FUSE_OPT_KEY_DATA_RETENTION_PERIOD_IN_HOURS)
        {
            let retention_period = v.parse::<u64>()?;
            Duration::hours(retention_period as i64)
        } else {
            Duration::days(ctx.get_settings().get_data_retention_time_in_days()? as i64)
        };
        Ok(retention_period)
    }

    pub fn get_storage_format(&self) -> FuseStorageFormat {
        self.storage_format
    }

    pub fn get_storage_prefix(&self) -> &str {
        self.meta_location_generator.prefix()
    }

    fn refresh_schema_from_hint(
        operator: &Operator,
        storage_prefix: &str,
    ) -> Result<Option<(SnapshotHint, TableSchema)>> {
        let refresh_task = async {
            let begin_load_hint = Instant::now();
            let maybe_hint = load_last_snapshot_hint(storage_prefix, operator).await?;
            info!(
                "loaded last snapshot hint, time used {:?}",
                begin_load_hint.elapsed()
            );

            match maybe_hint {
                Some(hint) => {
                    let snapshot_full_path = &hint.snapshot_full_path;
                    let operator_info = operator.info();

                    assert!(snapshot_full_path.starts_with(&operator_info.root()));
                    let loc = snapshot_full_path[operator_info.root().len()..].to_string();

                    // refresh table schema by loading the snapshot
                    let begin = Instant::now();
                    let reader = MetaReaders::table_snapshot_reader_without_cache(operator.clone());
                    let ver = TableMetaLocationGenerator::snapshot_version(loc.as_str());
                    let snapshot =
                        Self::read_table_snapshot_with_reader(reader, Some(loc), ver).await?;
                    info!(
                        "[FUSE-TABLE] Table snapshot refreshed, elapsed: {:?}",
                        begin.elapsed()
                    );

                    let schema = snapshot
                        .ok_or_else(|| {
                            ErrorCode::ShareStorageError(
                                "[FUSE-TABLE] Failed to load snapshot of read-only attached table"
                                    .to_string(),
                            )
                        })?
                        .schema
                        .clone();

                    Ok::<_, ErrorCode>(Some((hint, schema)))
                }
                None => {
                    // Table be attached has not last snapshot hint file, treat it as empty table
                    Ok(None)
                }
            }
        };

        GlobalIORuntime::instance().block_on(refresh_task)
    }

    fn refresh_table_info(
        table_info: &mut TableInfo,
        operator: &Operator,
        storage_prefix: &str,
    ) -> Result<()> {
        let table_meta_options = &table_info.meta.options;

        if table_meta_options.contains_key(OPT_KEY_SNAPSHOT_LOCATION_FIXED_FLAG) {
            // If table_info options contains key OPT_KEY_SNAPSHOT_LOCATION_FIXED_FLAG,
            // it means that this table info has been tweaked according to the rules of
            // resolving snapshot location from the hint file, it should not be tweaked again.
            // Otherwise, inconsistent table snapshots may be used while table is being processed in
            // a distributed manner.
            return Ok(());
        }

        info!(
            "extracting snapshot location of table {} with id {:?} from the last snapshot hint file.",
            table_info.desc, table_info.ident
        );

        let snapshot_hint = Self::refresh_schema_from_hint(operator, storage_prefix)?;

        info!(
            "extracted snapshot location [{:?}] of table {}, with id {:?} from the last snapshot hint file.",
            snapshot_hint
                .as_ref()
                .map(|(hint, _)| &hint.snapshot_full_path),
            table_info.desc,
            table_info.ident
        );

        // Adjust snapshot location to the values extracted from the last snapshot hint
        match snapshot_hint {
            None => {
                table_info.options_mut().remove(OPT_KEY_SNAPSHOT_LOCATION);
            }
            Some((hint, base_table_schema)) => {
                let full_location = &hint.snapshot_full_path;

                let operator_info = operator.info();
                assert!(full_location.starts_with(&operator_info.root()));
                let location = full_location[operator.info().root().len()..].to_string();

                // update table meta options
                table_info
                    .options_mut()
                    .insert(OPT_KEY_SNAPSHOT_LOCATION.to_string(), location.clone());

                // tweak schema
                if let Some(ids_string) = table_info
                    .schema()
                    .metadata
                    .get(FUSE_OPT_KEY_ATTACH_COLUMN_IDS)
                {
                    // extract ids of column to include
                    let ids: Vec<ColumnId> = ids_string
                        .as_str()
                        .split(",")
                        .map(|s| s.parse::<u32>())
                        .try_collect()?;

                    // retain the columns that are still there
                    let fields: Vec<TableField> = ids
                        .iter()
                        .filter_map(|id| base_table_schema.field_of_column_id(*id).ok().cloned())
                        .collect();

                    if fields.is_empty() {
                        return Err(ErrorCode::StorageOther(format!(
                            "no effective columns found in ATTACH table {}",
                            table_info.desc
                        )));
                    }

                    let mut new_schema = table_info.meta.schema.as_ref().clone();
                    new_schema.metadata = base_table_schema.metadata.clone();
                    new_schema.metadata.insert(
                        FUSE_OPT_KEY_ATTACH_COLUMN_IDS.to_owned(),
                        ids_string.clone(),
                    );
                    new_schema.next_column_id = base_table_schema.next_column_id();
                    new_schema.fields = fields;
                    table_info.meta.schema = Arc::new(new_schema);
                } else {
                    table_info.meta.schema = Arc::new(base_table_schema);
                }

                // tweak table/field comments
                let comments = hint.entity_comments;

                table_info.meta.comment = comments.table_comment;
                // TODO assert about field comments
                table_info.meta.field_comments = comments.field_comments;
                table_info.meta.indexes = hint.indexes;
            }
        }

        // Mark the snapshot as fixed, indicating it doesn't need to be reloaded from the hint.
        // NOTE:
        // - Attached tables do not commit `table_info` to the meta server,
        //   except when the table is created by a DDL statement for the first time.
        // - As a result, the key `OPT_KEY_SNAPSHOT_LOCATION_FIXED_FLAG` is transient
        //   and will NOT appear when this table is resolved within another query context
        //   for the first time.

        table_info.options_mut().insert(
            OPT_KEY_SNAPSHOT_LOCATION_FIXED_FLAG.to_string(),
            "does not matter".to_string(),
        );
        Ok(())
    }

    pub fn get_table_retention_period(&self) -> Option<std::time::Duration> {
        self.table_info
            .options()
            .get(FUSE_OPT_KEY_DATA_RETENTION_PERIOD_IN_HOURS)
            .map(|val| {
                std::time::Duration::from_secs(
                    // Data retention period should be positive, parse it to unsigned value first
                    3600 * val
                        .parse::<u64>()
                        .expect("Internal error, parsing table level data retention period failed"),
                )
            })
    }

    pub fn enable_stream_block_write(&self, ctx: Arc<dyn TableContext>) -> Result<bool> {
        Ok(ctx.get_settings().get_enable_block_stream_write()?
            && matches!(self.storage_format, FuseStorageFormat::Parquet)
            && self
                .cluster_type()
                .is_none_or(|v| matches!(v, ClusterType::Hilbert)))
    }
}

#[async_trait::async_trait]
impl Table for FuseTable {
    fn distribution_level(&self) -> DistributionLevel {
        DistributionLevel::Cluster
    }

    fn as_any(&self) -> &dyn Any {
        self
    }

    fn get_table_info(&self) -> &TableInfo {
        &self.table_info
    }

    fn get_data_metrics(&self) -> Option<Arc<StorageMetrics>> {
        Some(self.data_metrics.clone())
    }

    fn supported_internal_column(&self, column_id: ColumnId) -> bool {
        column_id >= VECTOR_SCORE_COLUMN_ID
    }

    fn supported_lazy_materialize(&self) -> bool {
        !matches!(self.storage_format, FuseStorageFormat::Native)
    }

    fn support_column_projection(&self) -> bool {
        true
    }

    fn support_distributed_insert(&self) -> bool {
        true
    }

    fn has_exact_total_row_count(&self) -> bool {
        true
    }

    fn storage_format_as_parquet(&self) -> bool {
        matches!(self.storage_format, FuseStorageFormat::Parquet)
    }

    fn cluster_key_meta(&self) -> Option<ClusterKey> {
        self.cluster_key_meta.clone()
    }

    fn change_tracking_enabled(&self) -> bool {
        self.get_option(OPT_KEY_CHANGE_TRACKING, false)
    }

    fn stream_columns(&self) -> Vec<StreamColumn> {
        if self.change_tracking_enabled() {
            vec![
                STREAM_COLUMN_FACTORY
                    .get_stream_column(ORIGIN_VERSION_COL_NAME)
                    .unwrap(),
                STREAM_COLUMN_FACTORY
                    .get_stream_column(ORIGIN_BLOCK_ID_COL_NAME)
                    .unwrap(),
                STREAM_COLUMN_FACTORY
                    .get_stream_column(ORIGIN_BLOCK_ROW_NUM_COL_NAME)
                    .unwrap(),
            ]
        } else {
            vec![]
        }
    }

    #[fastrace::trace]
    #[async_backtrace::framed]
    async fn read_partitions(
        &self,
        ctx: Arc<dyn TableContext>,
        push_downs: Option<PushDownInfo>,
        dry_run: bool,
    ) -> Result<(PartStatistics, Partitions)> {
        self.do_read_partitions(ctx, push_downs, dry_run).await
    }

    #[fastrace::trace]
    fn read_data(
        &self,
        ctx: Arc<dyn TableContext>,
        plan: &DataSourcePlan,
        pipeline: &mut Pipeline,
        put_cache: bool,
    ) -> Result<()> {
        self.do_read_data(ctx, plan, pipeline, put_cache)
    }

    fn append_data(
        &self,
        ctx: Arc<dyn TableContext>,
        pipeline: &mut Pipeline,
        table_meta_timestamps: TableMetaTimestamps,
    ) -> Result<()> {
        self.do_append_data(ctx, pipeline, table_meta_timestamps)
    }

    fn build_prune_pipeline(
        &self,
        table_ctx: Arc<dyn TableContext>,
        plan: &DataSourcePlan,
        source_pipeline: &mut Pipeline,
        plan_id: u32,
    ) -> Result<Option<Pipeline>> {
        self.do_build_prune_pipeline(table_ctx, plan, source_pipeline, plan_id)
    }

    fn commit_insertion(
        &self,
        ctx: Arc<dyn TableContext>,
        pipeline: &mut Pipeline,
        copied_files: Option<UpsertTableCopiedFileReq>,
        update_stream_meta: Vec<UpdateStreamMetaReq>,
        overwrite: bool,
        prev_snapshot_id: Option<SnapshotId>,
        deduplicated_label: Option<String>,
        table_meta_timestamps: TableMetaTimestamps,
    ) -> Result<()> {
        self.do_commit(
            ctx,
            pipeline,
            copied_files,
            update_stream_meta,
            overwrite,
            prev_snapshot_id,
            deduplicated_label,
            table_meta_timestamps,
        )
    }

    #[fastrace::trace]
    #[async_backtrace::framed]
    async fn truncate(&self, ctx: Arc<dyn TableContext>, pipeline: &mut Pipeline) -> Result<()> {
        self.do_truncate(ctx, pipeline, TruncateMode::Normal).await
    }

    #[fastrace::trace]
    #[async_backtrace::framed]
    async fn purge(
        &self,
        ctx: Arc<dyn TableContext>,
        instant: Option<NavigationPoint>,
        num_snapshot_limit: Option<usize>,
        keep_last_snapshot: bool,
        dry_run: bool,
    ) -> Result<Option<Vec<String>>> {
        match self.navigate_for_purge(&ctx, instant).await {
            Ok((table, files)) => {
                table
                    .do_purge(&ctx, files, num_snapshot_limit, keep_last_snapshot, dry_run)
                    .await
            }
            Err(e) if e.code() == ErrorCode::TABLE_HISTORICAL_DATA_NOT_FOUND => {
                warn!("navigate failed: {:?}", e);
                if dry_run { Ok(Some(vec![])) } else { Ok(None) }
            }
            Err(e) => Err(e),
        }
    }

    async fn table_statistics(
        &self,
        ctx: Arc<dyn TableContext>,
        require_fresh: bool,
        change_type: Option<ChangeType>,
    ) -> Result<Option<TableStatistics>> {
        if let Some(desc) = &self.changes_desc {
            assert!(change_type.is_some());
            return self
                .changes_table_statistics(ctx, &desc.location, change_type.unwrap())
                .await;
        }

        let stats = match self.table_type {
            FuseTableType::Attached if require_fresh => {
                info!(
                    "refresh table statistics of attached table {}",
                    self.table_info.desc
                );
                let snapshot = self.read_table_snapshot().await?.ok_or_else(|| {
                    // For table created with "ATTACH TABLE ... READ_ONLY"statement, this should be unreachable:
                    // IO or Deserialization related error should have already been thrown, thus
                    // `Internal` error is used.
                    ErrorCode::Internal("Failed to load snapshot of read_only attach table")
                })?;
                let summary = &snapshot.summary;
                TableStatistics {
                    num_rows: Some(summary.row_count),
                    data_size: Some(summary.uncompressed_byte_size),
                    data_size_compressed: Some(summary.compressed_byte_size),
                    index_size: Some(summary.index_size),
                    bloom_index_size: summary.bloom_index_size,
                    ngram_index_size: summary.ngram_index_size,
                    inverted_index_size: summary.inverted_index_size,
                    vector_index_size: summary.vector_index_size,
                    virtual_column_size: summary.virtual_column_size,
                    number_of_blocks: Some(summary.block_count),
                    number_of_segments: Some(snapshot.segments.len() as u64),
                }
            }
            _ => {
                let s = &self.table_info.meta.statistics;
                TableStatistics {
                    num_rows: Some(s.number_of_rows),
                    data_size: Some(s.data_bytes),
                    data_size_compressed: Some(s.compressed_data_bytes),
                    index_size: Some(s.index_data_bytes),
                    bloom_index_size: s.bloom_index_size,
                    ngram_index_size: s.ngram_index_size,
                    inverted_index_size: s.inverted_index_size,
                    vector_index_size: s.vector_index_size,
                    virtual_column_size: s.virtual_column_size,
                    number_of_blocks: s.number_of_blocks,
                    number_of_segments: s.number_of_segments,
                }
            }
        };
        Ok(Some(stats))
    }

    fn is_column_oriented(&self) -> bool {
        matches!(self.segment_format, FuseSegmentFormat::Column)
    }

    #[async_backtrace::framed]
    async fn column_statistics_provider(
        &self,
        _ctx: Arc<dyn TableContext>,
    ) -> Result<Box<dyn ColumnStatisticsProvider>> {
        let provider = if let Some(snapshot) = self.read_table_snapshot().await? {
            let mut stats = snapshot.summary.col_stats.clone();
            // add virtual column stats
            if let Some(virtual_col_stats) = &snapshot.summary.virtual_col_stats {
                for (col_id, stat) in virtual_col_stats {
                    stats.insert(*col_id, stat.clone());
                }
            }
            let table_statistics = self.read_table_snapshot_statistics(Some(&snapshot)).await?;
            let additional_stats_meta = snapshot.summary.additional_stats_meta.as_ref();
            let column_distinct_values = match additional_stats_meta.and_then(|v| v.hll.as_ref()) {
                Some(v) if !v.is_empty() => decode_column_hll(v)?
                    .map(|v| v.iter().map(|hll| (*hll.0, hll.1.count() as u64)).collect()),
                _ => table_statistics
                    .as_ref()
                    .map(|v| v.column_distinct_values()),
            };
            let histograms = table_statistics
                .as_ref()
                .map(|v| v.histograms.clone())
                .unwrap_or_default();
            let stats_row_count = additional_stats_meta
                .map(|v| v.row_count)
                .or(table_statistics.as_ref().map(|v| v.row_count))
                .unwrap_or(0);
            FuseTableColumnStatisticsProvider::new(
                stats,
                histograms,
                column_distinct_values,
                stats_row_count,
                snapshot.summary.row_count,
            )
        } else {
            FuseTableColumnStatisticsProvider::default()
        };
        Ok(Box::new(provider))
    }

    #[async_backtrace::framed]
    async fn accurate_columns_ranges(
        &self,
        ctx: Arc<dyn TableContext>,
        column_ids: &[ColumnId],
    ) -> Result<Option<HashMap<ColumnId, ColumnRange>>> {
        if column_ids.is_empty() {
            return Ok(Some(HashMap::new()));
        }

        let Some(snapshot) = self.read_table_snapshot().await? else {
            return Ok(Some(HashMap::new()));
        };

        let segment_locations = &snapshot.segments;
        let num_segments = snapshot.segments.len();

        if num_segments == 0 {
            return Ok(Some(HashMap::new()));
        }

        let column_ids: HashSet<&ColumnId, RandomState> = HashSet::from_iter(column_ids);

        let schema = self.schema();
        let num_fields = schema.fields.len();
        let segments_io = SegmentsIO::create(ctx.clone(), self.operator.clone(), schema);
        let chunk_size = std::cmp::min(
            ctx.get_settings().get_max_threads()? as usize * 4,
            num_segments,
        )
        .max(1);

        ctx.set_status_info(&format!(
            "processing {} segments, chunk size {}",
            num_segments, chunk_size
        ));

        // Fold column ranges of segments chunk by chunk
        let mut reduced = HashMap::with_capacity(num_fields);

        for (idx, chunk) in segment_locations.chunks(chunk_size).enumerate() {
            let segments = segments_io
                .read_segments::<Arc<CompactSegmentInfo>>(chunk, false)
                .await?;
            let mut partial_col_stats = Vec::with_capacity(chunk_size);
            // 1. Carry the previously reduced ranges
            partial_col_stats.push(reduced);
            // 2. Append ranges of this chunk
            for compacted_seg in segments.into_iter() {
                let segment = compacted_seg?;
                let mut cols_stats = segment.summary.col_stats.clone();
                cols_stats.retain(|k, _| column_ids.contains(k));
                partial_col_stats.push(cols_stats);
            }
            // 3. Reduces them
            reduced = reduce_block_statistics(&partial_col_stats);
            ctx.set_status_info(&format!("processed {} segments", (idx + 1) * chunk_size));
        }

        let r = reduced
            .into_iter()
            .map(|(k, v)| {
                (k, ColumnRange {
                    min: Bound {
                        may_be_truncated: v.min.may_be_trimmed(),
                        value: v.min,
                    },
                    max: Bound {
                        may_be_truncated: v.max.may_be_trimmed(),
                        value: v.max,
                    },
                })
            })
            .collect();
        Ok(Some(r))
    }

    #[fastrace::trace]
    #[async_backtrace::framed]
    async fn navigate_to(
        &self,
        ctx: &Arc<dyn TableContext>,
        navigation: &TimeNavigation,
    ) -> Result<Arc<dyn Table>> {
        match navigation {
            TimeNavigation::TimeTravel(point) => Ok(self.navigate_to_point(ctx, point).await?),
            TimeNavigation::Changes {
                append_only,
                at,
                end,
                desc,
            } => {
                let mut end_point = if let Some(end) = end {
                    self.navigate_to_point(ctx, end).await?.as_ref().clone()
                } else {
                    self.clone()
                };
                let changes_desc = end_point
                    .get_change_descriptor(ctx, *append_only, desc.clone(), Some(at))
                    .await?;
                end_point.changes_desc = Some(changes_desc);
                Ok(Arc::new(end_point))
            }
        }
    }

    #[async_backtrace::framed]
    async fn generate_changes_query(
        &self,
        ctx: Arc<dyn TableContext>,
        database_name: &str,
        table_name: &str,
        _with_options: &str,
    ) -> Result<String> {
        let db_tb_name = format!("'{}'.'{}'", database_name, table_name);
        let Some(ChangesDesc {
            seq,
            desc,
            mode,
            location,
        }) = self.changes_desc.as_ref()
        else {
            return Err(ErrorCode::Internal(format!(
                "No changes descriptor found in table {db_tb_name}"
            )));
        };

        self.check_changes_valid(&db_tb_name, *seq)?;
        let quote = ctx.get_settings().get_sql_dialect()?.default_ident_quote();
        self.get_changes_query(
            ctx,
            mode,
            location,
            format!("{quote}{database_name}{quote}.{quote}{table_name}{quote} {desc}"),
            *seq,
        )
        .await
    }

    fn get_block_thresholds(&self) -> BlockThresholds {
        let max_rows_per_block =
            self.get_option(FUSE_OPT_KEY_ROW_PER_BLOCK, DEFAULT_BLOCK_ROW_COUNT);
        let bytes_per_block = self.get_option(
            FUSE_OPT_KEY_BLOCK_IN_MEM_SIZE_THRESHOLD,
            DEFAULT_BLOCK_BUFFER_SIZE,
        );
        let max_file_size = self.get_option(FUSE_OPT_KEY_FILE_SIZE, DEFAULT_BLOCK_COMPRESSED_SIZE);
        let block_per_segment =
            self.get_option(FUSE_OPT_KEY_BLOCK_PER_SEGMENT, DEFAULT_BLOCK_PER_SEGMENT);
        BlockThresholds::new(
            max_rows_per_block,
            bytes_per_block,
            max_file_size,
            block_per_segment,
        )
    }

    #[async_backtrace::framed]
    async fn compact_segments(
        &self,
        ctx: Arc<dyn TableContext>,
        limit: Option<usize>,
    ) -> Result<()> {
        self.do_compact_segments(ctx, limit).await
    }

    #[async_backtrace::framed]
    async fn compact_blocks(
        &self,
        ctx: Arc<dyn TableContext>,
        limits: CompactionLimits,
    ) -> Result<Option<(Partitions, Arc<TableSnapshot>)>> {
        self.do_compact_blocks(ctx, limits).await
    }

    #[async_backtrace::framed]
    async fn recluster(
        &self,
        ctx: Arc<dyn TableContext>,
        push_downs: Option<PushDownInfo>,
        limit: Option<usize>,
    ) -> Result<Option<(ReclusterParts, Arc<TableSnapshot>)>> {
        self.do_recluster(ctx, push_downs, limit).await
    }

    #[async_backtrace::framed]
    async fn revert_to(
        &self,
        ctx: Arc<dyn TableContext>,
        point: NavigationDescriptor,
    ) -> Result<()> {
        self.do_revert_to(ctx, point).await
    }

    fn support_prewhere(&self) -> bool {
        matches!(self.storage_format, FuseStorageFormat::Native)
    }

    fn support_index(&self) -> bool {
        true
    }

    fn support_virtual_columns(&self) -> bool {
        if matches!(self.storage_format, FuseStorageFormat::Parquet) && !self.is_read_only() {
            // ignore persistent system tables {
            if let Ok(database_name) = self.table_info.database_name() {
                if database_name == "persistent_system" {
                    return false;
                }
            }
            true
        } else {
            false
        }
    }

    fn result_can_be_cached(&self) -> bool {
        true
    }

    fn is_read_only(&self) -> bool {
        self.table_type.is_readonly()
    }

    fn use_own_sample_block(&self) -> bool {
        true
    }

    async fn remove_aggregating_index_files(
        &self,
        ctx: Arc<dyn TableContext>,
        index_id: u64,
    ) -> Result<u64> {
        let prefix = format!(
            "{}/{}",
            self.meta_location_generator.agg_index_location_prefix(),
            index_id
        );
        let op = &self.operator;
        info!("remove_aggregating_index_files: {}", prefix);
        let mut lister = op.lister_with(&prefix).recursive(true).await?;
        let mut files = Vec::new();
        while let Some(entry) = lister.try_next().await? {
            if entry.metadata().is_dir() {
                continue;
            }
            files.push(entry.path().to_string());
        }

        let op = Files::create(ctx, self.operator.clone());
        let len = files.len() as u64;
        op.remove_file_in_batch(files).await?;
        Ok(len)
    }

    async fn remove_inverted_index_files(
        &self,
        ctx: Arc<dyn TableContext>,
        index_name: String,
        index_version: String,
    ) -> Result<u64> {
        let prefix = self
            .meta_location_generator
            .gen_specific_inverted_index_prefix(&index_name, &index_version);
        let op = &self.operator;
        info!("remove_inverted_index_files: {}", prefix);
        let mut lister = op.lister_with(&prefix).recursive(true).await?;
        let mut files = Vec::new();
        while let Some(entry) = lister.try_next().await? {
            if entry.metadata().is_dir() {
                continue;
            }
            files.push(entry.path().to_string());
        }
        let op = Files::create(ctx, self.operator.clone());
        let len = files.len() as u64;
        op.remove_file_in_batch(files).await?;
        Ok(len)
    }
}

fn apply_storage_class(
    table_info: &TableInfo,
    storage_params: StorageParams,
    storage_class_specs: Option<S3StorageClass>,
) -> StorageParams {
    let mut sp = storage_params;
    if is_temp_table_by_table_info(table_info) {
        // For temporary tables, always use the standard storage class
        set_s3_storage_class(&mut sp, S3StorageClass::Standard);
    } else if let Some(s3storage_class) = storage_class_specs {
        set_s3_storage_class(&mut sp, s3storage_class);
    }
    sp
}

pub enum RetentionPolicy {
    ByTimePeriod(TimeDelta),
    ByNumOfSnapshotsToKeep(usize),
}

fn allow_system_history_credential_chain(
    table_info: &TableInfo,
    storage_params: StorageParams,
) -> StorageParams {
    let mut sp = storage_params;
    let Ok(db_name) = table_info.database_name() else {
        return sp;
    };
    if !db_name.eq_ignore_ascii_case("system_history") {
        return sp;
    }
    if let StorageParams::S3(cfg) = &mut sp {
        if cfg.allow_credential_chain.is_none() {
            cfg.allow_credential_chain = Some(true);
        }
    }
    sp
<<<<<<< HEAD
}
=======
}
>>>>>>> ac0d6290
<|MERGE_RESOLUTION|>--- conflicted
+++ resolved
@@ -192,12 +192,9 @@
                     // External or attached table.
                     Some(sp) => {
                         let sp = apply_storage_class(&table_info, sp, storage_class_specs);
-<<<<<<< HEAD
-=======
                         // Special handling for history tables.
                         // Since history tables storage params are fully generated from config,
                         // we can safely allow credential chain.
->>>>>>> ac0d6290
                         let sp = allow_system_history_credential_chain(&table_info, sp);
                         let operator = init_operator(&sp)?;
 
@@ -1392,8 +1389,4 @@
         }
     }
     sp
-<<<<<<< HEAD
-}
-=======
-}
->>>>>>> ac0d6290
+}