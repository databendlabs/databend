--- conflicted
+++ resolved
@@ -24,12 +24,8 @@
 use common_exception::Result;
 use common_sql::ExpressionParser;
 use common_storages_table_meta::meta::TableSnapshot;
-<<<<<<< HEAD
 use common_storages_table_meta::meta::TableSnapshotStatistics;
-use tracing::debug;
 use uuid::Uuid;
-=======
->>>>>>> 1340868f
 
 use crate::operations::mutation::delete_from_block;
 use crate::operations::mutation::deletion_mutator::Deletion;
@@ -77,19 +73,14 @@
                     "expression should be valid, but not",
                 ));
             }
-<<<<<<< HEAD
             self.delete_rows(
                 ctx.clone(),
                 &snapshot,
                 &prev_statistics,
                 &physical_scalars[0],
-                plan,
+                projection,
             )
             .await
-=======
-            self.delete_rows(ctx.clone(), &snapshot, &physical_scalars[0], projection)
-                .await
->>>>>>> 1340868f
         } else {
             // deleting the whole table... just a truncate
             let purge = false;
