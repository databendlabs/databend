--- conflicted
+++ resolved
@@ -233,11 +233,7 @@
         r#"insert into table t select * from t2;"#,
         r#"select parse_json('{"k1": [0, 1, 2]}').k1[0];"#,
         r#"SELECT avg((number > 314)::UInt32);"#,
-<<<<<<< HEAD
-        r#"SELECT 1 * (2 / 3);"#,
-=======
         r#"SELECT 1 - (2 + 3);"#,
->>>>>>> fd7d1da0
         r#"CREATE STAGE ~"#,
         r#"CREATE STAGE IF NOT EXISTS test_stage 's3://load/files/' credentials=(aws_key_id='1a2b3c', aws_secret_key='4x5y6z') file_format=(type = CSV, compression = GZIP record_delimiter=',')"#,
         r#"CREATE STAGE IF NOT EXISTS test_stage url='s3://load/files/' credentials=(aws_key_id='1a2b3c', aws_secret_key='4x5y6z') file_format=(type = CSV, compression = GZIP record_delimiter=',')"#,
