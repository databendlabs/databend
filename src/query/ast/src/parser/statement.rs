--- conflicted
+++ resolved
@@ -3279,12 +3279,8 @@
              ~ ( SCHEDULE ~ "=" ~ #task_schedule_option )?
              ~ ( SUSPEND_TASK_AFTER_NUM_FAILURES ~ "=" ~ #literal_u64 )?
              ~ ( COMMENT ~ "=" ~ #literal_string )?
-<<<<<<< HEAD
              ~ ( ERROR_INTEGRATION  ~ "=" ~ #literal_string )?
-             ~ (#set_table_option)?
-=======
              ~ #set_table_option?
->>>>>>> f22ad96f
         },
         |(
             _,
