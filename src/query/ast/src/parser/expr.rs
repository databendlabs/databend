// Copyright 2021 Datafuse Labs
//
// Licensed under the Apache License, Version 2.0 (the "License");
// you may not use this file except in compliance with the License.
// You may obtain a copy of the License at
//
//     http://www.apache.org/licenses/LICENSE-2.0
//
// Unless required by applicable law or agreed to in writing, software
// distributed under the License is distributed on an "AS IS" BASIS,
// WITHOUT WARRANTIES OR CONDITIONS OF ANY KIND, either express or implied.
// See the License for the specific language governing permissions and
// limitations under the License.

use ethnum::i256;
use itertools::Itertools;
use nom::branch::alt;
use nom::combinator::consumed;
use nom::combinator::map;
use nom::combinator::value;
use nom::error::context;
use pratt::Affix;
use pratt::Associativity;
use pratt::PrattParser;
use pratt::Precedence;

use crate::ast::*;
use crate::input::Input;
use crate::input::WithSpan;
use crate::parser::query::*;
use crate::parser::token::*;
use crate::parser::unescape::unescape_at_string;
use crate::parser::unescape::unescape_string;
use crate::rule;
use crate::util::*;
use crate::Error;
use crate::ErrorKind;

pub const BETWEEN_PREC: u32 = 20;
pub const NOT_PREC: u32 = 15;

pub fn expr(i: Input) -> IResult<Expr> {
    context("expression", subexpr(0))(i)
}

fn expr_or_placeholder(i: Input) -> IResult<Option<Expr>> {
    alt((map(rule! { "?" }, |_| None), map(subexpr(0), Some)))(i)
}

pub fn values_with_placeholder(i: Input) -> IResult<Vec<Option<Expr>>> {
    let values = comma_separated_list0(expr_or_placeholder);
    map(rule! { ( "(" ~ #values ~ ")" ) }, |(_, v, _)| v)(i)
}

pub fn subexpr(min_precedence: u32) -> impl FnMut(Input) -> IResult<Expr> {
    move |i| {
        let higher_prec_expr_element =
            |i| {
                expr_element(i).and_then(|(rest, elem)| {
                    match PrattParser::<std::iter::Once<_>>::query(&mut ExprParser, &elem).unwrap()
                    {
                        Affix::Infix(prec, _) | Affix::Prefix(prec) | Affix::Postfix(prec)
                            if prec <= Precedence(min_precedence) =>
                        {
                            Err(nom::Err::Error(Error::from_error_kind(
                                i,
                                ErrorKind::Other("expected more tokens for expression"),
                            )))
                        }
                        _ => Ok((rest, elem)),
                    }
                })
            };

        let (rest, mut expr_elements) = rule! { #higher_prec_expr_element+ }(i)?;

        for (prev, curr) in (-1..(expr_elements.len() as isize)).tuple_windows() {
            // Replace binary Plus and Minus to the unary one, if it's following another op
            // or it's the first element.
            if prev == -1
                || matches!(
                    expr_elements[prev as usize].elem,
                    ExprElement::UnaryOp { .. } | ExprElement::BinaryOp { .. }
                )
            {
                match &mut expr_elements[curr as usize].elem {
                    elem @ ExprElement::BinaryOp {
                        op: BinaryOperator::Plus,
                    } => {
                        *elem = ExprElement::UnaryOp {
                            op: UnaryOperator::Plus,
                        };
                    }
                    elem @ ExprElement::BinaryOp {
                        op: BinaryOperator::Minus,
                    } => {
                        *elem = ExprElement::UnaryOp {
                            op: UnaryOperator::Minus,
                        };
                    }
                    _ => {}
                }
            }

            // If it's following a prefix or infix element or it's the first element, ...
            if prev == -1
                || matches!(
                    PrattParser::<std::iter::Once<_>>::query(
                        &mut ExprParser,
                        &expr_elements[prev as usize]
                    )
                    .unwrap(),
                    Affix::Prefix(_) | Affix::Infix(_, _)
                )
            {
                // replace bracket map access to an array, ...
                if let ExprElement::MapAccess {
                    accessor: MapAccessor::Bracket { key },
                } = &expr_elements[curr as usize].elem
                {
                    let span = expr_elements[curr as usize].span;
                    expr_elements[curr as usize] = WithSpan {
                        span,
                        elem: ExprElement::Array {
                            exprs: vec![(**key).clone()],
                        },
                    };
                }

                // and replace `.<number>` map access to floating point literal.
                if let ExprElement::MapAccess {
                    accessor: MapAccessor::DotNumber { .. },
                } = &expr_elements[curr as usize].elem
                {
                    let span = expr_elements[curr as usize].span;
                    expr_elements[curr as usize] = WithSpan {
                        span,
                        elem: ExprElement::Literal {
                            lit: literal(span)?.1,
                        },
                    };
                }
            }
        }

        run_pratt_parser(ExprParser, &expr_elements.into_iter(), rest, i)
    }
}

<<<<<<< HEAD
#[allow(clippy::needless_lifetimes)]
pub fn column_id<'a>(i: Input<'a>) -> IResult<'a, ColumnID> {
    alt((
        map_res(rule! { ColumnPosition }, |token| {
            let name = token.text().to_string();
            let pos = name[1..].parse::<usize>()?;
            if pos == 0 {
                return Err(ErrorKind::Other("column position must be greater than 0"));
            }
            Ok(ColumnID::Position(crate::ast::ColumnPosition {
                pos,
                name,
                span: Some(token.span),
            }))
        }),
        map_res(rule! { #ident }, |ident| Ok(ColumnID::Name(ident))),
    ))(i)
}

=======
>>>>>>> 08160c34
/// A 'flattened' AST of expressions.
///
/// This is used to parse expressions in Pratt parser.
/// The Pratt parser is not able to parse expressions by grammar. So we need to extract
/// the expression operands and operators to be the input of Pratt parser, by running a
/// nom parser in advance.
///
/// For example, `a + b AND c is null` is parsed as `[col(a), PLUS, col(b), AND, col(c), ISNULL]` by nom parsers.
/// Then the Pratt parser is able to parse the expression into `AND(PLUS(col(a), col(b)), ISNULL(col(c)))`.
#[derive(Debug, Clone, PartialEq)]
pub enum ExprElement {
    /// Column reference, with indirection like `table.column`
    ColumnRef {
        database: Option<Identifier>,
        table: Option<Identifier>,
        column: ColumnID,
    },
    /// `.a.b` after column ref, currently it'll be taken as column reference
    DotAccess {
        key: ColumnID,
    },
    /// `IS [NOT] NULL` expression
    IsNull {
        not: bool,
    },
    /// `IS [NOT] DISTINCT FROM` expression
    IsDistinctFrom {
        not: bool,
    },
    /// `[ NOT ] IN (list, ...)`
    InList {
        list: Vec<Expr>,
        not: bool,
    },
    /// `[ NOT ] IN (SELECT ...)`
    InSubquery {
        subquery: Box<Query>,
        not: bool,
    },
    /// `BETWEEN ... AND ...`
    Between {
        low: Box<Expr>,
        high: Box<Expr>,
        not: bool,
    },
    /// Binary operation
    BinaryOp {
        op: BinaryOperator,
    },
    /// JSON operation
    JsonOp {
        op: JsonOperator,
    },
    /// Unary operation
    UnaryOp {
        op: UnaryOperator,
    },
    /// `CAST` expression, like `CAST(expr AS target_type)`
    Cast {
        expr: Box<Expr>,
        target_type: TypeName,
    },
    /// `TRY_CAST` expression`
    TryCast {
        expr: Box<Expr>,
        target_type: TypeName,
    },
    /// `::<type_name>` expression
    PgCast {
        target_type: TypeName,
    },
    /// EXTRACT(IntervalKind FROM <expr>)
    Extract {
        field: IntervalKind,
        expr: Box<Expr>,
    },
    /// DATE_PART(IntervalKind, <expr>)
    DatePart {
        field: IntervalKind,
        expr: Box<Expr>,
    },
    /// POSITION(<expr> IN <expr>)
    Position {
        substr_expr: Box<Expr>,
        str_expr: Box<Expr>,
    },
    /// SUBSTRING(<expr> [FROM <expr>] [FOR <expr>])
    SubString {
        expr: Box<Expr>,
        substring_from: Box<Expr>,
        substring_for: Option<Box<Expr>>,
    },
    /// TRIM([[BOTH | LEADING | TRAILING] <expr> FROM] <expr>)
    /// Or
    /// TRIM(<expr>)
    Trim {
        expr: Box<Expr>,
        // ([BOTH | LEADING | TRAILING], <expr>)
        trim_where: Option<(TrimWhere, Box<Expr>)>,
    },
    /// A literal value, such as string, number, date or NULL
    Literal {
        lit: Literal,
    },
    /// `Count(*)` expression
    CountAll {
        window: Option<Window>,
    },
    /// `(foo, bar)`
    Tuple {
        exprs: Vec<Expr>,
    },
    /// Scalar function call
    FunctionCall {
        /// Set to true if the function is aggregate function with `DISTINCT`, like `COUNT(DISTINCT a)`
        distinct: bool,
        name: Identifier,
        args: Vec<Expr>,
        params: Vec<Literal>,
        window: Option<Window>,
        lambda: Option<Lambda>,
    },
    /// `CASE ... WHEN ... ELSE ...` expression
    Case {
        operand: Option<Box<Expr>>,
        conditions: Vec<Expr>,
        results: Vec<Expr>,
        else_result: Option<Box<Expr>>,
    },
    /// `EXISTS` expression
    Exists {
        subquery: Query,
        not: bool,
    },
    /// Scalar/ANY/ALL/SOME subquery
    Subquery {
        modifier: Option<SubqueryModifier>,
        subquery: Query,
    },
    /// Access elements of `Array`, `Object` and `Variant` by index or key, like `arr[0]`, or `obj:k1`
    MapAccess {
        accessor: MapAccessor,
    },
    /// Access elements of `Array`, `Object` and `Variant` by index or key, like `arr[0]`, or `obj:k1`
    ChainFunctionCall {
        name: Identifier,
        args: Vec<Expr>,
        lambda: Option<Lambda>,
    },
    /// An expression between parentheses
    Group(Expr),
    /// `[1, 2, 3]`
    Array {
        exprs: Vec<Expr>,
    },
    /// `{'k1':'v1','k2':'v2'}`
    Map {
        kvs: Vec<(Literal, Expr)>,
    },
    Interval {
        expr: Expr,
        unit: IntervalKind,
    },
    DateAdd {
        unit: IntervalKind,
        interval: Expr,
        date: Expr,
    },
    DateSub {
        unit: IntervalKind,
        interval: Expr,
        date: Expr,
    },
    DateTrunc {
        unit: IntervalKind,
        date: Expr,
    },
}

struct ExprParser;

impl<'a, I: Iterator<Item = WithSpan<'a, ExprElement>>> PrattParser<I> for ExprParser {
    type Error = &'static str;
    type Input = WithSpan<'a, ExprElement>;
    type Output = Expr;

    fn query(&mut self, elem: &WithSpan<ExprElement>) -> Result<Affix, &'static str> {
        let affix = match &elem.elem {
            ExprElement::ChainFunctionCall { .. } => Affix::Postfix(Precedence(61)),
            ExprElement::DotAccess { .. } => Affix::Postfix(Precedence(60)),
            ExprElement::MapAccess { .. } => Affix::Postfix(Precedence(60)),
            ExprElement::IsNull { .. } => Affix::Postfix(Precedence(17)),
            ExprElement::Between { .. } => Affix::Postfix(Precedence(BETWEEN_PREC)),
            ExprElement::IsDistinctFrom { .. } => {
                Affix::Infix(Precedence(BETWEEN_PREC), Associativity::Left)
            }
            ExprElement::InList { .. } => Affix::Postfix(Precedence(BETWEEN_PREC)),
            ExprElement::InSubquery { .. } => Affix::Postfix(Precedence(BETWEEN_PREC)),
            ExprElement::UnaryOp { op } => match op {
                UnaryOperator::Not => Affix::Prefix(Precedence(NOT_PREC)),

                UnaryOperator::Plus => Affix::Prefix(Precedence(50)),
                UnaryOperator::Minus => Affix::Prefix(Precedence(50)),
                UnaryOperator::BitwiseNot => Affix::Prefix(Precedence(50)),
                UnaryOperator::SquareRoot => Affix::Prefix(Precedence(60)),
                UnaryOperator::CubeRoot => Affix::Prefix(Precedence(60)),
                UnaryOperator::Abs => Affix::Prefix(Precedence(60)),
                UnaryOperator::Factorial => Affix::Postfix(Precedence(60)),
            },
            ExprElement::BinaryOp { op } => match op {
                BinaryOperator::Or => Affix::Infix(Precedence(5), Associativity::Left),

                BinaryOperator::And => Affix::Infix(Precedence(10), Associativity::Left),

                BinaryOperator::Eq => Affix::Infix(Precedence(20), Associativity::Right),
                BinaryOperator::NotEq => Affix::Infix(Precedence(20), Associativity::Left),
                BinaryOperator::Gt => Affix::Infix(Precedence(20), Associativity::Left),
                BinaryOperator::Lt => Affix::Infix(Precedence(20), Associativity::Left),
                BinaryOperator::Gte => Affix::Infix(Precedence(20), Associativity::Left),
                BinaryOperator::Lte => Affix::Infix(Precedence(20), Associativity::Left),
                BinaryOperator::Like => Affix::Infix(Precedence(20), Associativity::Left),
                BinaryOperator::NotLike => Affix::Infix(Precedence(20), Associativity::Left),
                BinaryOperator::Regexp => Affix::Infix(Precedence(20), Associativity::Left),
                BinaryOperator::NotRegexp => Affix::Infix(Precedence(20), Associativity::Left),
                BinaryOperator::RLike => Affix::Infix(Precedence(20), Associativity::Left),
                BinaryOperator::NotRLike => Affix::Infix(Precedence(20), Associativity::Left),
                BinaryOperator::SoundsLike => Affix::Infix(Precedence(20), Associativity::Left),

                BinaryOperator::BitwiseOr => Affix::Infix(Precedence(22), Associativity::Left),
                BinaryOperator::BitwiseAnd => Affix::Infix(Precedence(22), Associativity::Left),
                BinaryOperator::BitwiseXor => Affix::Infix(Precedence(22), Associativity::Left),
                BinaryOperator::L2Distance => Affix::Infix(Precedence(22), Associativity::Left),

                BinaryOperator::BitwiseShiftLeft => {
                    Affix::Infix(Precedence(23), Associativity::Left)
                }
                BinaryOperator::BitwiseShiftRight => {
                    Affix::Infix(Precedence(23), Associativity::Left)
                }

                BinaryOperator::Xor => Affix::Infix(Precedence(24), Associativity::Left),

                BinaryOperator::Plus => Affix::Infix(Precedence(30), Associativity::Left),
                BinaryOperator::Minus => Affix::Infix(Precedence(30), Associativity::Left),

                BinaryOperator::Multiply => Affix::Infix(Precedence(40), Associativity::Left),
                BinaryOperator::Div => Affix::Infix(Precedence(40), Associativity::Left),
                BinaryOperator::Divide => Affix::Infix(Precedence(40), Associativity::Left),
                BinaryOperator::IntDiv => Affix::Infix(Precedence(40), Associativity::Left),
                BinaryOperator::Modulo => Affix::Infix(Precedence(40), Associativity::Left),
                BinaryOperator::StringConcat => Affix::Infix(Precedence(40), Associativity::Left),
                BinaryOperator::Caret => Affix::Infix(Precedence(40), Associativity::Left),
            },
            ExprElement::JsonOp { .. } => Affix::Infix(Precedence(40), Associativity::Left),
            ExprElement::PgCast { .. } => Affix::Postfix(Precedence(60)),
            _ => Affix::Nilfix,
        };
        Ok(affix)
    }

    fn primary(&mut self, elem: WithSpan<'a, ExprElement>) -> Result<Expr, &'static str> {
        let expr = match elem.elem {
            ExprElement::ColumnRef {
                database,
                table,
                column,
            } => Expr::ColumnRef {
                span: transform_span(elem.span.0),
                database,
                table,
                column,
            },
            ExprElement::Cast { expr, target_type } => Expr::Cast {
                span: transform_span(elem.span.0),
                expr,
                target_type,
                pg_style: false,
            },
            ExprElement::TryCast { expr, target_type } => Expr::TryCast {
                span: transform_span(elem.span.0),
                expr,
                target_type,
            },
            ExprElement::Extract { field, expr } => Expr::Extract {
                span: transform_span(elem.span.0),
                kind: field,
                expr,
            },
            ExprElement::DatePart { field, expr } => Expr::DatePart {
                span: transform_span(elem.span.0),
                kind: field,
                expr,
            },
            ExprElement::Position {
                substr_expr,
                str_expr,
            } => Expr::Position {
                span: transform_span(elem.span.0),
                substr_expr,
                str_expr,
            },
            ExprElement::SubString {
                expr,
                substring_from,
                substring_for,
            } => Expr::Substring {
                span: transform_span(elem.span.0),
                expr,
                substring_from,
                substring_for,
            },
            ExprElement::Trim { expr, trim_where } => Expr::Trim {
                span: transform_span(elem.span.0),
                expr,
                trim_where,
            },
            ExprElement::Literal { lit } => Expr::Literal {
                span: transform_span(elem.span.0),
                lit,
            },
            ExprElement::CountAll { window } => Expr::CountAll {
                span: transform_span(elem.span.0),
                window,
            },
            ExprElement::Tuple { exprs } => Expr::Tuple {
                span: transform_span(elem.span.0),
                exprs,
            },
            ExprElement::FunctionCall {
                distinct,
                name,
                args,
                params,
                window,
                lambda,
            } => Expr::FunctionCall {
                span: transform_span(elem.span.0),
                distinct,
                name,
                args,
                params,
                window,
                lambda,
            },
            ExprElement::Case {
                operand,
                conditions,
                results,
                else_result,
            } => Expr::Case {
                span: transform_span(elem.span.0),
                operand,
                conditions,
                results,
                else_result,
            },
            ExprElement::Exists { subquery, not } => Expr::Exists {
                span: transform_span(elem.span.0),
                not,
                subquery: Box::new(subquery),
            },
            ExprElement::Subquery { subquery, modifier } => Expr::Subquery {
                span: transform_span(elem.span.0),
                modifier,
                subquery: Box::new(subquery),
            },
            ExprElement::Group(expr) => expr,
            ExprElement::Array { exprs } => Expr::Array {
                span: transform_span(elem.span.0),
                exprs,
            },
            ExprElement::Map { kvs } => Expr::Map {
                span: transform_span(elem.span.0),
                kvs,
            },
            ExprElement::Interval { expr, unit } => Expr::Interval {
                span: transform_span(elem.span.0),
                expr: Box::new(expr),
                unit,
            },
            ExprElement::DateAdd {
                unit,
                interval,
                date,
            } => Expr::DateAdd {
                span: transform_span(elem.span.0),
                unit,
                interval: Box::new(interval),
                date: Box::new(date),
            },
            ExprElement::DateSub {
                unit,
                interval,
                date,
            } => Expr::DateSub {
                span: transform_span(elem.span.0),
                unit,
                interval: Box::new(interval),
                date: Box::new(date),
            },
            ExprElement::DateTrunc { unit, date } => Expr::DateTrunc {
                span: transform_span(elem.span.0),
                unit,
                date: Box::new(date),
            },
            _ => unreachable!(),
        };
        Ok(expr)
    }

    fn infix(
        &mut self,
        lhs: Expr,
        elem: WithSpan<'a, ExprElement>,
        rhs: Expr,
    ) -> Result<Expr, &'static str> {
        let expr = match elem.elem {
            ExprElement::BinaryOp { op } => Expr::BinaryOp {
                span: transform_span(elem.span.0),
                left: Box::new(lhs),
                right: Box::new(rhs),
                op,
            },
            ExprElement::IsDistinctFrom { not } => Expr::IsDistinctFrom {
                span: transform_span(elem.span.0),
                left: Box::new(lhs),
                right: Box::new(rhs),
                not,
            },
            ExprElement::JsonOp { op } => Expr::JsonOp {
                span: transform_span(elem.span.0),
                left: Box::new(lhs),
                right: Box::new(rhs),
                op,
            },
            _ => unreachable!(),
        };
        Ok(expr)
    }

    fn prefix(&mut self, elem: WithSpan<'a, ExprElement>, rhs: Expr) -> Result<Expr, &'static str> {
        let expr = match elem.elem {
            ExprElement::UnaryOp { op } => Expr::UnaryOp {
                span: transform_span(elem.span.0),
                op,
                expr: Box::new(rhs),
            },
            _ => unreachable!(),
        };
        Ok(expr)
    }

    fn postfix(
        &mut self,
        mut lhs: Expr,
        elem: WithSpan<'a, ExprElement>,
    ) -> Result<Expr, &'static str> {
        let expr = match elem.elem {
            ExprElement::MapAccess { accessor } => Expr::MapAccess {
                span: transform_span(elem.span.0),
                expr: Box::new(lhs),
                accessor,
            },
            // Lift level up the identifier
            ExprElement::DotAccess { key } => {
                let mut is_map_acess = true;
                if let Expr::ColumnRef {
                    database,
                    table,
                    column,
                    ..
                } = &mut lhs
                {
                    if let ColumnID::Name(name) = column {
                        is_map_acess = false;
                        *database = table.take();
                        *table = Some(name.clone());
                        *column = key.clone();
                    }
                }

                if is_map_acess {
                    match key {
                        ColumnID::Name(id) => Expr::MapAccess {
                            span: transform_span(elem.span.0),
                            expr: Box::new(lhs),
                            accessor: MapAccessor::Colon { key: id },
                        },
                        _ => {
                            return Err("dot access position must be after ident");
                        }
                    }
                } else {
                    lhs
                }
            }
            ExprElement::ChainFunctionCall { name, args, lambda } => Expr::FunctionCall {
                span: transform_span(elem.span.0),
                distinct: false,
                name,
                args: [vec![lhs], args].concat(),
                params: vec![],
                window: None,
                lambda,
            },
            ExprElement::IsNull { not } => Expr::IsNull {
                span: transform_span(elem.span.0),
                expr: Box::new(lhs),
                not,
            },
            ExprElement::InList { list, not } => Expr::InList {
                span: transform_span(elem.span.0),
                expr: Box::new(lhs),
                list,
                not,
            },
            ExprElement::InSubquery { subquery, not } => Expr::InSubquery {
                span: transform_span(elem.span.0),
                expr: Box::new(lhs),
                subquery,
                not,
            },
            ExprElement::Between { low, high, not } => Expr::Between {
                span: transform_span(elem.span.0),
                expr: Box::new(lhs),
                low,
                high,
                not,
            },
            ExprElement::PgCast { target_type } => Expr::Cast {
                span: transform_span(elem.span.0),
                expr: Box::new(lhs),
                target_type,
                pg_style: true,
            },
            ExprElement::UnaryOp { op } => Expr::UnaryOp {
                span: transform_span(elem.span.0),
                op,
                expr: Box::new(lhs),
            },
            _ => unreachable!(),
        };
        Ok(expr)
    }
}

pub fn expr_element(i: Input) -> IResult<WithSpan<ExprElement>> {
    let column_ref = map(rule! {  #column_id }, |column| ExprElement::ColumnRef {
        database: None,
        table: None,
        column,
    });

    let is_null = map(
        rule! {
            IS ~ NOT? ~ NULL
        },
        |(_, opt_not, _)| ExprElement::IsNull {
            not: opt_not.is_some(),
        },
    );
    let in_list = map(
        rule! {
            NOT? ~ IN ~ "(" ~ #comma_separated_list1(subexpr(0)) ~ ^")"
        },
        |(opt_not, _, _, list, _)| ExprElement::InList {
            list,
            not: opt_not.is_some(),
        },
    );
    let in_subquery = map(
        rule! {
            NOT? ~ IN ~ "(" ~ #query  ~ ^")"
        },
        |(opt_not, _, _, subquery, _)| ExprElement::InSubquery {
            subquery: Box::new(subquery),
            not: opt_not.is_some(),
        },
    );
    let between = map(
        rule! {
            NOT? ~ BETWEEN ~ ^#subexpr(BETWEEN_PREC) ~ ^AND ~ ^#subexpr(BETWEEN_PREC)
        },
        |(opt_not, _, low, _, high)| ExprElement::Between {
            low: Box::new(low),
            high: Box::new(high),
            not: opt_not.is_some(),
        },
    );
    let cast = map(
        rule! {
            ( CAST | TRY_CAST )
            ~ "("
            ~ ^#subexpr(0)
            ~ ^( AS | "," )
            ~ ^#type_name
            ~ ^")"
        },
        |(cast, _, expr, _, target_type, _)| {
            if cast.kind == CAST {
                ExprElement::Cast {
                    expr: Box::new(expr),
                    target_type,
                }
            } else {
                ExprElement::TryCast {
                    expr: Box::new(expr),
                    target_type,
                }
            }
        },
    );
    let pg_cast = map(
        rule! {
            "::" ~ ^#type_name
        },
        |(_, target_type)| ExprElement::PgCast { target_type },
    );
    let date_part = map(
        rule! {
            DATE_PART ~ "(" ~ ^#interval_kind ~ "," ~ ^#subexpr(0) ~ ^")"
        },
        |(_, _, field, _, expr, _)| ExprElement::DatePart {
            field,
            expr: Box::new(expr),
        },
    );
    let extract = map(
        rule! {
            EXTRACT ~ "(" ~ ^#interval_kind ~ ^FROM ~ ^#subexpr(0) ~ ^")"
        },
        |(_, _, field, _, expr, _)| ExprElement::Extract {
            field,
            expr: Box::new(expr),
        },
    );
    let position = map(
        rule! {
            POSITION
            ~ "("
            ~ ^#subexpr(BETWEEN_PREC)
            ~ ^IN
            ~ ^#subexpr(0)
            ~ ^")"
        },
        |(_, _, substr_expr, _, str_expr, _)| ExprElement::Position {
            substr_expr: Box::new(substr_expr),
            str_expr: Box::new(str_expr),
        },
    );
    let substring = map(
        rule! {
            ( SUBSTRING | SUBSTR )
            ~ "("
            ~ ^#subexpr(0)
            ~ ( FROM | "," )
            ~ ^#subexpr(0)
            ~ ( ( FOR | "," ) ~ ^#subexpr(0) )?
            ~ ^")"
        },
        |(_, _, expr, _, substring_from, opt_substring_for, _)| ExprElement::SubString {
            expr: Box::new(expr),
            substring_from: Box::new(substring_from),
            substring_for: opt_substring_for.map(|(_, expr)| Box::new(expr)),
        },
    );
    let trim_where = alt((
        value(TrimWhere::Both, rule! { BOTH }),
        value(TrimWhere::Leading, rule! { LEADING }),
        value(TrimWhere::Trailing, rule! { TRAILING }),
    ));
    let trim = map(
        rule! {
            TRIM
            ~ "("
            ~ #subexpr(0)
            ~ ^")"
        },
        |(_, _, expr, _)| ExprElement::Trim {
            expr: Box::new(expr),
            trim_where: None,
        },
    );
    let trim_from = map(
        rule! {
            TRIM
            ~ "("
            ~ #trim_where
            ~ ^#subexpr(0)
            ~ ^FROM
            ~ ^#subexpr(0)
            ~ ^")"
        },
        |(_, _, trim_where, trim_str, _, expr, _)| ExprElement::Trim {
            expr: Box::new(expr),
            trim_where: Some((trim_where, Box::new(trim_str))),
        },
    );

    let count_all_with_window = map(
        rule! {
        COUNT ~ "(" ~ "*" ~ ")" ~ (OVER ~ #window_spec_ident)?
        },
        |(_, _, _, _, window)| ExprElement::CountAll {
            window: window.map(|w| w.1),
        },
    );
    let tuple = map(
        rule! {
            "(" ~ #comma_separated_list0_ignore_trailing(subexpr(0)) ~ ","? ~ ^")"
        },
        |(_, mut exprs, opt_trail, _)| {
            if exprs.len() == 1 && opt_trail.is_none() {
                ExprElement::Group(exprs.remove(0))
            } else {
                ExprElement::Tuple { exprs }
            }
        },
    );

    let function_call = map(
        rule! {
            #function_name
            ~ "(" ~ DISTINCT? ~ #comma_separated_list0(subexpr(0))? ~ ")"
        },
        |(name, _, opt_distinct, opt_args, _)| ExprElement::FunctionCall {
            distinct: opt_distinct.is_some(),
            name,
            args: opt_args.unwrap_or_default(),
            params: vec![],
            window: None,
            lambda: None,
        },
    );

    let function_call_with_lambda = map(
        rule! {
            #function_name
            ~ "(" ~ #subexpr(0) ~ "," ~ #ident ~ "->" ~ #subexpr(0) ~ ")"
        },
        |(name, _, arg, _, param, _, expr, _)| ExprElement::FunctionCall {
            distinct: false,
            name,
            args: vec![arg],
            params: vec![],
            window: None,
            lambda: Some(Lambda {
                params: vec![param],
                expr: Box::new(expr),
            }),
        },
    );

    let function_call_with_window = map(
        rule! {
            #function_name
            ~ "(" ~ DISTINCT? ~ #comma_separated_list0(subexpr(0))? ~ ")"
            ~ (OVER ~ #window_spec_ident)
        },
        |(name, _, opt_distinct, opt_args, _, window)| ExprElement::FunctionCall {
            distinct: opt_distinct.is_some(),
            name,
            args: opt_args.unwrap_or_default(),
            params: vec![],
            window: Some(window.1),
            lambda: None,
        },
    );

    let function_call_with_params = map(
        rule! {
            #function_name
            ~ ("(" ~ #comma_separated_list1(literal) ~ ")")?
            ~ "(" ~ DISTINCT? ~ #comma_separated_list0(subexpr(0))? ~ ")"
        },
        |(name, params, _, opt_distinct, opt_args, _)| ExprElement::FunctionCall {
            distinct: opt_distinct.is_some(),
            name,
            args: opt_args.unwrap_or_default(),
            params: params.map(|x| x.1).unwrap_or_default(),
            window: None,
            lambda: None,
        },
    );

    let case = map(
        rule! {
            CASE ~ #subexpr(0)?
            ~ ( WHEN ~ ^#subexpr(0) ~ ^THEN ~ ^#subexpr(0) )+
            ~ ( ELSE ~ ^#subexpr(0) )? ~ ^END
        },
        |(_, operand, branches, else_result, _)| {
            let (conditions, results) = branches
                .into_iter()
                .map(|(_, cond, _, result)| (cond, result))
                .unzip();
            let else_result = else_result.map(|(_, result)| result);
            ExprElement::Case {
                operand: operand.map(Box::new),
                conditions,
                results,
                else_result: else_result.map(Box::new),
            }
        },
    );
    let exists = map(
        rule! { NOT? ~ EXISTS ~ "(" ~ ^#query ~ ^")" },
        |(opt_not, _, _, subquery, _)| ExprElement::Exists {
            subquery,
            not: opt_not.is_some(),
        },
    );
    let subquery = map(
        rule! {
            (ANY | SOME | ALL)? ~
            "("
            ~ #query
            ~ ^")"
        },
        |(modifier, _, subquery, _)| {
            let modifier = modifier.map(|m| match m.kind {
                TokenKind::ALL => SubqueryModifier::All,
                TokenKind::ANY => SubqueryModifier::Any,
                TokenKind::SOME => SubqueryModifier::Some,
                _ => unreachable!(),
            });
            ExprElement::Subquery { modifier, subquery }
        },
    );
    let binary_op = map(binary_op, |op| ExprElement::BinaryOp { op });
    let json_op = map(json_op, |op| ExprElement::JsonOp { op });

    let unary_op = map(unary_op, |op| ExprElement::UnaryOp { op });
    let map_access = map(map_access, |accessor| ExprElement::MapAccess { accessor });
    let dot_access = map(
        rule! {
           "." ~ #column_id
        },
        |(_, key)| ExprElement::DotAccess { key },
    );

    let chain_function_call = alt((
        map(
            rule! {
                "." ~ #function_name
                ~ "(" ~ #ident ~ "->" ~ #subexpr(0) ~ ")"
            },
            |(_, name, _, param, _, expr, _)| ExprElement::ChainFunctionCall {
                name,
                args: vec![],
                lambda: Some(Lambda {
                    params: vec![param],
                    expr: Box::new(expr),
                }),
            },
        ),
        map(
            rule! {
                "." ~ #function_name ~ "(" ~ #comma_separated_list0(subexpr(0)) ~ ^")"
            },
            |(_, name, _, args, _)| ExprElement::ChainFunctionCall {
                name,
                args,
                lambda: None,
            },
        ),
    ));

    // Floating point literal with leading dot will be parsed as a period map access,
    // and then will be converted back to a floating point literal if the map access
    // is not following a primary element nor a postfix element.
    let literal = map(literal, |lit| ExprElement::Literal { lit });
    let array = map(
        // Array that contains a single literal item will be parsed as a bracket map access,
        // and then will be converted back to an array if the map access is not following
        // a primary element nor a postfix element.
        rule! {
            "[" ~ #comma_separated_list0_ignore_trailing(subexpr(0))? ~ ","? ~ ^"]"
        },
        |(_, opt_args, _, _)| {
            let exprs = opt_args.unwrap_or_default();
            ExprElement::Array { exprs }
        },
    );

    let map_expr = map(
        rule! { "{" ~ #comma_separated_list0(map_element) ~ "}" },
        |(_, kvs, _)| ExprElement::Map { kvs },
    );

    let date_add = map(
        rule! {
            DATE_ADD ~ "(" ~ #interval_kind ~ "," ~ #subexpr(0) ~ "," ~ #subexpr(0) ~ ")"
        },
        |(_, _, unit, _, interval, _, date, _)| ExprElement::DateAdd {
            unit,
            interval,
            date,
        },
    );
    let date_sub = map(
        rule! {
            DATE_SUB ~ "(" ~ #interval_kind ~ "," ~ #subexpr(0) ~ "," ~ #subexpr(0) ~ ")"
        },
        |(_, _, unit, _, interval, _, date, _)| ExprElement::DateSub {
            unit,
            interval,
            date,
        },
    );
    let interval = map(
        rule! {
            INTERVAL ~ #subexpr(0) ~ #interval_kind
        },
        |(_, operand, unit)| ExprElement::Interval {
            expr: operand,
            unit,
        },
    );
    let date_trunc = map(
        rule! {
            DATE_TRUNC ~ "(" ~ #interval_kind ~ "," ~ #subexpr(0) ~ ")"
        },
        |(_, _, unit, _, date, _)| ExprElement::DateTrunc { unit, date },
    );

    let date_expr = map(
        rule! {
            DATE ~ #consumed(literal_string)
        },
        |(_, (span, date))| ExprElement::Cast {
            expr: Box::new(Expr::Literal {
                span: transform_span(span.0),
                lit: Literal::String(date),
            }),
            target_type: TypeName::Date,
        },
    );

    let timestamp_expr = map(
        rule! {
            TIMESTAMP ~ #consumed(literal_string)
        },
        |(_, (span, date))| ExprElement::Cast {
            expr: Box::new(Expr::Literal {
                span: transform_span(span.0),
                lit: Literal::String(date),
            }),
            target_type: TypeName::Timestamp,
        },
    );

    let is_distinct_from = map(
        rule! {
            IS ~ NOT? ~ DISTINCT ~ FROM
        },
        |(_, not, _, _)| ExprElement::IsDistinctFrom { not: not.is_some() },
    );

    let (rest, (span, elem)) = consumed(alt((
        // Note: each `alt` call supports maximum of 21 parsers
        rule!(
            #is_null : "`... IS [NOT] NULL`"
            | #in_list : "`[NOT] IN (<expr>, ...)`"
            | #in_subquery : "`[NOT] IN (SELECT ...)`"
            | #exists : "`[NOT] EXISTS (SELECT ...)`"
            | #between : "`[NOT] BETWEEN ... AND ...`"
            | #binary_op : "<operator>"
            | #json_op : "<operator>"
            | #unary_op : "<operator>"
            | #cast : "`CAST(... AS ...)`"
            | #date_add: "`DATE_ADD(..., ..., (YEAR | QUARTER | MONTH | DAY | HOUR | MINUTE | SECOND | DOY | DOW))`"
            | #date_sub: "`DATE_SUB(..., ..., (YEAR | QUARTER | MONTH | DAY | HOUR | MINUTE | SECOND | DOY | DOW))`"
            | #date_trunc: "`DATE_TRUNC((YEAR | QUARTER | MONTH | DAY | HOUR | MINUTE | SECOND), ...)`"
            | #date_expr: "`DATE <str_literal>`"
            | #timestamp_expr: "`TIMESTAMP <str_literal>`"
            | #interval: "`INTERVAL ... (YEAR | QUARTER | MONTH | DAY | HOUR | MINUTE | SECOND | DOY | DOW)`"
            | #pg_cast : "`::<type_name>`"
            | #extract : "`EXTRACT((YEAR | QUARTER | MONTH | DAY | HOUR | MINUTE | SECOND | WEEK) FROM ...)`"
            | #date_part : "`DATE_PART((YEAR | QUARTER | MONTH | DAY | HOUR | MINUTE | SECOND | WEEK), ...)`"
        ),
        rule!(
            #position : "`POSITION(... IN ...)`"
            | #substring : "`SUBSTRING(... [FROM ...] [FOR ...])`"
            | #trim : "`TRIM(...)`"
            | #trim_from : "`TRIM([(BOTH | LEADEING | TRAILING) ... FROM ...)`"
            | #is_distinct_from: "`... IS [NOT] DISTINCT FROM ...`"
            | #chain_function_call : "<chain_function_call>"
            | #count_all_with_window : "`COUNT(*) OVER ...`"
            | #function_call_with_lambda : "<function>"
            | #function_call_with_window : "<function>"
            | #function_call_with_params : "<function>"
            | #function_call : "<function>"
            | #case : "`CASE ... END`"
            | #subquery : "`(SELECT ...)`"
            | #tuple : "`(<expr> [, ...])`"
            | #column_ref : "<column>"
            | #dot_access : "<dot_access>"
            | #map_access : "[<key>] | .<key> | :<key>"
            | #literal : "<literal>"
            | #array : "`[...]`"
            | #map_expr : "`{...}`"
        ),
    )))(i)?;

    Ok((rest, WithSpan { span, elem }))
}

pub fn column_id(i: Input) -> IResult<ColumnID> {
    alt((
        map_res(rule! { ColumnPosition }, |token| {
            let name = token.text().to_string();
            let pos = name[1..].parse::<usize>()?;
            if pos == 0 {
                return Err(ErrorKind::Other("column position must be greater than 0"));
            }
            Ok(ColumnID::Position(crate::ast::ColumnPosition {
                pos,
                name,
                span: Some(token.span),
            }))
        }),
        map_res(rule! { #ident }, |ident| Ok(ColumnID::Name(ident))),
    ))(i)
}

/// Parse one to three idents separated by a dot, fulfilling from the right.
///
/// Example: `db.table.column`
pub fn column_ref(i: Input) -> IResult<(Option<Identifier>, Option<Identifier>, ColumnID)> {
    alt((
        map(
            rule! { #ident ~ "." ~ #ident ~ "." ~ #column_id },
            |(ident1, _, ident2, _, ident3)| (Some(ident1), Some(ident2), ident3),
        ),
        map(
            rule! { #ident ~ "." ~ #column_id },
            |(ident2, _, ident3)| (None, Some(ident2), ident3),
        ),
        map(rule! { #column_id }, |ident3| (None, None, ident3)),
    ))(i)
}

pub fn unary_op(i: Input) -> IResult<UnaryOperator> {
    // Plus and Minus are parsed as binary op at first.
    alt((
        value(UnaryOperator::Not, rule! { NOT }),
        value(UnaryOperator::Factorial, rule! { Factorial}),
        value(UnaryOperator::SquareRoot, rule! { SquareRoot}),
        value(UnaryOperator::BitwiseNot, rule! {BitWiseNot}),
        value(UnaryOperator::CubeRoot, rule! { CubeRoot}),
        value(UnaryOperator::Abs, rule! { Abs}),
    ))(i)
}

pub fn binary_op(i: Input) -> IResult<BinaryOperator> {
    alt((
        alt((
            value(BinaryOperator::Plus, rule! { "+" }),
            value(BinaryOperator::Minus, rule! { "-" }),
            value(BinaryOperator::Multiply, rule! { "*" }),
            value(BinaryOperator::Divide, rule! { "/" }),
            value(BinaryOperator::IntDiv, rule! { "//" }),
            value(BinaryOperator::Div, rule! { DIV }),
            value(BinaryOperator::Modulo, rule! { "%" }),
            value(BinaryOperator::StringConcat, rule! { "||" }),
            value(BinaryOperator::L2Distance, rule! { "<->" }),
            value(BinaryOperator::Gt, rule! { ">" }),
            value(BinaryOperator::Lt, rule! { "<" }),
            value(BinaryOperator::Gte, rule! { ">=" }),
            value(BinaryOperator::Lte, rule! { "<=" }),
            value(BinaryOperator::Eq, rule! { "=" }),
            value(BinaryOperator::NotEq, rule! { "<>" | "!=" }),
            value(BinaryOperator::Caret, rule! { "^" }),
        )),
        alt((
            value(BinaryOperator::And, rule! { AND }),
            value(BinaryOperator::Or, rule! { OR }),
            value(BinaryOperator::Xor, rule! { XOR }),
            value(BinaryOperator::Like, rule! { LIKE }),
            value(BinaryOperator::NotLike, rule! { NOT ~ LIKE }),
            value(BinaryOperator::Regexp, rule! { REGEXP }),
            value(BinaryOperator::NotRegexp, rule! { NOT ~ REGEXP }),
            value(BinaryOperator::RLike, rule! { RLIKE }),
            value(BinaryOperator::NotRLike, rule! { NOT ~ RLIKE }),
            value(BinaryOperator::SoundsLike, rule! { SOUNDS ~ LIKE }),
            value(BinaryOperator::BitwiseOr, rule! { BitWiseOr }),
            value(BinaryOperator::BitwiseAnd, rule! { BitWiseAnd }),
            value(BinaryOperator::BitwiseXor, rule! { BitWiseXor }),
            value(BinaryOperator::BitwiseShiftLeft, rule! { ShiftLeft }),
            value(BinaryOperator::BitwiseShiftRight, rule! { ShiftRight }),
        )),
    ))(i)
}

pub fn json_op(i: Input) -> IResult<JsonOperator> {
    alt((
        value(JsonOperator::Arrow, rule! { "->" }),
        value(JsonOperator::LongArrow, rule! { "->>" }),
        value(JsonOperator::HashArrow, rule! { "#>" }),
        value(JsonOperator::HashLongArrow, rule! { "#>>" }),
        value(JsonOperator::Question, rule! { "?" }),
        value(JsonOperator::QuestionOr, rule! { "?|" }),
        value(JsonOperator::QuestionAnd, rule! { "?&" }),
        value(JsonOperator::AtArrow, rule! { "@>" }),
        value(JsonOperator::ArrowAt, rule! { "<@" }),
    ))(i)
}

pub fn literal(i: Input) -> IResult<Literal> {
    let string = map(literal_string, Literal::String);
    let boolean = map(literal_bool, Literal::Boolean);
    let current_timestamp = value(Literal::CurrentTimestamp, rule! { CURRENT_TIMESTAMP });
    let null = value(Literal::Null, rule! { NULL });

    rule!(
        #string
        | #boolean
        | #literal_number
        | #current_timestamp
        | #null
    )(i)
}

pub fn literal_hex_str(i: Input) -> IResult<&str> {
    // 0XFFFF
    let mysql_hex = map(
        rule! {
            MySQLLiteralHex
        },
        |token| &token.text()[2..],
    );
    // x'FFFF'
    let pg_hex = map(
        rule! {
            PGLiteralHex
        },
        |token| &token.text()[2..token.text().len() - 1],
    );

    rule!(
        #mysql_hex
        | #pg_hex
    )(i)
}

#[allow(clippy::from_str_radix_10)]
pub fn literal_u64(i: Input) -> IResult<u64> {
    let decimal = map_res(
        rule! {
            LiteralInteger
        },
        |token| Ok(u64::from_str_radix(token.text(), 10)?),
    );
    let hex = map_res(literal_hex_str, |lit| Ok(u64::from_str_radix(lit, 16)?));

    rule!(
        #decimal
        | #hex
    )(i)
}

pub fn literal_number(i: Input) -> IResult<Literal> {
    let decimal_uint = map_res(
        rule! {
            LiteralInteger
        },
        |token| parse_uint(token.text(), 10),
    );

    let hex_uint = map_res(literal_hex_str, |str| parse_uint(str, 16));

    let decimal_float = map_res(
        rule! {
           LiteralFloat
        },
        |token| parse_float(token.text()),
    );

    rule!(
        #decimal_uint
        | #decimal_float
        | #hex_uint
    )(i)
}

pub fn literal_bool(i: Input) -> IResult<bool> {
    alt((value(true, rule! { TRUE }), value(false, rule! { FALSE })))(i)
}

pub fn literal_string(i: Input) -> IResult<String> {
    map_res(
        rule! {
            QuotedString
        },
        |token| {
            if token
                .text()
                .chars()
                .next()
                .filter(|c| i.1.is_string_quote(*c))
                .is_some()
            {
                let str = &token.text()[1..token.text().len() - 1];
                let unescaped = unescape_string(str, '\'')
                    .ok_or(ErrorKind::Other("invalid escape or unicode"))?;
                Ok(unescaped)
            } else {
                Err(ErrorKind::ExpectToken(QuotedString))
            }
        },
    )(i)
}

pub fn literal_string_eq_ignore_case(s: &str) -> impl FnMut(Input) -> IResult<()> + '_ {
    move |i| {
        map_res(rule! { QuotedString }, |token| {
            if token.text()[1..token.text().len() - 1].eq_ignore_ascii_case(s) {
                Ok(())
            } else {
                Err(ErrorKind::ExpectToken(QuotedString))
            }
        })(i)
    }
}

pub fn at_string(i: Input) -> IResult<String> {
    map_res(rule! { AtString }, |token| {
        let path = token.text()[1..token.text().len()].to_string();
        Ok(unescape_at_string(&path))
    })(i)
}

pub fn type_name(i: Input) -> IResult<TypeName> {
    let ty_boolean = value(TypeName::Boolean, rule! { BOOLEAN | BOOL });
    let ty_uint8 = value(
        TypeName::UInt8,
        rule! { ( UINT8 | #map(rule! { TINYINT ~ UNSIGNED }, |(t, _)| t) ) ~ ( "(" ~ ^#literal_u64 ~ ^")" )?  },
    );
    let ty_uint16 = value(
        TypeName::UInt16,
        rule! { ( UINT16 | #map(rule! { SMALLINT ~ UNSIGNED }, |(t, _)| t) ) ~ ( "(" ~ ^#literal_u64 ~ ^")" )? },
    );
    let ty_uint32 = value(
        TypeName::UInt32,
        rule! { ( UINT32 | #map(rule! { ( INT | INTEGER ) ~ UNSIGNED }, |(t, _)| t) ) ~ ( "(" ~ ^#literal_u64 ~ ^")" )? },
    );
    let ty_uint64 = value(
        TypeName::UInt64,
        rule! { ( UINT64 | UNSIGNED | #map(rule! { BIGINT ~ UNSIGNED }, |(t, _)| t) ) ~ ( "(" ~ ^#literal_u64 ~ ^")" )? },
    );
    let ty_int8 = value(
        TypeName::Int8,
        rule! { ( INT8 | TINYINT ) ~ ( "(" ~ ^#literal_u64 ~ ^")" )? },
    );
    let ty_int16 = value(
        TypeName::Int16,
        rule! { ( INT16 | SMALLINT ) ~ ( "(" ~ ^#literal_u64 ~ ^")" )? },
    );
    let ty_int32 = value(
        TypeName::Int32,
        rule! { ( INT32 | INT | INTEGER ) ~ ( "(" ~ ^#literal_u64 ~ ^")" )? },
    );
    let ty_int64 = value(
        TypeName::Int64,
        rule! { ( INT64 | SIGNED | BIGINT ) ~ ( "(" ~ ^#literal_u64 ~ ^")" )? },
    );
    let ty_float32 = value(TypeName::Float32, rule! { FLOAT32 | FLOAT });
    let ty_float64 = value(
        TypeName::Float64,
        rule! { (FLOAT64 | DOUBLE)  ~ PRECISION? },
    );
    let ty_decimal = map_res(
        rule! { DECIMAL ~ "(" ~ #literal_u64 ~ ( "," ~ ^#literal_u64 )? ~ ")" },
        |(_, _, precision, opt_scale, _)| {
            Ok(TypeName::Decimal {
                precision: precision
                    .try_into()
                    .map_err(|_| ErrorKind::Other("precision is too large"))?,
                scale: if let Some((_, scale)) = opt_scale {
                    scale
                        .try_into()
                        .map_err(|_| ErrorKind::Other("scale is too large"))?
                } else {
                    0
                },
            })
        },
    );
    let ty_array = map(
        rule! { ARRAY ~ "(" ~ #type_name ~ ")" },
        |(_, _, item_type, _)| TypeName::Array(Box::new(item_type)),
    );
    let ty_map = map(
        rule! { MAP ~ "(" ~ #type_name ~ "," ~ #type_name ~ ")" },
        |(_, _, key_type, _, val_type, _)| TypeName::Map {
            key_type: Box::new(key_type),
            val_type: Box::new(val_type),
        },
    );
    let ty_bitmap = value(TypeName::Bitmap, rule! { BITMAP });
    let ty_nullable = map(
        rule! { NULLABLE ~ ( "(" ~ #type_name ~ ")" ) },
        |(_, item_type)| TypeName::Nullable(Box::new(item_type.1)),
    );
    let ty_tuple = map(
        rule! { TUPLE ~ "(" ~ #comma_separated_list1(type_name) ~ ")" },
        |(_, _, fields_type, _)| TypeName::Tuple {
            fields_name: None,
            fields_type,
        },
    );
    let ty_named_tuple = map(
        rule! { TUPLE ~ "(" ~ #comma_separated_list1(rule! { #ident ~ #type_name }) ~ ")" },
        |(_, _, fields, _)| {
            let (fields_name, fields_type) =
                fields.into_iter().map(|(name, ty)| (name.name, ty)).unzip();
            TypeName::Tuple {
                fields_name: Some(fields_name),
                fields_type,
            }
        },
    );
    let ty_date = value(TypeName::Date, rule! { DATE });
    let ty_datetime = map(
        rule! { ( DATETIME | TIMESTAMP ) ~ ( "(" ~ ^#literal_u64 ~ ^")" )? },
        |(_, _)| TypeName::Timestamp,
    );
    let ty_string = value(
        TypeName::String,
        rule! { ( STRING | VARCHAR | CHAR | CHARACTER | TEXT | BINARY | VARBINARY ) ~ ( "(" ~ ^#literal_u64 ~ ^")" )? },
    );
    let ty_variant = value(TypeName::Variant, rule! { VARIANT | JSON });
    map(
        alt((
            rule! {
            ( #ty_boolean
            | #ty_uint8
            | #ty_uint16
            | #ty_uint32
            | #ty_uint64
            | #ty_int8
            | #ty_int16
            | #ty_int32
            | #ty_int64
            | #ty_float32
            | #ty_float64
            | #ty_decimal
            | #ty_array
            | #ty_map
            | #ty_bitmap
            | #ty_tuple : "TUPLE(<type>, ...)"
            | #ty_named_tuple : "TUPLE(<name> <type>, ...)"
            ) ~ NULL? : "type name"
            },
            rule! {
            ( #ty_date
            | #ty_datetime
            | #ty_string
            | #ty_variant
            | #ty_nullable
            ) ~ NULL? : "type name" },
        )),
        |(ty, opt_null)| {
            if opt_null.is_some() {
                ty.wrap_nullable()
            } else {
                ty
            }
        },
    )(i)
}

pub fn interval_kind(i: Input) -> IResult<IntervalKind> {
    alt((
        value(IntervalKind::Year, rule! { YEAR }),
        value(IntervalKind::Quarter, rule! { QUARTER }),
        value(IntervalKind::Month, rule! { MONTH }),
        value(IntervalKind::Day, rule! { DAY }),
        value(IntervalKind::Hour, rule! { HOUR }),
        value(IntervalKind::Minute, rule! { MINUTE }),
        value(IntervalKind::Second, rule! { SECOND }),
        value(IntervalKind::Doy, rule! { DOY }),
        value(IntervalKind::Dow, rule! { DOW }),
        value(IntervalKind::Week, rule! { WEEK }),
        value(
            IntervalKind::Year,
            rule! { #literal_string_eq_ignore_case("YEAR")  },
        ),
        value(
            IntervalKind::Quarter,
            rule! { #literal_string_eq_ignore_case("QUARTER") },
        ),
        value(
            IntervalKind::Month,
            rule! { #literal_string_eq_ignore_case("MONTH")  },
        ),
        value(
            IntervalKind::Day,
            rule! { #literal_string_eq_ignore_case("DAY")  },
        ),
        value(
            IntervalKind::Hour,
            rule! { #literal_string_eq_ignore_case("HOUR")  },
        ),
        value(
            IntervalKind::Minute,
            rule! { #literal_string_eq_ignore_case("MINUTE")  },
        ),
        value(
            IntervalKind::Second,
            rule! { #literal_string_eq_ignore_case("SECOND")  },
        ),
        value(
            IntervalKind::Doy,
            rule! { #literal_string_eq_ignore_case("DOY")  },
        ),
        value(
            IntervalKind::Dow,
            rule! { #literal_string_eq_ignore_case("DOW")  },
        ),
        value(
            IntervalKind::Week,
            rule! { #literal_string_eq_ignore_case("WEEK")  },
        ),
    ))(i)
}

pub fn map_access(i: Input) -> IResult<MapAccessor> {
    let bracket = map(
        rule! {
           "[" ~ #subexpr(0) ~ "]"
        },
        |(_, key, _)| MapAccessor::Bracket { key: Box::new(key) },
    );
    let dot_number = map_res(
        rule! {
           LiteralFloat
        },
        |key| {
            if key.text().starts_with('.') {
                if let Ok(key) = (key.text()[1..]).parse::<u64>() {
                    return Ok(MapAccessor::DotNumber { key });
                }
            }
            Err(ErrorKind::ExpectText("."))
        },
    );
    let colon = map(
        rule! {
         ":" ~ #ident
        },
        |(_, key)| MapAccessor::Colon { key },
    );

    rule!(
        #bracket
        | #dot_number
        | #colon
    )(i)
}

pub fn map_element(i: Input) -> IResult<(Literal, Expr)> {
    map(
        rule! {
            #literal ~ ":" ~ #subexpr(0)
        },
        |(key, _, value)| (key, value),
    )(i)
}

pub fn parse_float(text: &str) -> Result<Literal, ErrorKind> {
    let text = text.trim_start_matches('0');
    let point_pos = text.find('.');
    let e_pos = text.find(|c| c == 'e' || c == 'E');
    let (i_part, f_part, e_part) = match (point_pos, e_pos) {
        (Some(p1), Some(p2)) => (&text[..p1], &text[(p1 + 1)..p2], Some(&text[(p2 + 1)..])),
        (Some(p), None) => (&text[..p], &text[(p + 1)..], None),
        (None, Some(p)) => (&text[..p], "", Some(&text[(p + 1)..])),
        _ => unreachable!(),
    };
    let exp = match e_part {
        Some(s) => match s.parse::<i32>() {
            Ok(i) => i,
            Err(_) => return Ok(Literal::Float64(fast_float::parse(text)?)),
        },
        None => 0,
    };
    if i_part.len() as i32 + exp > 76 {
        Ok(Literal::Float64(fast_float::parse(text)?))
    } else {
        let mut digits = String::with_capacity(76);
        digits.push_str(i_part);
        digits.push_str(f_part);
        if digits.is_empty() {
            digits.push('0')
        }
        let mut scale = f_part.len() as i32 - exp;
        if scale < 0 {
            // e.g 123.1e3
            for _ in 0..(-scale) {
                digits.push('0')
            }
            scale = 0;
        };

        // truncate
        if digits.len() > 76 {
            scale -= digits.len() as i32 - 76;
            digits.truncate(76);
        }

        Ok(Literal::Decimal256 {
            value: i256::from_str_radix(&digits, 10)?,
            precision: 76,
            scale: scale as u8,
        })
    }
}

pub fn parse_uint(text: &str, radix: u32) -> Result<Literal, ErrorKind> {
    let text = text.trim_start_matches('0');

    if text.is_empty() {
        return Ok(Literal::UInt64(0));
    } else if text.len() > 76 {
        return Ok(Literal::Float64(fast_float::parse(text)?));
    }

    let value = i256::from_str_radix(text, radix)?;
    if value <= i256::from(u64::MAX) {
        Ok(Literal::UInt64(value.as_u64()))
    } else {
        Ok(Literal::Decimal256 {
            value,
            precision: 76,
            scale: 0,
        })
    }
}<|MERGE_RESOLUTION|>--- conflicted
+++ resolved
@@ -147,28 +147,6 @@
     }
 }
 
-<<<<<<< HEAD
-#[allow(clippy::needless_lifetimes)]
-pub fn column_id<'a>(i: Input<'a>) -> IResult<'a, ColumnID> {
-    alt((
-        map_res(rule! { ColumnPosition }, |token| {
-            let name = token.text().to_string();
-            let pos = name[1..].parse::<usize>()?;
-            if pos == 0 {
-                return Err(ErrorKind::Other("column position must be greater than 0"));
-            }
-            Ok(ColumnID::Position(crate::ast::ColumnPosition {
-                pos,
-                name,
-                span: Some(token.span),
-            }))
-        }),
-        map_res(rule! { #ident }, |ident| Ok(ColumnID::Name(ident))),
-    ))(i)
-}
-
-=======
->>>>>>> 08160c34
 /// A 'flattened' AST of expressions.
 ///
 /// This is used to parse expressions in Pratt parser.
