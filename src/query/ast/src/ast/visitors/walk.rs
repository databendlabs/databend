--- conflicted
+++ resolved
@@ -585,11 +585,8 @@
         Statement::Commit => {}
         Statement::Abort => {}
         Statement::InsertMultiTable(_) => {}
-<<<<<<< HEAD
+        Statement::ExecuteImmediate(_) => {}
         Statement::CreateSequence(stmt) => visitor.visit_create_sequence(stmt),
         Statement::DropSequence(stmt) => visitor.visit_drop_sequence(stmt),
-=======
-        Statement::ExecuteImmediate(_) => {}
->>>>>>> a4fb4f79
     }
 }