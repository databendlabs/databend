// Copyright 2021 Datafuse Labs
//
// Licensed under the Apache License, Version 2.0 (the "License");
// you may not use this file except in compliance with the License.
// You may obtain a copy of the License at
//
//     http://www.apache.org/licenses/LICENSE-2.0
//
// Unless required by applicable law or agreed to in writing, software
// distributed under the License is distributed on an "AS IS" BASIS,
// WITHOUT WARRANTIES OR CONDITIONS OF ANY KIND, either express or implied.
// See the License for the specific language governing permissions and
// limitations under the License.

use std::collections::BTreeMap;
use std::fmt::Display;
use std::fmt::Formatter;

use crate::ast::statements::show::ShowLimit;
use crate::ast::write_comma_separated_list;
use crate::ast::write_period_separated_list;
use crate::ast::write_space_separated_map;
use crate::ast::Expr;
use crate::ast::Identifier;
use crate::ast::Query;
use crate::ast::TableReference;
use crate::ast::TimeTravelPoint;
use crate::ast::TypeName;
use crate::ast::UriLocation;

#[derive(Debug, Clone, PartialEq)] // Tables
pub struct ShowTablesStmt {
    pub catalog: Option<Identifier>,
    pub database: Option<Identifier>,
    pub full: bool,
    pub limit: Option<ShowLimit>,
    pub with_history: bool,
}

impl Display for ShowTablesStmt {
    fn fmt(&self, f: &mut Formatter) -> std::fmt::Result {
        write!(f, "SHOW")?;
        if self.full {
            write!(f, " FULL")?;
        }
        write!(f, " TABLES")?;
        if self.with_history {
            write!(f, " HISTORY")?;
        }
        if let Some(database) = &self.database {
            write!(f, " FROM ")?;
            if let Some(catalog) = &self.catalog {
                write!(f, "{catalog}.",)?;
            }
            write!(f, "{database}")?;
        }
        if let Some(limit) = &self.limit {
            write!(f, " {limit}")?;
        }

        Ok(())
    }
}

#[derive(Debug, Clone, PartialEq, Eq)]
pub struct ShowCreateTableStmt {
    pub catalog: Option<Identifier>,
    pub database: Option<Identifier>,
    pub table: Identifier,
}

impl Display for ShowCreateTableStmt {
    fn fmt(&self, f: &mut Formatter) -> std::fmt::Result {
        write!(f, "SHOW CREATE TABLE ")?;
        write_period_separated_list(
            f,
            self.catalog
                .iter()
                .chain(&self.database)
                .chain(Some(&self.table)),
        )
    }
}

#[derive(Debug, Clone, PartialEq)]
pub struct ShowTablesStatusStmt {
    pub database: Option<Identifier>,
    pub limit: Option<ShowLimit>,
}

impl Display for ShowTablesStatusStmt {
    fn fmt(&self, f: &mut Formatter) -> std::fmt::Result {
        write!(f, "SHOW TABLE STATUS")?;
        if let Some(database) = &self.database {
            write!(f, " FROM {database}")?;
        }
        if let Some(limit) = &self.limit {
            write!(f, " {limit}")?;
        }

        Ok(())
    }
}

#[derive(Debug, Clone, PartialEq)]
pub struct ShowDropTablesStmt {
    pub database: Option<Identifier>,
}

impl Display for ShowDropTablesStmt {
    fn fmt(&self, f: &mut Formatter) -> std::fmt::Result {
        write!(f, "SHOW DROP TABLE")?;
        if let Some(database) = &self.database {
            write!(f, " FROM {database}")?;
        }

        Ok(())
    }
}

#[derive(Debug, Clone, PartialEq)]
pub struct CreateTableStmt {
    pub if_not_exists: bool,
    pub catalog: Option<Identifier>,
    pub database: Option<Identifier>,
    pub table: Identifier,
    pub source: Option<CreateTableSource>,
    pub engine: Option<Engine>,
    pub uri_location: Option<UriLocation>,
    pub cluster_by: Vec<Expr>,
    pub table_options: BTreeMap<String, String>,
    pub as_query: Option<Box<Query>>,
    pub transient: bool,
}

impl Display for CreateTableStmt {
    fn fmt(&self, f: &mut Formatter) -> std::fmt::Result {
        write!(f, "CREATE ")?;
        if self.transient {
            write!(f, "TRANSIENT ")?;
        }
        write!(f, "TABLE ")?;
        if self.if_not_exists {
            write!(f, "IF NOT EXISTS ")?;
        }
        write_period_separated_list(
            f,
            self.catalog
                .iter()
                .chain(&self.database)
                .chain(Some(&self.table)),
        )?;

        if let Some(source) = &self.source {
            write!(f, " {source}")?;
        }

        if let Some(engine) = &self.engine {
            write!(f, " ENGINE = {engine}")?;
        }

        if !self.cluster_by.is_empty() {
            write!(f, " CLUSTER BY (")?;
            write_comma_separated_list(f, &self.cluster_by)?;
            write!(f, ")")?
        }

        // Format table options
        write_space_separated_map(f, self.table_options.iter())?;
        if let Some(as_query) = &self.as_query {
            write!(f, " AS {as_query}")?;
        }

        Ok(())
    }
}

#[derive(Debug, Clone, PartialEq)]
pub struct AttachTableStmt {
    pub catalog: Option<Identifier>,
    pub database: Option<Identifier>,
    pub table: Identifier,
    pub uri_location: UriLocation,
}

impl Display for AttachTableStmt {
    fn fmt(&self, f: &mut Formatter) -> std::fmt::Result {
        write!(f, "ATTACH TABLE ")?;
        write_period_separated_list(
            f,
            self.catalog
                .iter()
                .chain(&self.database)
                .chain(Some(&self.table)),
        )?;

        write!(f, " FROM {0}", self.uri_location)?;

        Ok(())
    }
}

#[allow(clippy::large_enum_variant)]
#[derive(Debug, Clone, PartialEq)]
pub enum CreateTableSource {
    Columns(Vec<ColumnDefinition>),
    Like {
        catalog: Option<Identifier>,
        database: Option<Identifier>,
        table: Identifier,
    },
}

impl Display for CreateTableSource {
    fn fmt(&self, f: &mut Formatter) -> std::fmt::Result {
        match self {
            CreateTableSource::Columns(columns) => {
                write!(f, "(")?;
                write_comma_separated_list(f, columns)?;
                write!(f, ")")
            }
            CreateTableSource::Like {
                catalog,
                database,
                table,
            } => {
                write!(f, "LIKE ")?;
                write_period_separated_list(f, catalog.iter().chain(database).chain(Some(table)))
            }
        }
    }
}

#[derive(Debug, Clone, PartialEq, Eq)]
pub struct DescribeTableStmt {
    pub catalog: Option<Identifier>,
    pub database: Option<Identifier>,
    pub table: Identifier,
}

impl Display for DescribeTableStmt {
    fn fmt(&self, f: &mut Formatter) -> std::fmt::Result {
        write!(f, "DESCRIBE ")?;
        write_period_separated_list(
            f,
            self.catalog
                .iter()
                .chain(self.database.iter().chain(Some(&self.table))),
        )
    }
}

#[derive(Debug, Clone, PartialEq, Eq)]
pub struct DropTableStmt {
    pub if_exists: bool,
    pub catalog: Option<Identifier>,
    pub database: Option<Identifier>,
    pub table: Identifier,
    pub all: bool,
}

impl Display for DropTableStmt {
    fn fmt(&self, f: &mut Formatter) -> std::fmt::Result {
        write!(f, "DROP TABLE ")?;
        if self.if_exists {
            write!(f, "IF EXISTS ")?;
        }
        write_period_separated_list(
            f,
            self.catalog
                .iter()
                .chain(&self.database)
                .chain(Some(&self.table)),
        )?;
        if self.all {
            write!(f, " ALL")?;
        }

        Ok(())
    }
}

#[derive(Debug, Clone, PartialEq, Eq)]
pub struct UndropTableStmt {
    pub catalog: Option<Identifier>,
    pub database: Option<Identifier>,
    pub table: Identifier,
}

impl Display for UndropTableStmt {
    fn fmt(&self, f: &mut Formatter) -> std::fmt::Result {
        write!(f, "UNDROP TABLE ")?;
        write_period_separated_list(
            f,
            self.catalog
                .iter()
                .chain(&self.database)
                .chain(Some(&self.table)),
        )
    }
}

#[derive(Debug, Clone, PartialEq)]
pub struct AlterTableStmt {
    pub if_exists: bool,
    pub table_reference: TableReference,
    pub action: AlterTableAction,
}

impl Display for AlterTableStmt {
    fn fmt(&self, f: &mut Formatter) -> std::fmt::Result {
        write!(f, "ALTER TABLE ")?;
        if self.if_exists {
            write!(f, "IF EXISTS ")?;
        }
        write!(f, "{}", self.table_reference)?;
        write!(f, " {}", self.action)
    }
}

#[derive(Debug, Clone, PartialEq)]
pub enum AlterTableAction {
    RenameTable {
        new_table: Identifier,
    },
    AddColumn {
        column: ColumnDefinition,
    },
    RenameColumn {
        old_column: Identifier,
        new_column: Identifier,
    },
    ModifyColumn {
        column: Identifier,
        action: ModifyColumnAction,
    },
    DropColumn {
        column: Identifier,
    },
    AlterTableClusterKey {
        cluster_by: Vec<Expr>,
    },
    DropTableClusterKey,
    ReclusterTable {
        is_final: bool,
        selection: Option<Expr>,
        limit: Option<u64>,
    },
    RevertTo {
        point: TimeTravelPoint,
    },
    SetOptions {
        set_options: BTreeMap<String, String>,
    },
}

impl Display for AlterTableAction {
    fn fmt(&self, f: &mut Formatter) -> std::fmt::Result {
        match self {
            AlterTableAction::SetOptions { set_options } => {
                write!(f, "SET OPTIONS: ").expect("Set Options Write Error ");
                write_space_separated_map(f, set_options.iter())
            }
            AlterTableAction::RenameTable { new_table } => {
                write!(f, "RENAME TO {new_table}")
            }
            AlterTableAction::RenameColumn {
                old_column,
                new_column,
            } => {
                write!(f, "RENAME COLUMN {old_column} TO {new_column}")
            }
            AlterTableAction::AddColumn { column } => {
                write!(f, "ADD COLUMN {column}")
            }
            AlterTableAction::ModifyColumn { column, action } => {
                write!(f, "MODIFY COLUMN {column} {action}")
            }
            AlterTableAction::DropColumn { column } => {
                write!(f, "DROP COLUMN {column}")
            }
            AlterTableAction::AlterTableClusterKey { cluster_by } => {
                write!(f, "CLUSTER BY ")?;
                write_comma_separated_list(f, cluster_by)
            }
            AlterTableAction::DropTableClusterKey => {
                write!(f, "DROP CLUSTER KEY")
            }
            AlterTableAction::ReclusterTable {
                is_final,
                selection,
                limit,
            } => {
                write!(f, "RECLUSTER")?;
                if *is_final {
                    write!(f, " FINAL")?;
                }
                if let Some(conditions) = selection {
                    write!(f, " WHERE {conditions}")?;
                }
                if let Some(limit) = limit {
                    write!(f, " LIMIT {limit}")?;
                }
                Ok(())
            }
            AlterTableAction::RevertTo { point } => {
                write!(f, "REVERT TO {}", point)?;
                Ok(())
            }
        }
    }
}

#[derive(Debug, Clone, PartialEq, Eq)]
pub struct RenameTableStmt {
    pub if_exists: bool,
    pub catalog: Option<Identifier>,
    pub database: Option<Identifier>,
    pub table: Identifier,
    pub new_catalog: Option<Identifier>,
    pub new_database: Option<Identifier>,
    pub new_table: Identifier,
}

impl Display for RenameTableStmt {
    fn fmt(&self, f: &mut Formatter) -> std::fmt::Result {
        write!(f, "RENAME TABLE ")?;
        if self.if_exists {
            write!(f, "IF EXISTS ")?;
        }
        write_period_separated_list(
            f,
            self.catalog
                .iter()
                .chain(&self.database)
                .chain(Some(&self.table)),
        )?;
        write!(f, " TO ")?;
        write_period_separated_list(
            f,
            self.new_catalog
                .iter()
                .chain(&self.new_database)
                .chain(Some(&self.new_table)),
        )
    }
}

#[derive(Debug, Clone, PartialEq)]
pub struct TruncateTableStmt {
    pub catalog: Option<Identifier>,
    pub database: Option<Identifier>,
    pub table: Identifier,
    pub purge: bool,
}

impl Display for TruncateTableStmt {
    fn fmt(&self, f: &mut Formatter) -> std::fmt::Result {
        write!(f, "TRUNCATE TABLE ")?;
        write_period_separated_list(
            f,
            self.catalog
                .iter()
                .chain(&self.database)
                .chain(Some(&self.table)),
        )?;
        if self.purge {
            write!(f, " PURGE")?;
        }

        Ok(())
    }
}

#[derive(Debug, Clone, PartialEq)]
pub struct VacuumTableStmt {
    pub catalog: Option<Identifier>,
    pub database: Option<Identifier>,
    pub table: Identifier,
    pub option: VacuumTableOption,
}

impl Display for VacuumTableStmt {
    fn fmt(&self, f: &mut Formatter) -> std::fmt::Result {
        write!(f, "VACUUM TABLE ")?;
        write_period_separated_list(
            f,
            self.catalog
                .iter()
                .chain(&self.database)
                .chain(Some(&self.table)),
        )?;
        write!(f, " {}", &self.option)?;

        Ok(())
    }
}

#[derive(Debug, Clone, PartialEq)]
pub struct VacuumDropTableStmt {
    pub catalog: Option<Identifier>,
    pub database: Option<Identifier>,
    pub option: VacuumTableOption,
}

impl Display for VacuumDropTableStmt {
    fn fmt(&self, f: &mut Formatter) -> std::fmt::Result {
        write!(f, "VACUUM DROP TABLE ")?;
        if self.catalog.is_some() || self.database.is_some() {
            write!(f, "FROM ")?;
            write_period_separated_list(f, self.catalog.iter().chain(&self.database))?;
            write!(f, " ")?;
        }
        write!(f, "{}", &self.option)?;

        Ok(())
    }
}

#[derive(Debug, Clone, PartialEq)]
pub struct OptimizeTableStmt {
    pub catalog: Option<Identifier>,
    pub database: Option<Identifier>,
    pub table: Identifier,
    pub action: OptimizeTableAction,
    pub limit: Option<u64>,
}

impl Display for OptimizeTableStmt {
    fn fmt(&self, f: &mut Formatter) -> std::fmt::Result {
        write!(f, "OPTIMIZE TABLE ")?;
        write_period_separated_list(
            f,
            self.catalog
                .iter()
                .chain(&self.database)
                .chain(Some(&self.table)),
        )?;
        write!(f, " {}", &self.action)?;
        if let Some(limit) = self.limit {
            write!(f, " LIMIT {limit}")?;
        }

        Ok(())
    }
}

#[derive(Debug, Clone, PartialEq)]
pub struct AnalyzeTableStmt {
    pub catalog: Option<Identifier>,
    pub database: Option<Identifier>,
    pub table: Identifier,
}

impl Display for AnalyzeTableStmt {
    fn fmt(&self, f: &mut Formatter) -> std::fmt::Result {
        write!(f, "ANALYZE TABLE ")?;
        write_period_separated_list(
            f,
            self.catalog
                .iter()
                .chain(&self.database)
                .chain(Some(&self.table)),
        )?;

        Ok(())
    }
}

#[derive(Debug, Clone, PartialEq, Eq)]
pub struct ExistsTableStmt {
    pub catalog: Option<Identifier>,
    pub database: Option<Identifier>,
    pub table: Identifier,
}

impl Display for ExistsTableStmt {
    fn fmt(&self, f: &mut Formatter) -> std::fmt::Result {
        write!(f, "EXISTS TABLE ")?;
        write_period_separated_list(
            f,
            self.catalog
                .iter()
                .chain(&self.database)
                .chain(Some(&self.table)),
        )
    }
}

#[derive(Debug, Clone, Copy, PartialEq, Eq)]
pub enum Engine {
    Null,
    Memory,
    Fuse,
    View,
    Random,
}

impl Display for Engine {
    fn fmt(&self, f: &mut Formatter) -> std::fmt::Result {
        match self {
            Engine::Null => write!(f, "NULL"),
            Engine::Memory => write!(f, "MEMORY"),
            Engine::Fuse => write!(f, "FUSE"),
            Engine::View => write!(f, "VIEW"),
            Engine::Random => write!(f, "RANDOM"),
        }
    }
}

#[derive(Debug, Clone, PartialEq, Eq)]
pub enum CompactTarget {
    Block,
    Segment,
}

#[derive(Debug, Clone, PartialEq)]
pub struct VacuumTableOption {
    pub retain_hours: Option<Expr>,
    pub dry_run: Option<()>,
}

impl Display for VacuumTableOption {
    fn fmt(&self, f: &mut std::fmt::Formatter) -> std::fmt::Result {
        if let Some(retain_hours) = &self.retain_hours {
            write!(f, "RETAIN {} HOURS", retain_hours)?;
        }
        if self.dry_run.is_some() {
            if self.retain_hours.is_some() {
                write!(f, " DRY RUN")?;
            } else {
                write!(f, "DRY RUN")?;
            }
        }
        Ok(())
    }
}

#[derive(Debug, Clone, PartialEq)]
pub enum OptimizeTableAction {
    All,
    Purge { before: Option<TimeTravelPoint> },
    Compact { target: CompactTarget },
}

impl Display for OptimizeTableAction {
    fn fmt(&self, f: &mut std::fmt::Formatter) -> std::fmt::Result {
        match self {
            OptimizeTableAction::All => write!(f, "ALL"),
            OptimizeTableAction::Purge { before } => {
                write!(f, "PURGE")?;
                if let Some(point) = before {
                    write!(f, " BEFORE {}", point)?;
                }
                Ok(())
            }
            OptimizeTableAction::Compact { target } => {
                match target {
                    CompactTarget::Block => {
                        write!(f, "COMPACT BLOCK")?;
                    }
                    CompactTarget::Segment => {
                        write!(f, "COMPACT SEGMENT")?;
                    }
                }
                Ok(())
            }
        }
    }
}

#[derive(Debug, Clone, PartialEq)]
pub enum ColumnExpr {
    Default(Box<Expr>),
    Virtual(Box<Expr>),
    Stored(Box<Expr>),
}

impl Display for ColumnExpr {
    fn fmt(&self, f: &mut Formatter) -> std::fmt::Result {
        match self {
            ColumnExpr::Default(expr) => {
                write!(f, " DEFAULT {expr}")?;
            }
            ColumnExpr::Virtual(expr) => {
                write!(f, " AS ({expr}) VIRTUAL")?;
            }
            ColumnExpr::Stored(expr) => {
                write!(f, " AS ({expr}) STORED")?;
            }
        }
        Ok(())
    }
}

#[derive(Debug, Clone, PartialEq)]
pub struct ColumnDefinition {
    pub name: Identifier,
    pub data_type: TypeName,
    pub expr: Option<ColumnExpr>,
    pub comment: Option<String>,
}

impl Display for ColumnDefinition {
    fn fmt(&self, f: &mut Formatter) -> std::fmt::Result {
        write!(f, "{} {}", self.name, self.data_type)?;

        if !matches!(self.data_type, TypeName::Nullable(_)) {
            write!(f, " NOT NULL")?;
        }

        if let Some(expr) = &self.expr {
            write!(f, "{expr}")?;
        }
        if let Some(comment) = &self.comment {
            write!(f, " COMMENT '{comment}'")?;
        }
        Ok(())
    }
}

#[derive(Debug, Clone, PartialEq)]
pub enum ModifyColumnAction {
    SetMaskingPolicy(String),
<<<<<<< HEAD
    SetDataType(TypeName),
=======
    ConvertStoredComputedColumn,
>>>>>>> 4d9c49d7
}

impl Display for ModifyColumnAction {
    fn fmt(&self, f: &mut Formatter) -> std::fmt::Result {
        match &self {
            ModifyColumnAction::SetMaskingPolicy(name) => write!(f, "SET MASKING POLICY {}", name)?,
<<<<<<< HEAD
            ModifyColumnAction::SetDataType(name) => write!(f, "SET COLUMN TYPE {}", name)?,
=======
            ModifyColumnAction::ConvertStoredComputedColumn => write!(f, "DROP STORED")?,
>>>>>>> 4d9c49d7
        }

        Ok(())
    }
}<|MERGE_RESOLUTION|>--- conflicted
+++ resolved
@@ -722,22 +722,16 @@
 #[derive(Debug, Clone, PartialEq)]
 pub enum ModifyColumnAction {
     SetMaskingPolicy(String),
-<<<<<<< HEAD
     SetDataType(TypeName),
-=======
     ConvertStoredComputedColumn,
->>>>>>> 4d9c49d7
 }
 
 impl Display for ModifyColumnAction {
     fn fmt(&self, f: &mut Formatter) -> std::fmt::Result {
         match &self {
             ModifyColumnAction::SetMaskingPolicy(name) => write!(f, "SET MASKING POLICY {}", name)?,
-<<<<<<< HEAD
             ModifyColumnAction::SetDataType(name) => write!(f, "SET COLUMN TYPE {}", name)?,
-=======
             ModifyColumnAction::ConvertStoredComputedColumn => write!(f, "DROP STORED")?,
->>>>>>> 4d9c49d7
         }
 
         Ok(())
