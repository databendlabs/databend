--- conflicted
+++ resolved
@@ -58,10 +58,6 @@
 pub use unset::*;
 pub use update::*;
 pub use user::*;
-<<<<<<< HEAD
 pub use vector_index::*;
 pub use view::*;
-=======
-pub use view::*;
-pub use virtual_columns::*;
->>>>>>> b388cd05
+pub use virtual_columns::*;