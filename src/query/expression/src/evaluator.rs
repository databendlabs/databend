// Copyright 2021 Datafuse Labs
//
// Licensed under the Apache License, Version 2.0 (the "License");
// you may not use this file except in compliance with the License.
// You may obtain a copy of the License at
//
//     http://www.apache.org/licenses/LICENSE-2.0
//
// Unless required by applicable law or agreed to in writing, software
// distributed under the License is distributed on an "AS IS" BASIS,
// WITHOUT WARRANTIES OR CONDITIONS OF ANY KIND, either express or implied.
// See the License for the specific language governing permissions and
// limitations under the License.

use std::collections::BTreeMap;
use std::collections::HashMap;
use std::collections::HashSet;
use std::ops::Not;

use databend_common_ast::Span;
use databend_common_column::bitmap::Bitmap;
use databend_common_column::bitmap::MutableBitmap;
use databend_common_exception::ErrorCode;
use databend_common_exception::Result;
use itertools::Itertools;
use log::error;

use crate::block::DataBlock;
use crate::expression::Expr;
use crate::function::EvalContext;
use crate::property::Domain;
use crate::type_check::check_function;
use crate::type_check::get_simple_cast_function;
use crate::types::any::AnyType;
use crate::types::array::ArrayColumn;
use crate::types::boolean;
use crate::types::boolean::BooleanDomain;
use crate::types::nullable::NullableColumn;
use crate::types::nullable::NullableDomain;
use crate::types::string::StringColumnBuilder;
use crate::types::ArgType;
use crate::types::BooleanType;
use crate::types::DataType;
use crate::types::NullableType;
use crate::types::NumberScalar;
use crate::types::StringType;
use crate::types::VariantType;
use crate::values::Column;
use crate::values::ColumnBuilder;
use crate::values::Scalar;
use crate::values::Value;
use crate::BlockEntry;
use crate::Cast;
use crate::ColumnIndex;
<<<<<<< HEAD
use crate::ColumnRef;
use crate::Constant;
use crate::FunctionCall;
=======
use crate::Function;
>>>>>>> 71e8e65c
use crate::FunctionContext;
use crate::FunctionDomain;
use crate::FunctionEval;
use crate::FunctionID;
use crate::FunctionRegistry;
use crate::LambdaFunctionCall;
use crate::RemoteExpr;
use crate::ScalarRef;

#[derive(Default)]
pub struct EvaluateOptions<'a> {
    pub selection: Option<&'a [u32]>,
    pub suppress_error: bool,
    pub errors: Option<(MutableBitmap, String)>,
}

impl<'a> EvaluateOptions<'a> {
    pub fn new(selection: Option<&'a [u32]>) -> EvaluateOptions<'a> {
        Self {
            suppress_error: false,
            selection,
            errors: None,
        }
    }

    pub fn with_suppress_error(&mut self, suppress_error: bool) -> Self {
        Self {
            suppress_error,
            selection: self.selection,
            errors: None,
        }
    }
}

pub struct Evaluator<'a> {
    data_block: &'a DataBlock,
    func_ctx: &'a FunctionContext,
    fn_registry: &'a FunctionRegistry,
}

impl<'a> Evaluator<'a> {
    pub fn new(
        data_block: &'a DataBlock,
        func_ctx: &'a FunctionContext,
        fn_registry: &'a FunctionRegistry,
    ) -> Self {
        Evaluator {
            data_block,
            func_ctx,
            fn_registry,
        }
    }

    pub fn data_block(&self) -> &DataBlock {
        self.data_block
    }

    pub fn func_ctx(&self) -> &FunctionContext {
        self.func_ctx
    }

    #[cfg(debug_assertions)]
    fn check_expr(&self, expr: &Expr) {
        let column_refs = expr.column_refs();
        for (index, data_type) in column_refs.iter() {
            let column = self.data_block.get_by_offset(*index);
            if (column.data_type == DataType::Null && data_type.is_nullable())
                || (column.data_type.is_nullable() && data_type == &DataType::Null)
            {
                continue;
            }
            assert_eq!(
                &column.data_type,
                data_type,
                "column data type mismatch at index: {index}, expr: {}",
                expr.sql_display(),
            );
        }
    }

    pub fn run(&self, expr: &Expr) -> Result<Value<AnyType>> {
        self.partial_run(expr, None, &mut EvaluateOptions::default())
            .map_err(|err| {
                let expr_str = format!("`{}`", expr.sql_display());
                if err.message().contains(expr_str.as_str()) {
                    err
                } else {
                    let err_msg = format!("{}, during run expr: {}", err.message(), expr_str);
                    ErrorCode::BadArguments(err_msg).set_span(err.span())
                }
            })
    }

    /// Run an expression partially, only the rows that are valid in the validity bitmap
    /// will be evaluated, the rest will be default values and should not throw any error.
    pub fn partial_run(
        &self,
        expr: &Expr,
        validity: Option<Bitmap>,
        options: &mut EvaluateOptions,
    ) -> Result<Value<AnyType>> {
        debug_assert!(
            validity.is_none() || validity.as_ref().unwrap().len() == self.data_block.num_rows()
        );

        #[cfg(debug_assertions)]
        self.check_expr(expr);

        let result = match expr {
            Expr::Constant(Constant { scalar, .. }) => Ok(Value::Scalar(scalar.clone())),
            Expr::ColumnRef(ColumnRef { id, .. }) => {
                Ok(self.data_block.get_by_offset(*id).value.clone())
            }
            Expr::Cast(Cast {
                span,
                is_try,
                expr: inner,
                dest_type,
<<<<<<< HEAD
            }) => {
                let value = self.partial_run(expr, validity.clone(), options)?;
=======
            } => {
                let value = self.partial_run(inner, validity.clone(), options)?;
                let src_type = inner.data_type();
>>>>>>> 71e8e65c
                if *is_try {
                    self.run_try_cast(*span, src_type, dest_type, value, &|| expr.sql_display())
                } else {
                    self.run_cast(
                        *span,
                        src_type,
                        dest_type,
                        value,
                        validity,
                        &|| expr.sql_display(),
                        options,
                    )
                }
            }
            Expr::FunctionCall(FunctionCall {
                function,
                args,
                generics,
                ..
            }) if function.signature.name == "if" => {
                self.eval_if(args, generics, validity, options)
            }

            Expr::FunctionCall(FunctionCall { function, args, .. })
                if function.signature.name == "and_filters" =>
            {
                self.eval_and_filters(args, validity, options)
            }

            Expr::FunctionCall(FunctionCall {
                span,
                id,
                function,
                args,
                generics,
                ..
<<<<<<< HEAD
            }) => {
                let child_suppress_error = function.signature.name == "is_not_error";
                let mut child_option = options.with_suppress_error(child_suppress_error);

                let args = args
                    .iter()
                    .map(|expr| self.partial_run(expr, validity.clone(), &mut child_option))
                    .collect::<Result<Vec<_>>>()?;

                assert!(args
                    .iter()
                    .filter_map(|val| match val {
                        Value::Column(col) => Some(col.len()),
                        Value::Scalar(_) => None,
                    })
                    .all_equal());

                let errors = if !child_suppress_error {
                    None
                } else {
                    child_option.errors.take()
                };
                let mut ctx = EvalContext {
=======
            } => {
                let result = self.run_call(
                    *span,
                    id,
                    function,
                    args,
>>>>>>> 71e8e65c
                    generics,
                    validity,
                    &|| expr.sql_display(),
                    options,
                )?;
                Ok(result)
            }
            Expr::LambdaFunctionCall(LambdaFunctionCall {
                name,
                args,
                lambda_expr,
                return_type,
                ..
            }) => {
                let data_types = args.iter().map(|arg| arg.data_type().clone()).collect();
                let args = args
                    .iter()
                    .map(|expr| self.partial_run(expr, validity.clone(), options))
                    .collect::<Result<Vec<_>>>()?;
                assert!(args
                    .iter()
                    .filter_map(|val| match val {
                        Value::Column(col) => Some(col.len()),
                        Value::Scalar(_) => None,
                    })
                    .all_equal());

                self.run_lambda(name, args, data_types, lambda_expr, return_type)
            }
        };

        match &result {
            Ok(Value::Scalar(result)) => {
                assert!(
                    result.as_ref().is_value_of_type(expr.data_type()),
                    "{} is not of type {}",
                    result,
                    expr.data_type()
                )
            }
            Ok(Value::Column(result)) => assert_eq!(&result.data_type(), expr.data_type()),
            Err(_) => {}
        }

        result
    }

    fn run_call(
        &self,
        span: Span,
        id: &FunctionID,
        function: &Function,
        args: &[Expr],
        generics: &[DataType],
        validity: Option<Bitmap>,
        expr_display: &impl Fn() -> String,
        options: &mut EvaluateOptions,
    ) -> Result<Value<AnyType>> {
        let child_suppress_error = function.signature.name == "is_not_error";
        let mut child_option = options.with_suppress_error(child_suppress_error);

        let args = args
            .iter()
            .map(|expr| self.partial_run(expr, validity.clone(), &mut child_option))
            .collect::<Result<Vec<_>>>()?;

        assert!(args
            .iter()
            .filter_map(|val| match val {
                Value::Column(col) => Some(col.len()),
                Value::Scalar(_) => None,
            })
            .all_equal());

        let errors = if child_suppress_error {
            child_option.errors.take()
        } else {
            None
        };
        let mut ctx = EvalContext {
            generics,
            num_rows: self.data_block.num_rows(),
            validity,
            errors,
            func_ctx: self.func_ctx,
            suppress_error: options.suppress_error,
        };

        let (_, eval) = function.eval.as_scalar().unwrap();
        let result = (eval)(&args, &mut ctx);

        if options.suppress_error {
            // inject errors into options, parent will handle it
            options.errors = ctx.errors.take();
        } else {
            EvalContext::render_error(
                span,
                &ctx.errors,
                id.params(),
                args.as_slice(),
                &function.signature.name,
                &expr_display(),
                options.selection,
            )?;
        }
        Ok(result)
    }

    pub fn run_cast(
        &self,
        span: Span,
        src_type: &DataType,
        dest_type: &DataType,
        value: Value<AnyType>,
        validity: Option<Bitmap>,
        expr_display: &impl Fn() -> String,
        options: &mut EvaluateOptions,
    ) -> Result<Value<AnyType>> {
        if src_type == dest_type {
            return Ok(value);
        }

        if let Some(cast_fn) = get_simple_cast_function(false, src_type, dest_type) {
            if let Some(new_value) = self.run_simple_cast(
                span,
                src_type,
                dest_type,
                value.clone(),
                &cast_fn,
                validity.clone(),
                expr_display,
                options,
            )? {
                return Ok(new_value);
            }
        }

        match (src_type, dest_type) {
            (DataType::Null, DataType::Nullable(_)) => match value {
                Value::Scalar(Scalar::Null) => Ok(Value::Scalar(Scalar::Null)),
                Value::Column(Column::Null { len }) => {
                    let mut builder = ColumnBuilder::with_capacity(dest_type, len);
                    for _ in 0..len {
                        builder.push_default();
                    }
                    Ok(Value::Column(builder.build()))
                }
                _ => unreachable!(),
            },
            (
                DataType::Nullable(box DataType::Variant) | DataType::Variant,
                DataType::Nullable(box DataType::Boolean)
                | DataType::Nullable(box DataType::Number(_))
                | DataType::Nullable(box DataType::String)
                | DataType::Nullable(box DataType::Date)
                | DataType::Nullable(box DataType::Timestamp),
            ) => {
                // allow cast variant to nullable types.
                let inner_dest_ty = dest_type.remove_nullable();
                let cast_fn = format!("to_{}", inner_dest_ty.to_string().to_lowercase());
                if let Some(new_value) = self.run_simple_cast(
                    span,
                    src_type,
                    dest_type,
                    value.clone(),
                    &cast_fn,
                    validity.clone(),
                    expr_display,
                    options,
                )? {
                    Ok(new_value)
                } else {
                    Err(ErrorCode::BadArguments(format!(
                        "unable to cast type `{src_type}` to type `{dest_type}`"
                    ))
                    .set_span(span))
                }
            }
            (
                DataType::Nullable(box DataType::Variant) | DataType::Variant,
                DataType::Boolean
                | DataType::Number(_)
                | DataType::String
                | DataType::Date
                | DataType::Timestamp,
            ) => {
                // allow cast variant to not null types.
                let cast_fn = format!("to_{}", dest_type.to_string().to_lowercase());
                if let Some(new_value) = self.run_simple_cast(
                    span,
                    src_type,
                    &dest_type.wrap_nullable(),
                    value.clone(),
                    &cast_fn,
                    validity.clone(),
                    expr_display,
                    options,
                )? {
                    let (new_value, has_null) = new_value.remove_nullable();
                    if has_null {
                        return Err(ErrorCode::BadArguments(format!(
                            "unable to cast type `{src_type}` to type `{dest_type}`, result has null values"
                        ))
                        .set_span(span));
                    }
                    Ok(new_value)
                } else {
                    Err(ErrorCode::BadArguments(format!(
                        "unable to cast type `{src_type}` to type `{dest_type}`"
                    ))
                    .set_span(span))
                }
            }
            (DataType::Nullable(inner_src_ty), DataType::Nullable(inner_dest_ty)) => match value {
                Value::Scalar(Scalar::Null) => Ok(Value::Scalar(Scalar::Null)),
                Value::Scalar(_) => self.run_cast(
                    span,
                    inner_src_ty,
                    inner_dest_ty,
                    value,
                    validity,
                    expr_display,
                    options,
                ),
                Value::Column(Column::Nullable(col)) => {
                    let validity = validity
                        .map(|validity| (&validity) & (&col.validity))
                        .unwrap_or_else(|| col.validity.clone());
                    let column = self
                        .run_cast(
                            span,
                            inner_src_ty,
                            inner_dest_ty,
                            Value::Column(col.column),
                            Some(validity.clone()),
                            expr_display,
                            options,
                        )?
                        .into_column()
                        .unwrap();
                    Ok(Value::Column(NullableColumn::new_column(column, validity)))
                }
                other => unreachable!("source: {}", other),
            },
            (DataType::Nullable(inner_src_ty), _) => match value {
                Value::Scalar(Scalar::Null) => {
                    let has_valid = validity
                        .map(|validity| validity.null_count() < validity.len())
                        .unwrap_or(true);
                    if has_valid {
                        Err(ErrorCode::BadArguments(format!(
                            "unable to cast type `NULL` to type `{dest_type}`"
                        ))
                        .set_span(span))
                    } else {
                        Ok(Value::Scalar(Scalar::default_value(dest_type)))
                    }
                }
                Value::Scalar(_) => self.run_cast(
                    span,
                    inner_src_ty,
                    dest_type,
                    value,
                    validity,
                    expr_display,
                    options,
                ),
                Value::Column(Column::Nullable(col)) => {
                    let has_valid_nulls = validity
                        .as_ref()
                        .map(|validity| {
                            (validity & (&col.validity)).null_count() > validity.null_count()
                        })
                        .unwrap_or_else(|| col.validity.null_count() > 0);
                    if has_valid_nulls {
                        return Err(ErrorCode::Internal(format!(
                            "unable to cast `NULL` to type `{dest_type}`"
                        ))
                        .set_span(span));
                    }
                    let column = self
                        .run_cast(
                            span,
                            inner_src_ty,
                            dest_type,
                            Value::Column(col.column),
                            validity,
                            expr_display,
                            options,
                        )?
                        .into_column()
                        .unwrap();
                    Ok(Value::Column(column))
                }
                other => unreachable!("source: {}", other),
            },
            (_, DataType::Nullable(inner_dest_ty)) => match value {
                Value::Scalar(scalar) => self.run_cast(
                    span,
                    src_type,
                    inner_dest_ty,
                    Value::Scalar(scalar),
                    validity,
                    expr_display,
                    options,
                ),
                Value::Column(col) => {
                    let column = self
                        .run_cast(
                            span,
                            src_type,
                            inner_dest_ty,
                            Value::Column(col),
                            validity,
                            expr_display,
                            options,
                        )?
                        .into_column()
                        .unwrap();

                    let validity = Bitmap::new_constant(true, column.len());
                    Ok(Value::Column(NullableColumn::new_column(column, validity)))
                }
            },

            (DataType::EmptyArray, DataType::Array(inner_dest_ty)) => match value {
                Value::Scalar(Scalar::EmptyArray) => {
                    let new_column = ColumnBuilder::with_capacity(inner_dest_ty, 0).build();
                    Ok(Value::Scalar(Scalar::Array(new_column)))
                }
                Value::Column(Column::EmptyArray { len }) => {
                    let mut builder = ColumnBuilder::with_capacity(dest_type, len);
                    for _ in 0..len {
                        builder.push_default();
                    }
                    Ok(Value::Column(builder.build()))
                }
                other => unreachable!("source: {}", other),
            },
            (DataType::Array(inner_src_ty), DataType::Array(inner_dest_ty)) => match value {
                Value::Scalar(Scalar::Array(array)) => {
                    let validity = validity.map(|validity| {
                        Bitmap::new_constant(validity.null_count() != validity.len(), array.len())
                    });
                    let new_array = self
                        .run_cast(
                            span,
                            inner_src_ty,
                            inner_dest_ty,
                            Value::Column(array),
                            validity,
                            expr_display,
                            options,
                        )?
                        .into_column()
                        .unwrap();
                    Ok(Value::Scalar(Scalar::Array(new_array)))
                }
                Value::Column(Column::Array(col)) => {
                    let validity = validity.map(|validity| {
                        let mut inner_validity = MutableBitmap::with_capacity(col.len());
                        for (index, offsets) in col.offsets().windows(2).enumerate() {
                            inner_validity.extend_constant(
                                (offsets[1] - offsets[0]) as usize,
                                validity.get_bit(index),
                            );
                        }
                        inner_validity.into()
                    });
                    let new_col = self
                        .run_cast(
                            span,
                            inner_src_ty,
                            inner_dest_ty,
                            Value::Column(col.underlying_column()),
                            validity,
                            expr_display,
                            options,
                        )?
                        .into_column()
                        .unwrap();
                    Ok(Value::Column(Column::Array(Box::new(ArrayColumn::new(
                        new_col,
                        col.underlying_offsets(),
                    )))))
                }
                other => unreachable!("source: {}", other),
            },
            (DataType::Variant, DataType::Array(inner_dest_ty)) => {
                let empty_vec = vec![];
                let mut temp_array: jsonb::Value;
                match value {
                    Value::Scalar(Scalar::Variant(x)) => {
                        let array = if validity.as_ref().map(|v| v.get_bit(0)).unwrap_or(true) {
                            temp_array = jsonb::from_slice(&x).map_err(|e| {
                                ErrorCode::BadArguments(format!(
                                    "Expect to be valid json, got err: {e:?}"
                                ))
                            })?;
                            temp_array.as_array().unwrap_or(&empty_vec)
                        } else {
                            &empty_vec
                        };
                        let validity = None;
                        let column = Column::Variant(VariantType::create_column_from_variants(
                            array.as_slice(),
                        ));
                        let new_array = self
                            .run_cast(
                                span,
                                &DataType::Variant,
                                inner_dest_ty,
                                Value::Column(column),
                                validity,
                                expr_display,
                                options,
                            )?
                            .into_column()
                            .unwrap();
                        Ok(Value::Scalar(Scalar::Array(new_array)))
                    }
                    Value::Column(Column::Variant(col)) => {
                        let mut offsets = Vec::with_capacity(col.len() + 1);
                        offsets.push(0);
                        let mut builder = VariantType::create_builder(col.len(), &[]);
                        for (idx, x) in col.iter().enumerate() {
                            let array = if validity.as_ref().map(|v| v.get_bit(idx)).unwrap_or(true)
                            {
                                temp_array = jsonb::from_slice(x).map_err(|e| {
                                    ErrorCode::BadArguments(format!(
                                        "Expect to be valid json, got err: {e:?}"
                                    ))
                                })?;
                                temp_array.as_array().unwrap_or(&empty_vec)
                            } else {
                                &empty_vec
                            };
                            for v in array.iter() {
                                v.write_to_vec(&mut builder.data);
                                builder.commit_row();
                            }
                            offsets.push(builder.len() as u64);
                        }
                        let value_col = Column::Variant(builder.build());

                        let new_col = self
                            .run_cast(
                                span,
                                &DataType::Variant,
                                inner_dest_ty,
                                Value::Column(value_col),
                                None,
                                expr_display,
                                options,
                            )?
                            .into_column()
                            .unwrap();

                        Ok(Value::Column(Column::Array(Box::new(ArrayColumn::new(
                            new_col,
                            offsets.into(),
                        )))))
                    }
                    other => unreachable!("source: {}", other),
                }
            }
            (DataType::Variant, DataType::Map(box DataType::Tuple(fields_dest_ty)))
                if fields_dest_ty.len() == 2 && fields_dest_ty[0] == DataType::String =>
            {
                let empty_obj = BTreeMap::new();
                let mut temp_obj: jsonb::Value;
                match value {
                    Value::Scalar(Scalar::Variant(x)) => {
                        let obj = if validity.as_ref().map(|v| v.get_bit(0)).unwrap_or(true) {
                            temp_obj = jsonb::from_slice(&x).map_err(|e| {
                                ErrorCode::BadArguments(format!(
                                    "Expect to be valid json, got err: {e:?}"
                                ))
                            })?;
                            temp_obj.as_object().unwrap_or(&empty_obj)
                        } else {
                            &empty_obj
                        };
                        let validity = None;

                        let mut key_builder = StringColumnBuilder::with_capacity(obj.len());
                        for k in obj.keys() {
                            key_builder.put_and_commit(k.as_str());
                        }
                        let key_column = Column::String(key_builder.build());

                        let values: Vec<_> = obj.values().cloned().collect();
                        let value_column = Column::Variant(
                            VariantType::create_column_from_variants(values.as_slice()),
                        );

                        let new_value_column = self
                            .run_cast(
                                span,
                                &DataType::Variant,
                                &fields_dest_ty[1],
                                Value::Column(value_column),
                                validity,
                                expr_display,
                                options,
                            )?
                            .into_column()
                            .unwrap();
                        Ok(Value::Scalar(Scalar::Map(Column::Tuple(vec![
                            key_column,
                            new_value_column,
                        ]))))
                    }
                    Value::Column(Column::Variant(col)) => {
                        let mut offsets = Vec::with_capacity(col.len() + 1);
                        offsets.push(0);
                        let mut key_builder = StringType::create_builder(col.len(), &[]);
                        let mut value_builder = VariantType::create_builder(col.len(), &[]);

                        for (idx, x) in col.iter().enumerate() {
                            let obj = if validity.as_ref().map(|v| v.get_bit(idx)).unwrap_or(true) {
                                temp_obj = jsonb::from_slice(x).map_err(|e| {
                                    ErrorCode::BadArguments(format!(
                                        "Expect to be valid json, got err: {e:?}"
                                    ))
                                })?;
                                temp_obj.as_object().unwrap_or(&empty_obj)
                            } else {
                                &empty_obj
                            };

                            for (k, v) in obj.iter() {
                                key_builder.put_and_commit(k.as_str());
                                v.write_to_vec(&mut value_builder.data);
                                value_builder.commit_row();
                            }
                            offsets.push(key_builder.len() as u64);
                        }

                        let key_col = Column::String(key_builder.build());
                        let value_col = Column::Variant(value_builder.build());

                        let new_value_col = self
                            .run_cast(
                                span,
                                &DataType::Variant,
                                &fields_dest_ty[1],
                                Value::Column(value_col),
                                None,
                                expr_display,
                                options,
                            )?
                            .into_column()
                            .unwrap();

                        let kv_col = Column::Tuple(vec![key_col, new_value_col]);
                        Ok(Value::Column(Column::Map(Box::new(ArrayColumn::new(
                            kv_col,
                            offsets.into(),
                        )))))
                    }
                    other => unreachable!("source: {}", other),
                }
            }
            (DataType::EmptyMap, DataType::Map(inner_dest_ty)) => match value {
                Value::Scalar(Scalar::EmptyMap) => {
                    let new_column = ColumnBuilder::with_capacity(inner_dest_ty, 0).build();
                    Ok(Value::Scalar(Scalar::Map(new_column)))
                }
                Value::Column(Column::EmptyMap { len }) => {
                    let mut builder = ColumnBuilder::with_capacity(dest_type, len);
                    for _ in 0..len {
                        builder.push_default();
                    }
                    Ok(Value::Column(builder.build()))
                }
                other => unreachable!("source: {}", other),
            },
            (DataType::Map(inner_src_ty), DataType::Map(inner_dest_ty)) => match value {
                Value::Scalar(Scalar::Map(array)) => {
                    let validity = validity.map(|validity| {
                        Bitmap::new_constant(validity.null_count() != validity.len(), array.len())
                    });
                    let new_array = self
                        .run_cast(
                            span,
                            inner_src_ty,
                            inner_dest_ty,
                            Value::Column(array),
                            validity,
                            expr_display,
                            options,
                        )?
                        .into_column()
                        .unwrap();
                    Ok(Value::Scalar(Scalar::Map(new_array)))
                }
                Value::Column(Column::Map(col)) => {
                    let validity = validity.map(|validity| {
                        let mut inner_validity = MutableBitmap::with_capacity(col.len());
                        for (index, offsets) in col.offsets().windows(2).enumerate() {
                            inner_validity.extend_constant(
                                (offsets[1] - offsets[0]) as usize,
                                validity.get_bit(index),
                            );
                        }
                        inner_validity.into()
                    });
                    let new_col = self
                        .run_cast(
                            span,
                            inner_src_ty,
                            inner_dest_ty,
                            Value::Column(col.underlying_column()),
                            validity,
                            expr_display,
                            options,
                        )?
                        .into_column()
                        .unwrap();
                    Ok(Value::Column(Column::Map(Box::new(ArrayColumn::new(
                        new_col,
                        col.underlying_offsets(),
                    )))))
                }
                other => unreachable!("source: {}", other),
            },
            (DataType::Tuple(fields_src_ty), DataType::Tuple(fields_dest_ty))
                if fields_src_ty.len() == fields_dest_ty.len() =>
            {
                match value {
                    Value::Scalar(Scalar::Tuple(fields)) => {
                        let new_fields = fields
                            .into_iter()
                            .zip(fields_src_ty.iter())
                            .zip(fields_dest_ty.iter())
                            .map(|((field, src_ty), dest_ty)| {
                                self.run_cast(
                                    span,
                                    src_ty,
                                    dest_ty,
                                    Value::Scalar(field),
                                    validity.clone(),
                                    expr_display,
                                    options,
                                )
                                .map(|val| val.into_scalar().unwrap())
                            })
                            .collect::<Result<Vec<_>>>()?;
                        Ok(Value::Scalar(Scalar::Tuple(new_fields)))
                    }
                    Value::Column(Column::Tuple(fields)) => {
                        let new_fields = fields
                            .into_iter()
                            .zip(fields_src_ty.iter())
                            .zip(fields_dest_ty.iter())
                            .map(|((field, src_ty), dest_ty)| {
                                self.run_cast(
                                    span,
                                    src_ty,
                                    dest_ty,
                                    Value::Column(field),
                                    validity.clone(),
                                    expr_display,
                                    options,
                                )
                                .map(|val| val.into_column().unwrap())
                            })
                            .collect::<Result<_>>()?;
                        Ok(Value::Column(Column::Tuple(new_fields)))
                    }
                    other => unreachable!("source: {}", other),
                }
            }

            _ => Err(ErrorCode::BadArguments(format!(
                "unable to cast type `{src_type}` to type `{dest_type}`"
            ))
            .set_span(span)),
        }
    }

    pub fn run_try_cast(
        &self,
        span: Span,
        src_type: &DataType,
        dest_type: &DataType,
        value: Value<AnyType>,
        expr_display: &impl Fn() -> String,
    ) -> Result<Value<AnyType>> {
        if src_type == dest_type {
            return Ok(value);
        }

        let nullable_dest_type = dest_type.wrap_nullable();
        let inner_dest_type = &**nullable_dest_type.as_nullable().unwrap();

        if let Some(cast_fn) = get_simple_cast_function(true, src_type, inner_dest_type) {
            // `try_to_xxx` functions must not return errors, so we can safely call them without concerning validity.
            if let Ok(Some(new_value)) = self.run_simple_cast(
                span,
                src_type,
                dest_type,
                value.clone(),
                &cast_fn,
                None,
                expr_display,
                &mut EvaluateOptions::default(),
            ) {
                return Ok(new_value);
            }
        }

        match (src_type, inner_dest_type) {
            (DataType::Null, _) => match value {
                Value::Scalar(Scalar::Null) => Ok(Value::Scalar(Scalar::Null)),
                Value::Column(Column::Null { len }) => {
                    let mut builder = ColumnBuilder::with_capacity(dest_type, len);
                    for _ in 0..len {
                        builder.push_default();
                    }
                    Ok(Value::Column(builder.build()))
                }
                other => unreachable!("source: {}", other),
            },
            (DataType::Nullable(inner_src_ty), _) => match value {
                Value::Scalar(Scalar::Null) => Ok(Value::Scalar(Scalar::Null)),
                Value::Scalar(_) => {
                    self.run_try_cast(span, inner_src_ty, inner_dest_type, value, expr_display)
                }
                Value::Column(Column::Nullable(col)) => {
                    let value = Value::Column(col.column);
                    let new_col = *self
                        .run_try_cast(span, inner_src_ty, dest_type, value, expr_display)?
                        .into_column()
                        .unwrap()
                        .into_nullable()
                        .unwrap();
                    let validity = boolean::and(&col.validity, &new_col.validity);
                    Ok(Value::Column(NullableColumn::new_column(
                        new_col.column,
                        validity,
                    )))
                }
                other => unreachable!("source: {}", other),
            },
            (src_ty, inner_dest_ty) if src_ty == inner_dest_ty => match value {
                Value::Scalar(_) => Ok(value),
                Value::Column(column) => {
                    let validity = Bitmap::new_constant(true, column.len());
                    Ok(Value::Column(NullableColumn::new_column(column, validity)))
                }
            },

            (DataType::EmptyArray, DataType::Array(inner_dest_ty)) => match value {
                Value::Scalar(Scalar::EmptyArray) => {
                    let new_column = ColumnBuilder::with_capacity(inner_dest_ty, 0).build();
                    Ok(Value::Scalar(Scalar::Array(new_column)))
                }
                Value::Column(Column::EmptyArray { len }) => {
                    let mut builder = ColumnBuilder::with_capacity(dest_type, len);
                    for _ in 0..len {
                        builder.push_default();
                    }
                    Ok(Value::Column(builder.build()))
                }
                other => unreachable!("source: {}", other),
            },
            (DataType::Array(inner_src_ty), DataType::Array(inner_dest_ty)) => match value {
                Value::Scalar(Scalar::Array(array)) => {
                    let value = Value::Column(array);
                    let new_array = self
                        .run_try_cast(span, inner_src_ty, inner_dest_ty, value, expr_display)?
                        .into_column()
                        .unwrap();
                    Ok(Value::Scalar(Scalar::Array(new_array)))
                }
                Value::Column(Column::Array(col)) => {
                    let value = Value::Column(col.underlying_column());
                    let new_values = self
                        .run_try_cast(span, inner_src_ty, inner_dest_ty, value, expr_display)?
                        .into_column()
                        .unwrap();
                    let new_col = Column::Array(Box::new(ArrayColumn::new(
                        new_values,
                        col.underlying_offsets(),
                    )));
                    let validity = Bitmap::new_constant(true, new_col.len());

                    Ok(Value::Column(NullableColumn::new_column(new_col, validity)))
                }
                _ => unreachable!(),
            },
            (DataType::EmptyMap, DataType::Map(inner_dest_ty)) => match value {
                Value::Scalar(Scalar::EmptyMap) => {
                    let new_column = ColumnBuilder::with_capacity(inner_dest_ty, 0).build();
                    Ok(Value::Scalar(Scalar::Map(new_column)))
                }
                Value::Column(Column::EmptyMap { len }) => {
                    let mut builder = ColumnBuilder::with_capacity(dest_type, len);
                    for _ in 0..len {
                        builder.push_default();
                    }
                    Ok(Value::Column(builder.build()))
                }
                other => unreachable!("source: {}", other),
            },
            (DataType::Map(inner_src_ty), DataType::Map(inner_dest_ty)) => match value {
                Value::Scalar(Scalar::Map(array)) => {
                    let value = Value::Column(array);
                    let new_array = self
                        .run_try_cast(span, inner_src_ty, inner_dest_ty, value, expr_display)?
                        .into_column()
                        .unwrap();
                    Ok(Value::Scalar(Scalar::Map(new_array)))
                }
                Value::Column(Column::Map(col)) => {
                    let value = Value::Column(col.underlying_column());
                    let new_values = self
                        .run_try_cast(span, inner_src_ty, inner_dest_ty, value, expr_display)?
                        .into_column()
                        .unwrap();
                    let new_col = Column::Map(Box::new(ArrayColumn::new(
                        new_values,
                        col.underlying_offsets(),
                    )));
                    let validity = Bitmap::new_constant(true, new_col.len());

                    Ok(Value::Column(NullableColumn::new_column(new_col, validity)))
                }
                _ => unreachable!(),
            },
            (DataType::Tuple(fields_src_ty), DataType::Tuple(fields_dest_ty))
                if fields_src_ty.len() == fields_dest_ty.len() =>
            {
                match value {
                    Value::Scalar(Scalar::Tuple(fields)) => {
                        let new_fields = fields
                            .into_iter()
                            .zip(fields_src_ty.iter())
                            .zip(fields_dest_ty.iter())
                            .map(|((field, src_ty), dest_ty)| {
                                let value = Value::Scalar(field);
                                Ok(self
                                    .run_try_cast(span, src_ty, dest_ty, value, expr_display)?
                                    .into_scalar()
                                    .unwrap())
                            })
                            .collect::<Result<_>>()?;
                        Ok(Value::Scalar(Scalar::Tuple(new_fields)))
                    }
                    Value::Column(Column::Tuple(fields)) => {
                        let new_fields = fields
                            .into_iter()
                            .zip(fields_src_ty.iter())
                            .zip(fields_dest_ty.iter())
                            .map(|((field, src_ty), dest_ty)| {
                                let value = Value::Column(field);
                                Ok(self
                                    .run_try_cast(span, src_ty, dest_ty, value, expr_display)?
                                    .into_column()
                                    .unwrap())
                            })
                            .collect::<Result<_>>()?;
                        let new_col = Column::Tuple(new_fields);
                        let validity = Bitmap::new_constant(true, new_col.len());
                        Ok(Value::Column(NullableColumn::new_column(new_col, validity)))
                    }
                    other => unreachable!("source: {}", other),
                }
            }

            _ => Err(ErrorCode::BadArguments(format!(
                "unable to cast type `{src_type}` to type `{dest_type}`"
            ))
            .set_span(span)),
        }
    }

    fn run_simple_cast(
        &self,
        span: Span,
        src_type: &DataType,
        dest_type: &DataType,
        value: Value<AnyType>,
        cast_fn: &str,
        validity: Option<Bitmap>,
        expr_display: &impl Fn() -> String,
        options: &mut EvaluateOptions,
    ) -> Result<Option<Value<AnyType>>> {
<<<<<<< HEAD
        let expr = Expr::ColumnRef(ColumnRef {
=======
        if src_type.remove_nullable() == dest_type.remove_nullable() {
            return Ok(None);
        }

        let expr = Expr::ColumnRef {
>>>>>>> 71e8e65c
            span,
            id: 0,
            data_type: src_type.clone(),
            display_name: String::new(),
        });

        let params = if let DataType::Decimal(ty) = dest_type.remove_nullable() {
            vec![
                Scalar::Number(NumberScalar::Int64(ty.precision() as _)),
                Scalar::Number(NumberScalar::Int64(ty.scale() as _)),
            ]
        } else {
            vec![]
        };

        let Ok(func_expr) = check_function(span, cast_fn, &params, &[expr], self.fn_registry)
        else {
            return Ok(None);
        };

        let Expr::FunctionCall {
            id,
            function,
            generics,
            return_type,
            args,
            ..
        } = &func_expr
        else {
            unreachable!()
        };

        if return_type != dest_type {
            return Ok(None);
        }

        let num_rows = validity
            .as_ref()
            .map(|validity| validity.len())
            .unwrap_or_else(|| match &value {
                Value::Scalar(_) => 1,
                Value::Column(col) => col.len(),
            });

        let block = DataBlock::new(vec![BlockEntry::new(src_type.clone(), value)], num_rows);
        let evaluator = Evaluator::new(&block, self.func_ctx, self.fn_registry);
        let result = evaluator.run_call(
            span,
            id,
            function,
            args,
            generics,
            validity,
            expr_display,
            options,
        )?;
        Ok(Some(result))
    }

    // `if` is a special builtin function that could partially evaluate its arguments
    // depending on the truthiness of the condition. `if` should register it's signature
    // as other functions do in `FunctionRegistry`, but it's does not necessarily implement
    // the eval function because it will be evaluated here.
    pub fn eval_if(
        &self,
        args: &[Expr],
        generics: &[DataType],
        validity: Option<Bitmap>,
        options: &mut EvaluateOptions,
    ) -> Result<Value<AnyType>> {
        if args.len() < 3 && args.len() % 2 == 0 {
            unreachable!()
        }

        let num_rows = self.data_block.num_rows();
        let len = self
            .data_block
            .columns()
            .iter()
            .find_map(|col| match &col.value {
                Value::Column(col) => Some(col.len()),
                _ => None,
            });

        // Evaluate the condition first and then partially evaluate the result branches.
        let mut validity = validity.unwrap_or_else(|| Bitmap::new_constant(true, num_rows));
        let mut conds = Vec::new();
        let mut flags = Vec::new();
        let mut results = Vec::new();
        for cond_idx in (0..args.len() - 1).step_by(2) {
            let cond = self.partial_run(&args[cond_idx], Some(validity.clone()), options)?;
            match cond.try_downcast::<NullableType<BooleanType>>().unwrap() {
                Value::Scalar(None | Some(false)) => {
                    results.push(Value::Scalar(Scalar::default_value(&generics[0])));
                    flags.push(Bitmap::new_constant(false, len.unwrap_or(1)));
                }
                Value::Scalar(Some(true)) => {
                    results.push(self.partial_run(
                        &args[cond_idx + 1],
                        Some(validity.clone()),
                        options,
                    )?);
                    validity = Bitmap::new_constant(false, num_rows);
                    flags.push(Bitmap::new_constant(true, len.unwrap_or(1)));
                    break;
                }
                Value::Column(cond) => {
                    let flag = (&cond.column) & (&cond.validity);
                    results.push(self.partial_run(
                        &args[cond_idx + 1],
                        Some((&validity) & (&flag)),
                        options,
                    )?);
                    validity = (&validity) & (&flag.not());
                    flags.push(flag);
                }
            };
            conds.push(cond);
        }
        let else_result = self.partial_run(&args[args.len() - 1], Some(validity), options)?;

        // Assert that all the arguments have the same length.
        assert!(conds
            .iter()
            .chain(results.iter())
            .chain([&else_result])
            .filter_map(|val| match val {
                Value::Column(col) => Some(col.len()),
                Value::Scalar(_) => None,
            })
            .all_equal());

        // Pick the results from the result branches depending on the condition.
        let mut output_builder = ColumnBuilder::with_capacity(&generics[0], len.unwrap_or(1));
        for row_idx in 0..(len.unwrap_or(1)) {
            unsafe {
                let result = flags
                    .iter()
                    .position(|flag| flag.get_bit(row_idx))
                    .map(|idx| results[idx].index_unchecked(row_idx))
                    .unwrap_or(else_result.index_unchecked(row_idx));
                output_builder.push(result);
            }
        }
        match len {
            Some(_) => Ok(Value::Column(output_builder.build())),
            None => Ok(Value::Scalar(output_builder.build_scalar())),
        }
    }

    // `and_filters` is a special builtin function similar to `if` that conditionally evaluate its arguments.
    fn eval_and_filters(
        &self,
        args: &[Expr],
        mut validity: Option<Bitmap>,
        options: &mut EvaluateOptions,
    ) -> Result<Value<AnyType>> {
        assert!(args.len() >= 2);

        for arg in args {
            let cond = self.partial_run(arg, validity.clone(), options)?;
            match &cond {
                Value::Scalar(Scalar::Null | Scalar::Boolean(false)) => {
                    return Ok(Value::Scalar(Scalar::Boolean(false)));
                }
                Value::Scalar(Scalar::Boolean(true)) => {
                    continue;
                }
                Value::Column(column) => {
                    let flag = match column {
                        Column::Nullable(box nullable_column) => {
                            let boolean_column = nullable_column.column.as_boolean().unwrap();
                            boolean_column & (&nullable_column.validity)
                        }
                        Column::Boolean(boolean_column) => boolean_column.clone(),
                        _ => unreachable!(),
                    };
                    match &validity {
                        Some(v) => {
                            validity = Some(v & (&flag));
                        }
                        None => {
                            validity = Some(flag);
                        }
                    }
                }
                _ => unreachable!(),
            }
        }

        match validity {
            Some(bitmap) => Ok(Value::Column(Column::Boolean(bitmap))),
            None => Ok(Value::Scalar(Scalar::Boolean(true))),
        }
    }

    /// Evaluate a set-returning-function. Return multiple sets of results
    /// for each input row, along with the number of rows in each set.
    pub fn run_srf(
        &self,
        call: &FunctionCall,
        max_nums_per_row: &mut [usize],
    ) -> Result<Vec<(Value<AnyType>, usize)>> {
        let FunctionCall {
            span,
            id,
            function,
            args,
            return_type,
            generics,
            ..
<<<<<<< HEAD
        } = call;
=======
        } = expr
        {
            if let FunctionEval::SRF { eval } = &function.eval {
                assert!(return_type.as_tuple().is_some());
                let args = args
                    .iter()
                    .map(|expr| self.run(expr))
                    .collect::<Result<Vec<_>>>()?;
                let mut ctx = EvalContext {
                    generics,
                    num_rows: self.data_block.num_rows(),
                    validity: None,
                    errors: None,
                    func_ctx: self.func_ctx,
                    suppress_error: false,
                };
                let result = (eval)(&args, &mut ctx, max_nums_per_row);
                if !ctx.suppress_error {
                    EvalContext::render_error(
                        *span,
                        &ctx.errors,
                        id.params(),
                        &args,
                        &function.signature.name,
                        &expr.sql_display(),
                        None,
                    )?;
                }
                assert_eq!(result.len(), self.data_block.num_rows());
                return Ok(result);
            }
        }
>>>>>>> 71e8e65c

        let FunctionEval::SRF { eval } = &function.eval else {
            unreachable!(
                "expr is not a set returning function: {}",
                function.signature.name
            );
        };

        assert!(return_type.as_tuple().is_some());
        let args = args
            .iter()
            .map(|expr| self.run(expr))
            .collect::<Result<Vec<_>>>()?;
        let mut ctx = EvalContext {
            generics,
            num_rows: self.data_block.num_rows(),
            validity: None,
            errors: None,
            func_ctx: self.func_ctx,
            suppress_error: false,
        };
        let result = (eval)(&args, &mut ctx, max_nums_per_row);
        ctx.render_error(
            *span,
            id.params(),
            &args,
            &function.signature.name,
            &Expr::from(call.clone()).sql_display(),
            None,
        )?;
        assert_eq!(result.len(), self.data_block.num_rows());
        Ok(result)
    }

    fn run_array_reduce(
        &self,
        col_entries: Vec<BlockEntry>,
        column: &Column,
        expr: &Expr,
    ) -> Result<Scalar> {
        let col_type = column.data_type();
        if col_type.is_null() || column.len() < 1 {
            return Ok(Scalar::Null);
        }
        let mut arg0 = unsafe { column.index_unchecked(0).to_owned() };
        let mut eval_options = EvaluateOptions::default();
        for i in 1..column.len() {
            let arg1 = unsafe { column.index_unchecked(i).to_owned() };
            let mut entries = col_entries.clone();
            entries.push(BlockEntry::new(
                col_type.clone(),
                Value::Scalar(arg0.clone()),
            ));
            entries.push(BlockEntry::new(col_type.clone(), Value::Scalar(arg1)));
            let block = DataBlock::new(entries, 1);
            let evaluator = Evaluator::new(&block, self.func_ctx, self.fn_registry);
            let result = evaluator.run(expr)?;
            arg0 = self
                .run_cast(
                    None,
                    expr.data_type(),
                    &col_type,
                    result,
                    None,
                    &|| expr.sql_display(),
                    &mut eval_options,
                )?
                .into_scalar()
                .unwrap();
        }
        Ok(arg0)
    }

    pub fn run_lambda(
        &self,
        func_name: &str,
        args: Vec<Value<AnyType>>,
        data_types: Vec<DataType>,
        lambda_expr: &RemoteExpr,
        return_type: &DataType,
    ) -> Result<Value<AnyType>> {
        let expr = lambda_expr.as_expr(self.fn_registry);
        // array_reduce differs
        if func_name == "array_reduce" {
            let len = args.iter().find_map(|arg| match arg {
                Value::Column(col) => Some(col.len()),
                _ => None,
            });

            let lambda_idx = args.len() - 1;
            let mut builder = ColumnBuilder::with_capacity(return_type, len.unwrap_or(1));
            for idx in 0..(len.unwrap_or(1)) {
                let mut entries = Vec::with_capacity(args.len() - 1);
                for i in 0..lambda_idx {
                    let scalar = unsafe { args[i].index_unchecked(idx) };
                    let entry =
                        BlockEntry::new(data_types[i].clone(), Value::Scalar(scalar.to_owned()));
                    entries.push(entry);
                }
                let scalar = unsafe { args[lambda_idx].index_unchecked(idx) };
                match scalar {
                    ScalarRef::Array(col) => {
                        let result = self.run_array_reduce(entries, &col, &expr)?;
                        builder.push(result.as_ref());
                    }
                    ScalarRef::Null => {
                        builder.push_default();
                    }
                    _ => unreachable!(),
                }
            }
            let res = match len {
                Some(_) => Value::Column(builder.build()),
                None => Value::Scalar(builder.build_scalar()),
            };
            return Ok(res);
        }

        // If there is only one column, we can extract the inner column and execute on all rows at once
        if args.len() == 1 && matches!(args[0], Value::Column(_)) {
            let (inner_col, offsets, validity) = match &args[0] {
                Value::Column(Column::Array(box array_col)) => (
                    array_col.underlying_column(),
                    array_col.underlying_offsets(),
                    None,
                ),
                Value::Column(Column::Map(box map_col)) => (
                    map_col.underlying_column(),
                    map_col.underlying_offsets(),
                    None,
                ),
                Value::Column(Column::Nullable(box nullable_col)) => match &nullable_col.column {
                    Column::Array(box array_col) => (
                        array_col.underlying_column(),
                        array_col.underlying_offsets(),
                        Some(nullable_col.validity.clone()),
                    ),
                    Column::Map(box map_col) => (
                        map_col.underlying_column(),
                        map_col.underlying_offsets(),
                        Some(nullable_col.validity.clone()),
                    ),
                    _ => unreachable!(),
                },
                _ => unreachable!(),
            };
            let inner_ty = inner_col.data_type();

            if func_name == "map_filter"
                || func_name == "map_transform_keys"
                || func_name == "map_transform_values"
            {
                let (key_col, value_col) = match inner_col.clone() {
                    Column::Tuple(t) => (t[0].clone(), t[1].clone()),
                    _ => unreachable!(),
                };
                let key_entry =
                    BlockEntry::new(key_col.data_type().clone(), Value::Column(key_col.clone()));
                let value_entry = BlockEntry::new(
                    value_col.data_type().clone(),
                    Value::Column(value_col.clone()),
                );
                let block = DataBlock::new(vec![key_entry, value_entry], inner_col.len());

                let evaluator = Evaluator::new(&block, self.func_ctx, self.fn_registry);
                let result = evaluator.run(&expr)?;
                let result_col = result.convert_to_full_column(expr.data_type(), inner_col.len());

                let map_col = match func_name {
                    "map_filter" => {
                        let result_col = result_col.remove_nullable();
                        let bitmap = result_col.as_boolean().unwrap();
                        let (filtered_key_col, filtered_value_col) =
                            (key_col.filter(bitmap), value_col.filter(bitmap));

                        // generate new offsets after filter.
                        let mut new_offset = 0;
                        let mut filtered_offsets = Vec::with_capacity(offsets.len());
                        filtered_offsets.push(0);
                        for offset in offsets.windows(2) {
                            let off = offset[0] as usize;
                            let len = (offset[1] - offset[0]) as usize;
                            let unset_count = bitmap.null_count_range(off, len);
                            new_offset += (len - unset_count) as u64;
                            filtered_offsets.push(new_offset);
                        }

                        let inner_column = Column::Tuple(vec![
                            filtered_key_col.clone(),
                            filtered_value_col.clone(),
                        ]);
                        let offsets = filtered_offsets.into();
                        Column::Map(Box::new(ArrayColumn::new(inner_column, offsets)))
                    }
                    "map_transform_keys" => {
                        // Check whether the key is duplicate.
                        let mut key_set = HashSet::new();
                        for offset in offsets.windows(2) {
                            let start = offset[0] as usize;
                            let end = offset[1] as usize;
                            if start == end {
                                continue;
                            }
                            key_set.clear();
                            for i in start..end {
                                let key = unsafe { result_col.index_unchecked(i) };
                                if key_set.contains(&key) {
                                    return Err(ErrorCode::SemanticError(
                                        "map keys have to be unique".to_string(),
                                    ));
                                }
                                key_set.insert(key);
                            }
                        }
                        let inner_column = Column::Tuple(vec![result_col, value_col]);
                        Column::Map(Box::new(ArrayColumn::new(inner_column, offsets)))
                    }
                    "map_transform_values" => {
                        let inner_column = Column::Tuple(vec![key_col, result_col]);
                        Column::Map(Box::new(ArrayColumn::new(inner_column, offsets)))
                    }
                    _ => unreachable!(),
                };
                let col = match validity {
                    Some(validity) => Value::Column(NullableColumn::new_column(map_col, validity)),
                    None => Value::Column(map_col),
                };
                return Ok(col);
            } else {
                let entry = BlockEntry::new(inner_ty, Value::Column(inner_col.clone()));
                let block = DataBlock::new(vec![entry], inner_col.len());
                let evaluator = Evaluator::new(&block, self.func_ctx, self.fn_registry);
                let result = evaluator.run(&expr)?;
                let result_col = result.convert_to_full_column(expr.data_type(), inner_col.len());

                let array_col = if func_name == "array_filter" {
                    let result_col = result_col.remove_nullable();
                    let bitmap = result_col.as_boolean().unwrap();
                    let filtered_inner_col = inner_col.filter(bitmap);
                    // generate new offsets after filter.
                    let mut new_offset = 0;
                    let mut filtered_offsets = Vec::with_capacity(offsets.len());
                    filtered_offsets.push(0);
                    for offset in offsets.windows(2) {
                        let off = offset[0] as usize;
                        let len = (offset[1] - offset[0]) as usize;
                        let unset_count = bitmap.null_count_range(off, len);
                        new_offset += (len - unset_count) as u64;
                        filtered_offsets.push(new_offset);
                    }

                    Column::Array(Box::new(ArrayColumn::new(
                        filtered_inner_col,
                        filtered_offsets.into(),
                    )))
                } else {
                    Column::Array(Box::new(ArrayColumn::new(result_col, offsets)))
                };
                let col = match validity {
                    Some(validity) => {
                        Value::Column(NullableColumn::new_column(array_col, validity))
                    }
                    None => Value::Column(array_col),
                };
                return Ok(col);
            }
        }

        let len = args.iter().find_map(|arg| match arg {
            Value::Column(col) => Some(col.len()),
            _ => None,
        });
        let lambda_idx = args.len() - 1;
        let mut builder = ColumnBuilder::with_capacity(return_type, len.unwrap_or(1));
        for idx in 0..(len.unwrap_or(1)) {
            let mut entries = Vec::with_capacity(args.len());
            for i in 0..lambda_idx {
                let scalar = unsafe { args[i].index_unchecked(idx) };
                let entry =
                    BlockEntry::new(data_types[i].clone(), Value::Scalar(scalar.to_owned()));
                entries.push(entry);
            }
            let scalar = unsafe { args[lambda_idx].index_unchecked(idx) };
            match scalar {
                ScalarRef::Array(col) => {
                    // add lambda array scalar value as a column
                    let col_len = col.len();
                    let entry =
                        BlockEntry::new(col.data_type().clone(), Value::Column(col.clone()));
                    entries.push(entry);
                    let block = DataBlock::new(entries, col_len);

                    let evaluator = Evaluator::new(&block, self.func_ctx, self.fn_registry);
                    let result = evaluator.run(&expr)?;
                    let result_col = result.convert_to_full_column(expr.data_type(), col_len);

                    let val = if func_name == "array_filter" {
                        let result_col = result_col.remove_nullable();
                        let bitmap = result_col.as_boolean().unwrap();

                        let src_entry = block.get_by_offset(lambda_idx);
                        let src_col = src_entry.value.as_column().unwrap();
                        let filtered_col = src_col.filter(bitmap);
                        Scalar::Array(filtered_col)
                    } else {
                        Scalar::Array(result_col)
                    };
                    builder.push(val.as_ref());
                }
                ScalarRef::Map(col) => {
                    let col_len = col.len();
                    let (key_col, value_col) = match col {
                        Column::Tuple(t) => (t[0].clone(), t[1].clone()),
                        _ => unreachable!(),
                    };
                    let key_entry = BlockEntry::new(
                        key_col.data_type().clone(),
                        Value::Column(key_col.clone()),
                    );
                    let value_entry = BlockEntry::new(
                        value_col.data_type().clone(),
                        Value::Column(value_col.clone()),
                    );
                    entries.push(key_entry);
                    entries.push(value_entry);
                    let block = DataBlock::new(entries, col_len);

                    let evaluator = Evaluator::new(&block, self.func_ctx, self.fn_registry);
                    let result = evaluator.run(&expr)?;
                    let result_col = result.convert_to_full_column(expr.data_type(), col_len);
                    let val = match func_name {
                        "map_filter" => {
                            let result_col = result_col.remove_nullable();
                            let bitmap = result_col.as_boolean().unwrap();

                            let (key_entry, value_entry) =
                                (block.get_by_offset(0), block.get_by_offset(1));
                            let (key_col, value_col) = (
                                key_entry.value.as_column().unwrap(),
                                value_entry.value.as_column().unwrap(),
                            );
                            let (filtered_key_col, filtered_value_col) =
                                (key_col.filter(bitmap), value_col.filter(bitmap));
                            Scalar::Map(Column::Tuple(vec![
                                filtered_key_col.clone(),
                                filtered_value_col.clone(),
                            ]))
                        }
                        "map_transform_keys" => {
                            // Check whether the key is duplicate.
                            let mut key_set = HashSet::new();
                            for i in 0..result_col.len() {
                                let key = unsafe { result_col.index_unchecked(i) };
                                if key_set.contains(&key) {
                                    return Err(ErrorCode::SemanticError(
                                        "map keys have to be unique".to_string(),
                                    ));
                                }
                                key_set.insert(key);
                            }
                            Scalar::Map(Column::Tuple(vec![result_col, value_col]))
                        }
                        "map_transform_values" => {
                            Scalar::Map(Column::Tuple(vec![key_col, result_col]))
                        }
                        _ => unreachable!(),
                    };
                    builder.push(val.as_ref());
                }
                ScalarRef::Null => {
                    builder.push_default();
                }
                _ => unreachable!(),
            }
        }
        let res = match len {
            Some(_) => Value::Column(builder.build()),
            None => Value::Scalar(builder.build_scalar()),
        };
        Ok(res)
    }

    pub fn get_children(
        &self,
        args: &[Expr],
        options: &mut EvaluateOptions,
    ) -> Result<Vec<(Value<AnyType>, DataType)>> {
        let children = args
            .iter()
            .map(|expr| self.get_select_child(expr, options))
            .collect::<Result<Vec<_>>>()?;
        assert!(children
            .iter()
            .filter_map(|val| match &val.0 {
                Value::Column(col) => Some(col.len()),
                Value::Scalar(_) => None,
            })
            .all_equal());
        Ok(children)
    }

    pub fn remove_generics_data_type(
        &self,
        generics: &[DataType],
        data_type: &DataType,
    ) -> DataType {
        match data_type {
            DataType::Generic(index) => generics[*index].clone(),
            DataType::Nullable(box DataType::Generic(index)) => {
                DataType::Nullable(Box::new(generics[*index].clone()))
            }
            _ => data_type.clone(),
        }
    }

    pub fn get_select_child(
        &self,
        expr: &Expr,
        options: &mut EvaluateOptions,
    ) -> Result<(Value<AnyType>, DataType)> {
        #[cfg(debug_assertions)]
        self.check_expr(expr);

        let result = match expr {
            Expr::Constant(Constant { scalar, .. }) => Ok((
                Value::Scalar(scalar.clone()),
                scalar.as_ref().infer_data_type(),
            )),
            Expr::ColumnRef(ColumnRef { id, .. }) => {
                let entry = self.data_block.get_by_offset(*id);
                Ok((entry.value.clone(), entry.data_type.clone()))
            }
            Expr::Cast(Cast {
                span,
                is_try,
                expr,
                dest_type,
            }) => {
                let value = self.get_select_child(expr, options)?.0;
                let src_type = expr.data_type();
                let value = if *is_try {
                    self.run_try_cast(*span, src_type, dest_type, value, &|| expr.sql_display())?
                } else {
                    self.run_cast(
                        *span,
                        src_type,
                        dest_type,
                        value,
                        None,
                        &|| expr.sql_display(),
                        options,
                    )?
                };
                Ok((value, dest_type.clone()))
            }
            Expr::FunctionCall(FunctionCall {
                function,
                args,
                generics,
                ..
            }) if function.signature.name == "if" => {
                let return_type =
                    self.remove_generics_data_type(generics, &function.signature.return_type);
                Ok((self.eval_if(args, generics, None, options)?, return_type))
            }

            Expr::FunctionCall(FunctionCall {
                function,
                args,
                generics,
                ..
            }) if function.signature.name == "and_filters" => {
                let return_type =
                    self.remove_generics_data_type(generics, &function.signature.return_type);
                Ok((self.eval_and_filters(args, None, options)?, return_type))
            }
            Expr::FunctionCall(FunctionCall {
                span,
                id,
                function,
                args,
                generics,
                ..
            }) => {
                let child_suppress_error = function.signature.name == "is_not_error";
                let mut child_option = options.with_suppress_error(child_suppress_error);
                let args = args
                    .iter()
                    .map(|expr| self.get_select_child(expr, &mut child_option))
                    .collect::<Result<Vec<_>>>()?;
                assert!(args
                    .iter()
                    .filter_map(|val| match &val.0 {
                        Value::Column(col) => Some(col.len()),
                        Value::Scalar(_) => None,
                    })
                    .all_equal());

                let args = args.into_iter().map(|(val, _)| val).collect::<Vec<_>>();

                let errors = if !child_suppress_error {
                    None
                } else {
                    child_option.errors.take()
                };
                let mut ctx = EvalContext {
                    generics,
                    num_rows: self.data_block.num_rows(),
                    validity: None,
                    errors,
                    func_ctx: self.func_ctx,
                    suppress_error: options.suppress_error,
                };
                let (_, eval) = function.eval.as_scalar().unwrap();
                let result = (eval)(&args, &mut ctx);

                // inject errors into options, parent will handle it
                if options.suppress_error {
                    options.errors = ctx.errors.take();
                } else {
                    EvalContext::render_error(
                        *span,
                        &ctx.errors,
                        id.params(),
                        &args,
                        &function.signature.name,
                        &expr.sql_display(),
                        options.selection,
                    )?
                }

                let return_type =
                    self.remove_generics_data_type(generics, &function.signature.return_type);
                Ok((result, return_type))
            }
            Expr::LambdaFunctionCall(LambdaFunctionCall {
                name,
                args,
                lambda_expr,
                return_type,
                ..
            }) => {
                let data_types = args.iter().map(|arg| arg.data_type().clone()).collect();
                let args = args
                    .iter()
                    .map(|expr| self.partial_run(expr, None, &mut EvaluateOptions::default()))
                    .collect::<Result<Vec<_>>>()?;
                assert!(args
                    .iter()
                    .filter_map(|val| match val {
                        Value::Column(col) => Some(col.len()),
                        Value::Scalar(_) => None,
                    })
                    .all_equal());

                Ok((
                    self.run_lambda(name, args, data_types, lambda_expr, return_type)?,
                    return_type.clone(),
                ))
            }
        };

        result
    }
}

const MAX_FUNCTION_ARGS_TO_FOLD: usize = 4096;

pub struct ConstantFolder<'a, Index: ColumnIndex> {
    input_domains: &'a HashMap<Index, Domain>,
    func_ctx: &'a FunctionContext,
    fn_registry: &'a FunctionRegistry,
}

impl<'a, Index: ColumnIndex> ConstantFolder<'a, Index> {
    /// Fold a single expression, returning the new expression and the domain of the new expression.
    pub fn fold(
        expr: &Expr<Index>,
        func_ctx: &'a FunctionContext,
        fn_registry: &'a FunctionRegistry,
    ) -> (Expr<Index>, Option<Domain>) {
        let input_domains = Self::full_input_domains(expr);

        let folder = ConstantFolder {
            input_domains: &input_domains,
            func_ctx,
            fn_registry,
        };

        folder.fold_to_stable(expr)
    }

    /// Fold a single expression with columns' domain, and then return the new expression and the
    /// domain of the new expression.
    pub fn fold_with_domain(
        expr: &Expr<Index>,
        input_domains: &'a HashMap<Index, Domain>,
        func_ctx: &'a FunctionContext,
        fn_registry: &'a FunctionRegistry,
    ) -> (Expr<Index>, Option<Domain>) {
        let folder = ConstantFolder {
            input_domains,
            func_ctx,
            fn_registry,
        };

        folder.fold_to_stable(expr)
    }

    pub fn full_input_domains(expr: &Expr<Index>) -> HashMap<Index, Domain> {
        expr.column_refs()
            .into_iter()
            .map(|(id, ty)| {
                let domain = Domain::full(&ty);
                (id, domain)
            })
            .collect()
    }

    /// Running `fold_once()` for only one time may not reach the simplest form of expression,
    /// therefore we need to call it repeatedly until the expression becomes stable.
    fn fold_to_stable(&self, expr: &Expr<Index>) -> (Expr<Index>, Option<Domain>) {
        const MAX_ITERATIONS: usize = 1024;

        let mut old_expr = expr.clone();
        let mut old_domain = None;
        for _ in 0..MAX_ITERATIONS {
            let (new_expr, new_domain) = self.fold_once(&old_expr);

            if new_expr == old_expr {
                return (new_expr, new_domain);
            }
            old_expr = new_expr;
            old_domain = new_domain;
        }

        error!("maximum iterations reached while folding expression");

        (old_expr, old_domain)
    }

    /// Fold expression by one step, specifically, by reducing expression by domain calculation and then
    /// folding the function calls whose all arguments are constants.
    #[recursive::recursive]
    fn fold_once(&self, expr: &Expr<Index>) -> (Expr<Index>, Option<Domain>) {
        let (new_expr, domain) = match expr {
            Expr::Constant(Constant {
                scalar, data_type, ..
            }) => (expr.clone(), Some(scalar.as_ref().domain(data_type))),
            Expr::ColumnRef(ColumnRef {
                span,
                id,
                data_type,
                ..
            }) => {
                let domain = &self.input_domains[id];
                let expr = domain
                    .as_singleton()
                    .map(|scalar| {
                        Expr::Constant(Constant {
                            span: *span,
                            scalar,
                            data_type: data_type.clone(),
                        })
                    })
                    .unwrap_or_else(|| expr.clone());
                (expr, Some(domain.clone()))
            }
            Expr::Cast(Cast {
                span,
                is_try,
                expr,
                dest_type,
            }) => {
                let (inner_expr, inner_domain) = self.fold_once(expr);

                let new_domain = if *is_try {
                    inner_domain.and_then(|inner_domain| {
                        self.calculate_try_cast(*span, expr.data_type(), dest_type, &inner_domain)
                    })
                } else {
                    inner_domain.and_then(|inner_domain| {
                        self.calculate_cast(*span, expr.data_type(), dest_type, &inner_domain)
                    })
                };

                let cast_expr = Expr::Cast(Cast {
                    span: *span,
                    is_try: *is_try,
                    expr: Box::new(inner_expr.clone()),
                    dest_type: dest_type.clone(),
                });

                if inner_expr.as_constant().is_some() {
                    let block = DataBlock::empty_with_rows(1);
                    let evaluator = Evaluator::new(&block, self.func_ctx, self.fn_registry);
                    // Since we know the expression is constant, it'll be safe to change its column index type.
                    let cast_expr = cast_expr.project_column_ref(|_| unreachable!());
                    if let Ok(Value::Scalar(scalar)) = evaluator.run(&cast_expr) {
                        return (
                            Expr::Constant(Constant {
                                span: *span,
                                scalar,
                                data_type: dest_type.clone(),
                            }),
                            None,
                        );
                    }
                }

                (
                    new_domain
                        .as_ref()
                        .and_then(Domain::as_singleton)
                        .map(|scalar| {
                            Expr::Constant(Constant {
                                span: *span,
                                scalar,
                                data_type: dest_type.clone(),
                            })
                        })
                        .unwrap_or(cast_expr),
                    new_domain,
                )
            }
            Expr::FunctionCall(FunctionCall {
                span,
                id,
                function,
                generics,
                args,
                return_type,
            }) if function.signature.name == "and_filters" => {
                if args.len() > MAX_FUNCTION_ARGS_TO_FOLD {
                    return (expr.clone(), None);
                }

                let mut args_expr = Vec::new();
                let mut result_domain = Some(BooleanDomain {
                    has_true: true,
                    has_false: true,
                });

                for arg in args {
                    let (expr, domain) = self.fold_once(arg);
                    // A temporary hack to make `and_filters` shortcut on false.
                    // TODO(andylokandy): make it a rule in the optimizer.
                    if let Expr::Constant(Constant {
                        scalar: Scalar::Boolean(false),
                        ..
                    }) = &expr
                    {
                        return (
                            Expr::Constant(Constant {
                                span: *span,
                                scalar: Scalar::Boolean(false),
                                data_type: DataType::Boolean,
                            }),
                            None,
                        );
                    }
                    args_expr.push(expr);

                    result_domain = result_domain.zip(domain).map(|(func_domain, domain)| {
                        let (domain_has_true, domain_has_false) = match &domain {
                            Domain::Boolean(boolean_domain) => {
                                (boolean_domain.has_true, boolean_domain.has_false)
                            }
                            Domain::Nullable(nullable_domain) => match &nullable_domain.value {
                                Some(inner_domain) => {
                                    let boolean_domain = inner_domain.as_boolean().unwrap();
                                    (
                                        boolean_domain.has_true,
                                        nullable_domain.has_null || boolean_domain.has_false,
                                    )
                                }
                                None => (false, true),
                            },
                            _ => unreachable!(),
                        };
                        BooleanDomain {
                            has_true: func_domain.has_true && domain_has_true,
                            has_false: func_domain.has_false || domain_has_false,
                        }
                    });

                    if let Some(Scalar::Boolean(false)) = result_domain
                        .as_ref()
                        .and_then(|domain| Domain::Boolean(*domain).as_singleton())
                    {
                        return (
                            Expr::Constant(Constant {
                                span: *span,
                                scalar: Scalar::Boolean(false),
                                data_type: DataType::Boolean,
                            }),
                            None,
                        );
                    }
                }

                if let Some(scalar) = result_domain
                    .as_ref()
                    .and_then(|domain| Domain::Boolean(*domain).as_singleton())
                {
                    return (
                        Expr::Constant(Constant {
                            span: *span,
                            scalar,
                            data_type: DataType::Boolean,
                        }),
                        None,
                    );
                }

                let all_args_is_scalar = args_expr.iter().all(|arg| arg.as_constant().is_some());

                let func_expr = Expr::FunctionCall(FunctionCall {
                    span: *span,
                    id: id.clone(),
                    function: function.clone(),
                    generics: generics.clone(),
                    args: args_expr,
                    return_type: return_type.clone(),
                });

                if all_args_is_scalar {
                    let block = DataBlock::empty_with_rows(1);
                    let evaluator = Evaluator::new(&block, self.func_ctx, self.fn_registry);
                    // Since we know the expression is constant, it'll be safe to change its column index type.
                    let func_expr = func_expr.project_column_ref(|_| unreachable!());
                    if let Ok(Value::Scalar(scalar)) = evaluator.run(&func_expr) {
                        return (
                            Expr::Constant(Constant {
                                span: *span,
                                scalar,
                                data_type: return_type.clone(),
                            }),
                            None,
                        );
                    }
                }

                (func_expr, result_domain.map(Domain::Boolean))
            }
            Expr::FunctionCall(FunctionCall {
                span,
                id,
                function,
                generics,
                args,
                return_type,
            }) => {
                if args.len() > MAX_FUNCTION_ARGS_TO_FOLD {
                    return (expr.clone(), None);
                }

                let (mut args_expr, mut args_domain) = (
                    Vec::with_capacity(args.len()),
                    Some(Vec::with_capacity(args.len())),
                );
                for arg in args {
                    let (expr, domain) = self.fold_once(arg);
                    args_expr.push(expr);
                    args_domain = args_domain.zip(domain).map(|(mut domains, domain)| {
                        domains.push(domain);
                        domains
                    });
                }
                let all_args_is_scalar = args_expr.iter().all(|arg| arg.as_constant().is_some());
                let is_monotonicity = self
                    .fn_registry
                    .properties
                    .get(&function.signature.name)
                    .map(|p| {
                        args_expr.len() == 1
                            && (p.monotonicity
                                || p.monotonicity_by_type.contains(args_expr[0].data_type()))
                    })
                    .unwrap_or_default();

                let func_expr = Expr::FunctionCall(FunctionCall {
                    span: *span,
                    id: id.clone(),
                    function: function.clone(),
                    generics: generics.clone(),
                    args: args_expr,
                    return_type: return_type.clone(),
                });

                let (calc_domain, eval) = match &function.eval {
                    FunctionEval::Scalar {
                        calc_domain, eval, ..
                    } => (calc_domain, eval),
                    FunctionEval::SRF { .. } => {
                        return (func_expr, None);
                    }
                };

                let func_domain = args_domain.and_then(|domains: Vec<Domain>| {
                    let res = (calc_domain)(self.func_ctx, &domains);
                    match (res, is_monotonicity) {
                        (FunctionDomain::MayThrow | FunctionDomain::Full, true) => {
                            let (min, max) = domains.iter().map(Domain::to_minmax).next().unwrap();

                            if (min.is_null() || max.is_null())
                                && !args[0].data_type().is_nullable_or_null()
                            {
                                None
                            } else {
                                let mut ctx = EvalContext {
                                    generics,
                                    num_rows: 2,
                                    validity: None,
                                    errors: None,
                                    func_ctx: self.func_ctx,
                                    suppress_error: false,
                                };
                                let mut builder =
                                    ColumnBuilder::with_capacity(args[0].data_type(), 2);
                                builder.push(min.as_ref());
                                builder.push(max.as_ref());

                                let input = Value::Column(builder.build());
                                let result = eval(&[input], &mut ctx);

                                if result.is_scalar() {
                                    None
                                } else {
                                    // if error happens, domain maybe incorrect
                                    // min, max: String("2024-09-02 00:00") String("2024-09-02 00:0�")
                                    // to_date(s) > to_date('2024-01-1')
                                    let col = result.as_column().unwrap();
                                    let d = if ctx.has_error(0) || ctx.has_error(1) {
                                        let (full_min, full_max) =
                                            Domain::full(return_type).to_minmax();
                                        if full_min.is_null() || full_max.is_null() {
                                            return None;
                                        }

                                        let mut builder =
                                            ColumnBuilder::with_capacity(return_type, 2);

                                        for (i, (v, f)) in
                                            col.iter().zip([full_min, full_max].iter()).enumerate()
                                        {
                                            if ctx.has_error(i) {
                                                builder.push(f.as_ref());
                                            } else {
                                                builder.push(v);
                                            }
                                        }
                                        builder.build().domain()
                                    } else {
                                        result.as_column().unwrap().domain()
                                    };
                                    let (min, max) = d.to_minmax();
                                    Some(Domain::from_min_max(min, max, return_type))
                                }
                            }
                        }
                        (FunctionDomain::MayThrow, _) => None,
                        (FunctionDomain::Full, _) => Some(Domain::full(return_type)),
                        (FunctionDomain::Domain(domain), _) => Some(domain),
                    }
                });

                if let Some(scalar) = func_domain.as_ref().and_then(Domain::as_singleton) {
                    return (
                        Expr::Constant(Constant {
                            span: *span,
                            scalar,
                            data_type: return_type.clone(),
                        }),
                        None,
                    );
                }

                if all_args_is_scalar {
                    let block = DataBlock::empty_with_rows(1);
                    let evaluator = Evaluator::new(&block, self.func_ctx, self.fn_registry);
                    // Since we know the expression is constant, it'll be safe to change its column index type.
                    let func_expr = func_expr.project_column_ref(|_| unreachable!());
                    if let Ok(Value::Scalar(scalar)) = evaluator.run(&func_expr) {
                        return (
                            Expr::Constant(Constant {
                                span: *span,
                                scalar,
                                data_type: return_type.clone(),
                            }),
                            None,
                        );
                    }
                }

                (func_expr, func_domain)
            }
            Expr::LambdaFunctionCall(LambdaFunctionCall {
                span,
                name,
                args,
                lambda_expr,
                lambda_display,
                return_type,
            }) => {
                if args.len() > MAX_FUNCTION_ARGS_TO_FOLD {
                    return (expr.clone(), None);
                }

                let mut args_expr = Vec::with_capacity(args.len());
                for arg in args {
                    let (expr, _) = self.fold_once(arg);
                    args_expr.push(expr);
                }
                let all_args_is_scalar = args_expr.iter().all(|arg| arg.as_constant().is_some());

                let func_expr = Expr::LambdaFunctionCall(LambdaFunctionCall {
                    span: *span,
                    name: name.clone(),
                    args: args_expr,
                    lambda_expr: lambda_expr.clone(),
                    lambda_display: lambda_display.clone(),
                    return_type: return_type.clone(),
                });

                if all_args_is_scalar {
                    let block = DataBlock::empty_with_rows(1);
                    let evaluator = Evaluator::new(&block, self.func_ctx, self.fn_registry);
                    // Since we know the expression is constant, it'll be safe to change its column index type.
                    let func_expr = func_expr.project_column_ref(|_| unreachable!());
                    if let Ok(Value::Scalar(scalar)) = evaluator.run(&func_expr) {
                        return (
                            Expr::Constant(Constant {
                                span: *span,
                                scalar,
                                data_type: return_type.clone(),
                            }),
                            None,
                        );
                    }
                }
                (func_expr, None)
            }
        };

        debug_assert_eq!(expr.data_type(), new_expr.data_type());

        (new_expr, domain)
    }

    fn calculate_cast(
        &self,
        span: Span,
        src_type: &DataType,
        dest_type: &DataType,
        domain: &Domain,
    ) -> Option<Domain> {
        if src_type == dest_type {
            return Some(domain.clone());
        }

        if let Some(cast_fn) = get_simple_cast_function(false, src_type, dest_type) {
            if let Some(new_domain) =
                self.calculate_simple_cast(span, src_type, dest_type, domain, &cast_fn)
            {
                return new_domain;
            }
        }

        match (src_type, dest_type) {
            (DataType::Null, DataType::Nullable(_)) => Some(domain.clone()),
            (DataType::Nullable(inner_src_ty), DataType::Nullable(inner_dest_ty)) => {
                let domain = domain.as_nullable().unwrap();
                let value = match &domain.value {
                    Some(value) => Some(Box::new(self.calculate_cast(
                        span,
                        inner_src_ty,
                        inner_dest_ty,
                        value,
                    )?)),
                    None => None,
                };
                Some(Domain::Nullable(NullableDomain {
                    has_null: domain.has_null,
                    value,
                }))
            }
            (_, DataType::Nullable(inner_dest_ty)) => Some(Domain::Nullable(NullableDomain {
                has_null: false,
                value: Some(Box::new(self.calculate_cast(
                    span,
                    src_type,
                    inner_dest_ty,
                    domain,
                )?)),
            })),

            (DataType::EmptyArray, DataType::Array(_)) => Some(domain.clone()),
            (DataType::Array(inner_src_ty), DataType::Array(inner_dest_ty)) => {
                let inner_domain = match domain.as_array().unwrap() {
                    Some(inner_domain) => Some(Box::new(self.calculate_cast(
                        span,
                        inner_src_ty,
                        inner_dest_ty,
                        inner_domain,
                    )?)),
                    None => None,
                };
                Some(Domain::Array(inner_domain))
            }

            (DataType::Tuple(fields_src_ty), DataType::Tuple(fields_dest_ty))
                if fields_src_ty.len() == fields_dest_ty.len() =>
            {
                Some(Domain::Tuple(
                    domain
                        .as_tuple()
                        .unwrap()
                        .iter()
                        .zip(fields_src_ty)
                        .zip(fields_dest_ty)
                        .map(|((field_domain, src_ty), dest_ty)| {
                            self.calculate_cast(span, src_ty, dest_ty, field_domain)
                        })
                        .collect::<Option<Vec<_>>>()?,
                ))
            }

            _ => None,
        }
    }

    fn calculate_try_cast(
        &self,
        span: Span,
        src_type: &DataType,
        dest_type: &DataType,
        domain: &Domain,
    ) -> Option<Domain> {
        if src_type == dest_type {
            return Some(domain.clone());
        }

        // The dest_type of `TRY_CAST` must be `Nullable`, which is guaranteed by the type checker.
        let inner_dest_type = &**dest_type.as_nullable().unwrap();

        if let Some(cast_fn) = get_simple_cast_function(true, src_type, inner_dest_type) {
            if let Some(new_domain) =
                self.calculate_simple_cast(span, src_type, dest_type, domain, &cast_fn)
            {
                return new_domain;
            }
        }

        match (src_type, inner_dest_type) {
            (DataType::Null, _) => Some(domain.clone()),
            (DataType::Nullable(inner_src_ty), _) => {
                let nullable_domain = domain.as_nullable().unwrap();
                match &nullable_domain.value {
                    Some(value) => {
                        let new_domain = self
                            .calculate_try_cast(span, inner_src_ty, dest_type, value)?
                            .into_nullable()
                            .unwrap();
                        Some(Domain::Nullable(NullableDomain {
                            has_null: nullable_domain.has_null || new_domain.has_null,
                            value: new_domain.value,
                        }))
                    }
                    None => Some(domain.clone()),
                }
            }
            (src_ty, inner_dest_ty) if src_ty == inner_dest_ty => {
                Some(Domain::Nullable(NullableDomain {
                    has_null: false,
                    value: Some(Box::new(domain.clone())),
                }))
            }

            (DataType::EmptyArray, DataType::Array(_)) => Some(Domain::Nullable(NullableDomain {
                has_null: false,
                value: Some(Box::new(domain.clone())),
            })),
            (DataType::Array(inner_src_ty), DataType::Array(inner_dest_ty)) => {
                let inner_domain = match domain.as_array().unwrap() {
                    Some(inner_domain) => Some(Box::new(self.calculate_try_cast(
                        span,
                        inner_src_ty,
                        inner_dest_ty,
                        inner_domain,
                    )?)),
                    None => None,
                };
                Some(Domain::Nullable(NullableDomain {
                    has_null: false,
                    value: Some(Box::new(Domain::Array(inner_domain))),
                }))
            }

            (DataType::Tuple(fields_src_ty), DataType::Tuple(fields_dest_ty))
                if fields_src_ty.len() == fields_dest_ty.len() =>
            {
                let fields_domain = domain.as_tuple().unwrap();
                let new_fields_domain = fields_domain
                    .iter()
                    .zip(fields_src_ty)
                    .zip(fields_dest_ty)
                    .map(|((domain, src_ty), dest_ty)| {
                        self.calculate_try_cast(span, src_ty, dest_ty, domain)
                    })
                    .collect::<Option<_>>()?;
                Some(Domain::Tuple(new_fields_domain))
            }

            _ => None,
        }
    }

    fn calculate_simple_cast(
        &self,
        span: Span,
        src_type: &DataType,
        dest_type: &DataType,
        domain: &Domain,
        cast_fn: &str,
    ) -> Option<Option<Domain>> {
        let expr = Expr::ColumnRef(ColumnRef {
            span,
            id: 0,
            data_type: src_type.clone(),
            display_name: String::new(),
        });

        let params = if let DataType::Decimal(ty) = dest_type {
            vec![
                Scalar::Number(NumberScalar::Int64(ty.precision() as _)),
                Scalar::Number(NumberScalar::Int64(ty.scale() as _)),
            ]
        } else {
            vec![]
        };
        let cast_expr = check_function(span, cast_fn, &params, &[expr], self.fn_registry).ok()?;

        if cast_expr.data_type() != dest_type {
            return None;
        }

        let (_, output_domain) = ConstantFolder::fold_with_domain(
            &cast_expr,
            &[(0, domain.clone())].into_iter().collect(),
            self.func_ctx,
            self.fn_registry,
        );

        Some(output_domain)
    }
}<|MERGE_RESOLUTION|>--- conflicted
+++ resolved
@@ -26,6 +26,7 @@
 use log::error;
 
 use crate::block::DataBlock;
+use crate::expr::*;
 use crate::expression::Expr;
 use crate::function::EvalContext;
 use crate::property::Domain;
@@ -52,13 +53,7 @@
 use crate::BlockEntry;
 use crate::Cast;
 use crate::ColumnIndex;
-<<<<<<< HEAD
-use crate::ColumnRef;
-use crate::Constant;
-use crate::FunctionCall;
-=======
 use crate::Function;
->>>>>>> 71e8e65c
 use crate::FunctionContext;
 use crate::FunctionDomain;
 use crate::FunctionEval;
@@ -177,14 +172,9 @@
                 is_try,
                 expr: inner,
                 dest_type,
-<<<<<<< HEAD
             }) => {
-                let value = self.partial_run(expr, validity.clone(), options)?;
-=======
-            } => {
                 let value = self.partial_run(inner, validity.clone(), options)?;
                 let src_type = inner.data_type();
->>>>>>> 71e8e65c
                 if *is_try {
                     self.run_try_cast(*span, src_type, dest_type, value, &|| expr.sql_display())
                 } else {
@@ -221,38 +211,12 @@
                 args,
                 generics,
                 ..
-<<<<<<< HEAD
             }) => {
-                let child_suppress_error = function.signature.name == "is_not_error";
-                let mut child_option = options.with_suppress_error(child_suppress_error);
-
-                let args = args
-                    .iter()
-                    .map(|expr| self.partial_run(expr, validity.clone(), &mut child_option))
-                    .collect::<Result<Vec<_>>>()?;
-
-                assert!(args
-                    .iter()
-                    .filter_map(|val| match val {
-                        Value::Column(col) => Some(col.len()),
-                        Value::Scalar(_) => None,
-                    })
-                    .all_equal());
-
-                let errors = if !child_suppress_error {
-                    None
-                } else {
-                    child_option.errors.take()
-                };
-                let mut ctx = EvalContext {
-=======
-            } => {
                 let result = self.run_call(
                     *span,
                     id,
                     function,
                     args,
->>>>>>> 71e8e65c
                     generics,
                     validity,
                     &|| expr.sql_display(),
@@ -1143,15 +1107,11 @@
         expr_display: &impl Fn() -> String,
         options: &mut EvaluateOptions,
     ) -> Result<Option<Value<AnyType>>> {
-<<<<<<< HEAD
-        let expr = Expr::ColumnRef(ColumnRef {
-=======
         if src_type.remove_nullable() == dest_type.remove_nullable() {
             return Ok(None);
         }
 
-        let expr = Expr::ColumnRef {
->>>>>>> 71e8e65c
+        let expr = Expr::ColumnRef(ColumnRef {
             span,
             id: 0,
             data_type: src_type.clone(),
@@ -1172,14 +1132,14 @@
             return Ok(None);
         };
 
-        let Expr::FunctionCall {
+        let Expr::FunctionCall(FunctionCall {
             id,
             function,
             generics,
             return_type,
             args,
             ..
-        } = &func_expr
+        }) = &func_expr
         else {
             unreachable!()
         };
@@ -1363,42 +1323,7 @@
             return_type,
             generics,
             ..
-<<<<<<< HEAD
         } = call;
-=======
-        } = expr
-        {
-            if let FunctionEval::SRF { eval } = &function.eval {
-                assert!(return_type.as_tuple().is_some());
-                let args = args
-                    .iter()
-                    .map(|expr| self.run(expr))
-                    .collect::<Result<Vec<_>>>()?;
-                let mut ctx = EvalContext {
-                    generics,
-                    num_rows: self.data_block.num_rows(),
-                    validity: None,
-                    errors: None,
-                    func_ctx: self.func_ctx,
-                    suppress_error: false,
-                };
-                let result = (eval)(&args, &mut ctx, max_nums_per_row);
-                if !ctx.suppress_error {
-                    EvalContext::render_error(
-                        *span,
-                        &ctx.errors,
-                        id.params(),
-                        &args,
-                        &function.signature.name,
-                        &expr.sql_display(),
-                        None,
-                    )?;
-                }
-                assert_eq!(result.len(), self.data_block.num_rows());
-                return Ok(result);
-            }
-        }
->>>>>>> 71e8e65c
 
         let FunctionEval::SRF { eval } = &function.eval else {
             unreachable!(
@@ -1421,14 +1346,17 @@
             suppress_error: false,
         };
         let result = (eval)(&args, &mut ctx, max_nums_per_row);
-        ctx.render_error(
-            *span,
-            id.params(),
-            &args,
-            &function.signature.name,
-            &Expr::from(call.clone()).sql_display(),
-            None,
-        )?;
+        if !ctx.suppress_error {
+            EvalContext::render_error(
+                *span,
+                &ctx.errors,
+                id.params(),
+                &args,
+                &function.signature.name,
+                &Expr::from(call.clone()).sql_display(),
+                None,
+            )?;
+        }
         assert_eq!(result.len(), self.data_block.num_rows());
         Ok(result)
     }
