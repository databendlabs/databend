// Copyright 2021 Datafuse Labs
//
// Licensed under the Apache License, Version 2.0 (the "License");
// you may not use this file except in compliance with the License.
// You may obtain a copy of the License at
//
//     http://www.apache.org/licenses/LICENSE-2.0
//
// Unless required by applicable law or agreed to in writing, software
// distributed under the License is distributed on an "AS IS" BASIS,
// WITHOUT WARRANTIES OR CONDITIONS OF ANY KIND, either express or implied.
// See the License for the specific language governing permissions and
// limitations under the License.

use std::borrow::Cow;
use std::collections::HashMap;
use std::fmt::Debug;
use std::ops::BitAnd;
use std::ops::BitOr;
use std::ops::Not;
use std::sync::Arc;

use databend_common_ast::Span;
use databend_common_column::bitmap::Bitmap;
use databend_common_column::bitmap::MutableBitmap;
use databend_common_exception::ErrorCode;
use databend_common_exception::Result;
use databend_common_io::GeometryDataType;
use enum_as_inner::EnumAsInner;
use itertools::Itertools;
use jiff::tz::TimeZone;
use jiff::Zoned;
use serde::Deserialize;
use serde::Serialize;

use crate::property::Domain;
use crate::property::FunctionProperty;
use crate::type_check::try_unify_signature;
use crate::types::nullable::NullableColumn;
use crate::types::nullable::NullableDomain;
use crate::types::*;
use crate::values::Value;
use crate::Column;
use crate::ColumnIndex;
use crate::Expr;
use crate::FunctionDomain;
use crate::Scalar;

pub type AutoCastRules<'a> = &'a [(DataType, DataType)];

/// A function to build function depending on the const parameters and the type of arguments (before coercion).
///
/// The first argument is the const parameters and the second argument is the types of arguments.
pub trait FunctionFactoryClosure =
    Fn(&[Scalar], &[DataType]) -> Option<Arc<Function>> + Send + Sync + 'static;

pub struct FunctionFactoryHelper {
    fixed_arg_count: Option<usize>,
    passthrough_nullable: bool,
    create: Box<dyn FunctionFactoryClosure>,
}

impl Debug for FunctionFactoryHelper {
    fn fmt(&self, f: &mut std::fmt::Formatter<'_>) -> std::fmt::Result {
        f.debug_struct("FunctionFactoryHelper")
            .field("fixed_arg_count", &self.fixed_arg_count)
            .field("passthrough_nullable", &self.passthrough_nullable)
            .finish()
    }
}

impl FunctionFactoryHelper {
    pub fn create_1_arg_core(
        create: fn(&[Scalar], &DataType) -> Option<Function>,
    ) -> FunctionFactory {
        FunctionFactory::Helper(Self {
            fixed_arg_count: Some(1),
            passthrough_nullable: false,
            create: Box::new(move |params, args: &[DataType]| match args {
                [arg0] => create(params, arg0).map(Arc::new),
                _ => None,
            }),
        })
    }

    pub fn create_1_arg_passthrough_nullable(
        create: fn(&[Scalar], &DataType) -> Option<Function>,
    ) -> FunctionFactory {
        FunctionFactory::Helper(Self {
            fixed_arg_count: Some(1),
            passthrough_nullable: true,
            create: Box::new(move |params, args: &[DataType]| match args {
                [DataType::Nullable(box arg0)] => {
                    create(params, arg0).map(|func| Arc::new(func.passthrough_nullable()))
                }
                [arg0] => create(params, arg0).map(Arc::new),
                _ => None,
            }),
        })
    }
}

pub enum FunctionFactory {
    Closure(Box<dyn FunctionFactoryClosure>),
    Helper(FunctionFactoryHelper),
}

impl FunctionFactory {
    fn create(&self, params: &[Scalar], args: &[DataType]) -> Option<Arc<Function>> {
        match self {
            FunctionFactory::Closure(closure) => closure(params, args),
            FunctionFactory::Helper(factory) => (factory.create)(params, args),
        }
    }
}

pub struct Function {
    pub signature: FunctionSignature,
    pub eval: FunctionEval,
}

#[derive(Debug, Clone)]
pub struct FunctionSignature {
    pub name: String,
    pub args_type: Vec<DataType>,
    pub return_type: DataType,
}

#[derive(EnumAsInner)]
#[allow(clippy::type_complexity)]
pub enum FunctionEval {
    /// Scalar function that returns a single value.
    Scalar {
        /// Given the domains of the arguments, return the domain of the output value.
        calc_domain:
            Box<dyn Fn(&FunctionContext, &[Domain]) -> FunctionDomain<AnyType> + Send + Sync>,
        /// Given a set of arguments, return a single value.
        /// The result must be in the same length as the input arguments if its a column.
        eval: Box<dyn Fn(&[Value<AnyType>], &mut EvalContext) -> Value<AnyType> + Send + Sync>,
    },
    /// Set-returning-function that input a scalar and then return a set.
    SRF {
        /// Given multiple rows, return multiple sets of results
        /// for each input row, along with the number of rows in each set.
        eval: Box<
            dyn Fn(
                    &[Value<AnyType>],
                    &mut EvalContext,
                    &mut [usize],
                ) -> Vec<(Value<AnyType>, usize)>
                + Send
                + Sync,
        >,
    },
}

<<<<<<< HEAD
#[derive(Clone, PartialEq)]
=======
#[derive(Clone, Debug)]
>>>>>>> 6cfa8adf
pub struct FunctionContext {
    pub tz: TimeZone,
    pub now: Zoned,
    pub rounding_mode: bool,
    pub disable_variant_check: bool,

    pub openai_api_chat_base_url: String,
    pub openai_api_embedding_base_url: String,
    pub openai_api_key: String,
    pub openai_api_version: String,
    pub openai_api_embedding_model: String,
    pub openai_api_completion_model: String,

    pub geometry_output_format: GeometryDataType,
    pub parse_datetime_ignore_remainder: bool,
    pub enable_strict_datetime_parser: bool,
    pub random_function_seed: bool,
    pub week_start: u8,
    pub date_format_style: String,
}

impl Default for FunctionContext {
    fn default() -> Self {
        FunctionContext {
            tz: TimeZone::UTC,
            now: Default::default(),
            rounding_mode: false,
            disable_variant_check: false,
            openai_api_chat_base_url: "".to_string(),
            openai_api_embedding_base_url: "".to_string(),
            openai_api_key: "".to_string(),
            openai_api_version: "".to_string(),
            openai_api_embedding_model: "".to_string(),
            openai_api_completion_model: "".to_string(),

            geometry_output_format: Default::default(),
            parse_datetime_ignore_remainder: false,
            enable_strict_datetime_parser: true,
            random_function_seed: false,
            week_start: 0,
            date_format_style: "mysql".to_string(),
        }
    }
}

#[derive(Clone)]
pub struct EvalContext<'a> {
    pub generics: &'a GenericMap,
    pub num_rows: usize,

    pub func_ctx: &'a FunctionContext,
    /// Validity bitmap of outer nullable column. This is an optimization
    /// to avoid recording errors on the NULL value which has a corresponding
    /// default value in nullable's inner column.
    pub validity: Option<Bitmap>,
    pub errors: Option<(MutableBitmap, String)>,
    pub suppress_error: bool,
    /// At the top level expressions require eval to have stricter behavior
    /// to ensure that some internal complexity is not leaking out
    pub strict_eval: bool,
}

/// `FunctionID` is a unique identifier for a function in the registry. It's used to
/// construct the exactly same function in the remote execution nodes.
#[derive(Debug, Clone, PartialEq, Hash, Eq, Serialize, Deserialize)]
pub enum FunctionID {
    Builtin {
        name: String,
        id: usize,
    },
    Factory {
        name: String,
        id: usize,
        params: Vec<Scalar>,
        args_type: Vec<DataType>,
    },
}

#[derive(Default)]
pub struct FunctionRegistry {
    pub funcs: HashMap<String, Vec<(Arc<Function>, usize)>>,
    #[allow(clippy::type_complexity)]
    pub factories: HashMap<String, Vec<(FunctionFactory, usize)>>,

    /// Aliases map from alias function name to original function name.
    pub aliases: HashMap<String, String>,

    /// Default cast rules for all functions.
    pub default_cast_rules: Vec<(DataType, DataType)>,
    /// Cast rules for specific functions, which will override the default cast rules.
    pub additional_cast_rules: HashMap<String, Vec<(DataType, DataType)>>,
    /// The auto rules that should use TRY_CAST instead of CAST.
    pub auto_try_cast_rules: Vec<(DataType, DataType)>,

    pub properties: HashMap<String, FunctionProperty>,
}

impl Function {
    pub fn passthrough_nullable(self) -> Self {
        debug_assert!(self
            .signature
            .args_type
            .iter()
            .all(|ty| !ty.is_nullable_or_null()));

        let (calc_domain, eval) = self.eval.into_scalar().unwrap();

        let signature = FunctionSignature {
            name: self.signature.name.clone(),
            args_type: self
                .signature
                .args_type
                .iter()
                .map(|ty| ty.wrap_nullable())
                .collect(),
            return_type: self.signature.return_type.wrap_nullable(),
        };

        let new_calc_domain = Box::new(move |ctx: &FunctionContext, domains: &[Domain]| {
            let mut args_has_null = false;
            let mut args_domain = Vec::with_capacity(domains.len());
            for domain in domains {
                match domain {
                    Domain::Nullable(NullableDomain {
                        has_null,
                        value: Some(value),
                    }) => {
                        args_has_null = args_has_null || *has_null;
                        args_domain.push(value.as_ref().clone());
                    }
                    Domain::Nullable(NullableDomain { value: None, .. }) => {
                        return FunctionDomain::Domain(Domain::Nullable(NullableDomain {
                            has_null: true,
                            value: None,
                        }));
                    }
                    _ => unreachable!(),
                }
            }

            calc_domain(ctx, &args_domain).map(|result_domain| {
                let (result_has_null, result_domain) = match result_domain {
                    Domain::Nullable(NullableDomain { has_null, value }) => (has_null, value),
                    domain => (false, Some(Box::new(domain))),
                };
                Domain::Nullable(NullableDomain {
                    has_null: args_has_null || result_has_null,
                    value: result_domain,
                })
            })
        });

        Function {
            signature,
            eval: FunctionEval::Scalar {
                calc_domain: new_calc_domain,
                eval: Box::new(passthrough_nullable(eval)),
            },
        }
    }

    pub fn error_to_null(self) -> Self {
        debug_assert!(!self.signature.return_type.is_nullable_or_null());

        let mut signature = self.signature;
        signature.return_type = signature.return_type.wrap_nullable();

        let (calc_domain, eval) = self.eval.into_scalar().unwrap();

        let new_calc_domain = Box::new(move |ctx: &FunctionContext, domains: &[Domain]| {
            let domain = calc_domain(ctx, domains);
            match domain {
                FunctionDomain::Domain(domain) => {
                    let new_domain = NullableDomain {
                        has_null: false,
                        value: Some(Box::new(domain)),
                    };
                    FunctionDomain::Domain(NullableType::<AnyType>::upcast_domain(new_domain))
                }
                FunctionDomain::Full | FunctionDomain::MayThrow => FunctionDomain::Full,
            }
        });
        let new_eval = Box::new(move |val: &[Value<AnyType>], ctx: &mut EvalContext| {
            let num_rows = ctx.num_rows;
            let output = eval(val, ctx);
            if let Some((validity, _)) = ctx.errors.take() {
                match output {
                    Value::Scalar(_) => Value::Scalar(Scalar::Null),
                    Value::Column(column) => {
                        Value::Column(NullableColumn::new_column(column, validity.into()))
                    }
                }
            } else {
                match output {
                    Value::Scalar(scalar) => Value::Scalar(scalar),
                    Value::Column(column) => Value::Column(NullableColumn::new_column(
                        column,
                        Bitmap::new_constant(true, num_rows),
                    )),
                }
            }
        });

        Function {
            signature,
            eval: FunctionEval::Scalar {
                calc_domain: new_calc_domain,
                eval: new_eval,
            },
        }
    }
}

impl FunctionRegistry {
    pub fn empty() -> Self {
        Self::default()
    }

    pub fn registered_names(&self) -> Vec<String> {
        self.funcs
            .keys()
            .chain(self.factories.keys())
            .chain(self.aliases.keys())
            .unique()
            .cloned()
            .collect()
    }

    pub fn contains(&self, func_name: &str) -> bool {
        self.funcs.contains_key(func_name)
            || self.factories.contains_key(func_name)
            || self.aliases.contains_key(func_name)
    }

    pub fn get(&self, id: &FunctionID) -> Option<Arc<Function>> {
        match id {
            FunctionID::Builtin { name, id } => self
                .funcs
                .get(name.as_str())?
                .iter()
                .find(|(_, func_id)| func_id == id)
                .map(|(func, _)| func.clone()),
            FunctionID::Factory {
                name,
                id,
                params,
                args_type,
            } => {
                let factory = self
                    .factories
                    .get(name.as_str())?
                    .iter()
                    .find(|(_, func_id)| func_id == id)
                    .map(|(func, _)| func)?;
                factory.create(params, args_type)
            }
        }
    }

    pub fn search_candidates<Index: ColumnIndex>(
        &self,
        name: &str,
        params: &[Scalar],
        args: &[Expr<Index>],
    ) -> Vec<(FunctionID, Arc<Function>)> {
        let name = name.to_lowercase();

        let mut candidates = Vec::new();

        if let Some(funcs) = self.funcs.get(&name) {
            candidates.extend(funcs.iter().filter_map(|(func, id)| {
                if func.signature.name == name && func.signature.args_type.len() == args.len() {
                    Some((
                        FunctionID::Builtin {
                            name: name.to_string(),
                            id: *id,
                        },
                        func.clone(),
                    ))
                } else {
                    None
                }
            }));
        }

        if let Some(factories) = self.factories.get(&name) {
            let args_type = args
                .iter()
                .map(Expr::data_type)
                .cloned()
                .collect::<Vec<_>>();
            candidates.extend(factories.iter().filter_map(|(factory, id)| {
                factory.create(params, &args_type).map(|func| {
                    (
                        FunctionID::Factory {
                            name: name.to_string(),
                            id: *id,
                            params: params.to_vec(),
                            args_type: args_type.clone(),
                        },
                        func,
                    )
                })
            }));
        }

        candidates.sort_by_key(|(id, _)| id.id());

        candidates
    }

    // note that if additional_cast_rules is not empty, default cast rules will not be used.
    pub fn get_auto_cast_rules(&self, func_name: &str) -> &[(DataType, DataType)] {
        self.additional_cast_rules
            .get(func_name)
            .unwrap_or(&self.default_cast_rules)
    }

    pub fn is_auto_try_cast_rule(&self, arg_type: &DataType, sig_type: &DataType) -> bool {
        self.auto_try_cast_rules
            .iter()
            .any(|(src_ty, dest_ty)| arg_type == src_ty && sig_type == dest_ty)
    }

    pub fn get_property(&self, func_name: &str) -> Option<FunctionProperty> {
        let func_name = func_name.to_lowercase();
        if self.contains(&func_name) {
            Some(self.properties.get(&func_name).cloned().unwrap_or_default())
        } else {
            None
        }
    }

    pub fn register_function(&mut self, func: Function) {
        let name = func.signature.name.clone();
        let id = self.next_function_id(&name);
        self.funcs
            .entry(name)
            .or_default()
            .push((Arc::new(func), id));
    }

    pub fn register_function_factory(&mut self, name: &str, factory: FunctionFactory) {
        let id = self.next_function_id(name);
        self.factories
            .entry(name.to_string())
            .or_default()
            .push((factory, id));
    }

    pub fn register_aliases(&mut self, fn_name: &str, aliases: &[&str]) {
        for alias in aliases {
            self.aliases.insert(alias.to_string(), fn_name.to_string());
        }
    }

    pub fn register_default_cast_rules(
        &mut self,
        default_cast_rules: impl IntoIterator<Item = (DataType, DataType)>,
    ) {
        self.default_cast_rules.extend(default_cast_rules);
    }

    // Note that, if additional_cast_rules is not empty, the default cast rules will not be used
    pub fn register_additional_cast_rules(
        &mut self,
        fn_name: &str,
        additional_cast_rules: impl IntoIterator<Item = (DataType, DataType)>,
    ) {
        self.additional_cast_rules
            .entry(fn_name.to_string())
            .or_default()
            .extend(additional_cast_rules);
    }

    pub fn register_auto_try_cast_rules(
        &mut self,
        auto_try_cast_rules: impl IntoIterator<Item = (DataType, DataType)>,
    ) {
        self.auto_try_cast_rules.extend(auto_try_cast_rules);
    }

    pub fn next_function_id(&self, name: &str) -> usize {
        self.funcs.get(name).map(|funcs| funcs.len()).unwrap_or(0)
            + self.factories.get(name).map(|f| f.len()).unwrap_or(0)
    }

    pub fn all_function_names(&self) -> Vec<String> {
        self.aliases
            .keys()
            .chain(self.funcs.keys())
            .chain(self.factories.keys())
            .map(|s| s.to_string())
            .sorted()
            .dedup()
            .collect()
    }

    pub fn check_ambiguity(&self) {
        for (name, funcs) in &self.funcs {
            let auto_cast_rules = self.get_auto_cast_rules(name);
            for (former, former_id) in funcs {
                for latter in funcs
                    .iter()
                    .filter(|(_, id)| id > former_id)
                    .map(|(func, _)| func.clone())
                    .chain(
                        self.factories
                            .get(name)
                            .map(Vec::as_slice)
                            .unwrap_or(&[])
                            .iter()
                            .filter(|(_, id)| id > former_id)
                            .filter_map(|(factory, _)| {
                                factory.create(&[], &former.signature.args_type)
                            }),
                    )
                {
                    if former.signature.args_type.len() == latter.signature.args_type.len() {
                        if let Ok(subst) = try_unify_signature(
                            latter.signature.args_type.iter(),
                            former.signature.args_type.iter(),
                            auto_cast_rules,
                        ) {
                            if subst.apply(&former.signature.return_type).is_ok()
                                && former
                                    .signature
                                    .args_type
                                    .iter()
                                    .all(|sig_ty| subst.apply(sig_ty).is_ok())
                            {
                                panic!(
                                    "Ambiguous signatures for function:\n- {}\n- {}\n\
                                        Suggestion: swap the order of the overloads.",
                                    former.signature, latter.signature
                                );
                            }
                        }
                    }
                }
            }
        }
    }
}

impl FunctionID {
    pub fn id(&self) -> usize {
        match self {
            FunctionID::Builtin { id, .. } => *id,
            FunctionID::Factory { id, .. } => *id,
        }
    }

    pub fn name(&self) -> Cow<'_, str> {
        match self {
            FunctionID::Builtin { name, .. } => Cow::Borrowed(name),
            FunctionID::Factory { name, .. } => Cow::Borrowed(name),
        }
    }

    pub fn params(&self) -> &[Scalar] {
        match self {
            FunctionID::Builtin { .. } => &[],
            FunctionID::Factory { params, .. } => params.as_slice(),
        }
    }
}

impl EvalContext<'_> {
    #[inline]
    pub fn set_error(&mut self, row: usize, error_msg: impl Into<String>) {
        // If the row is NULL, we don't need to set error.
        if self
            .validity
            .as_ref()
            .map(|b| !b.get_bit(row))
            .unwrap_or(false)
        {
            return;
        }

        match self.errors.as_mut() {
            Some((valids, _)) => {
                valids.set(row, false);
            }
            None => {
                let mut valids = Bitmap::new_constant(true, self.num_rows.max(1)).make_mut();
                valids.set(row, false);
                self.errors = Some((valids, error_msg.into()));
            }
        }
    }

    pub fn has_error(&self, index: usize) -> bool {
        if self.suppress_error {
            return false;
        }
        match &self.errors {
            Some((b, _)) if index < b.len() => !b.get(index),
            _ => false,
        }
    }

    pub fn render_error(
        span: Span,
        errors: &Option<(MutableBitmap, String)>,
        params: &[Scalar],
        args: &[Value<AnyType>],
        func_name: &str,
        expr_name: &str,
        selection: Option<&[u32]>,
    ) -> Result<()> {
        let Some((valids, error)) = errors else {
            return Ok(());
        };

        let first_error_row = match selection {
            None => valids.iter().enumerate().find(|(_, v)| !v).unwrap().0,
            Some(selection) if valids.len() == 1 => {
                if valids.get(0) || selection.is_empty() {
                    return Ok(());
                }

                selection.first().map(|x| *x as usize).unwrap()
            }
            Some(selection) => {
                let Some(first_invalid) = selection.iter().find(|idx| !valids.get(**idx as usize))
                else {
                    return Ok(());
                };

                *first_invalid as usize
            }
        };

        let args = args
            .iter()
            .map(|arg| arg.index(first_error_row).unwrap().to_string())
            .join(", ");

        let err_msg = if params.is_empty() {
            format!("{error} while evaluating function `{func_name}({args})` in expr `{expr_name}`")
        } else {
            format!(
                    "{error} while evaluating function `{func_name}({params})({args})` in expr `{expr_name}`",
                    params = params.iter().join(", ")
                )
        };

        Err(ErrorCode::BadArguments(err_msg).set_span(span))
    }
}

pub fn passthrough_nullable<F>(
    f: F,
) -> impl Fn(&[Value<AnyType>], &mut EvalContext) -> Value<AnyType>
where F: Fn(&[Value<AnyType>], &mut EvalContext) -> Value<AnyType> {
    move |args, ctx| {
        type T = NullableType<AnyType>;
        type Result = AnyType;

        let mut bitmap: Option<MutableBitmap> = None;
        let mut nonull_args: Vec<Value<Result>> = Vec::with_capacity(args.len());

        let mut len = 1;
        for arg in args {
            let arg = arg.try_downcast::<T>().unwrap();
            match arg {
                Value::Scalar(None) => return Value::Scalar(Scalar::Null),
                Value::Scalar(Some(s)) => {
                    nonull_args.push(Value::Scalar(s.clone()));
                }
                Value::Column(v) => {
                    len = v.len();
                    nonull_args.push(Value::Column(v.column.clone()));
                    bitmap = match bitmap {
                        Some(m) => Some(m.bitand(&v.validity)),
                        None => Some(v.validity.clone().make_mut()),
                    };
                }
            }
        }
        let results = f(&nonull_args, ctx);
        let bitmap = bitmap.unwrap_or_else(|| Bitmap::new_constant(true, len).make_mut());
        if let Some((error_bitmap, _)) = ctx.errors.as_mut() {
            // If the original value is NULL, we can ignore the error.
            let rhs: Bitmap = bitmap.clone().not().into();
            let res = error_bitmap.clone().bitor(&rhs);
            if res.null_count() == 0 {
                ctx.errors = None;
            } else {
                *error_bitmap = res;
            }
        }

        match results {
            Value::Scalar(s) => {
                if bitmap.get(0) {
                    Value::Scalar(s)
                } else {
                    Value::Scalar(Scalar::Null)
                }
            }
            Value::Column(column) => {
                let result = match column {
                    Column::Nullable(box nullable_column) => {
                        let validity: Bitmap = bitmap.into();
                        let validity = databend_common_column::bitmap::and(
                            &nullable_column.validity,
                            &validity,
                        );

                        NullableColumn::new_column(nullable_column.column, validity)
                    }
                    _ => NullableColumn::new_column(column, bitmap.into()),
                };
                Value::Column(result)
            }
        }
    }
}

pub fn error_to_null<I1: AccessType, O: ArgType>(
    func: impl Fn(Value<I1>, &mut EvalContext) -> Value<O> + Copy + Send + Sync,
) -> impl Fn(Value<I1>, &mut EvalContext) -> Value<NullableType<O>> + Copy + Send + Sync {
    debug_assert!(!O::data_type().is_nullable_or_null());
    move |val, ctx| {
        let output = func(val, ctx);
        if let Some((validity, _)) = ctx.errors.take() {
            match output {
                Value::Scalar(_) => Value::Scalar(None),
                Value::Column(column) => {
                    Value::Column(NullableColumn::new(column, validity.into()))
                }
            }
        } else {
            match output {
                Value::Scalar(scalar) => Value::Scalar(Some(scalar)),
                Value::Column(column) => Value::Column(NullableColumn::new(
                    column,
                    Bitmap::new_constant(true, ctx.num_rows),
                )),
            }
        }
    }
}<|MERGE_RESOLUTION|>--- conflicted
+++ resolved
@@ -154,11 +154,7 @@
     },
 }
 
-<<<<<<< HEAD
-#[derive(Clone, PartialEq)]
-=======
-#[derive(Clone, Debug)]
->>>>>>> 6cfa8adf
+#[derive(Debug, Clone, PartialEq)]
 pub struct FunctionContext {
     pub tz: TimeZone,
     pub now: Zoned,
@@ -204,7 +200,7 @@
     }
 }
 
-#[derive(Clone)]
+#[derive(Debug, Clone, PartialEq)]
 pub struct EvalContext<'a> {
     pub generics: &'a GenericMap,
     pub num_rows: usize,
