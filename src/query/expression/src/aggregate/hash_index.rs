// Copyright 2021 Datafuse Labs
//
// Licensed under the Apache License, Version 2.0 (the "License");
// you may not use this file except in compliance with the License.
// You may obtain a copy of the License at
//
//     http://www.apache.org/licenses/LICENSE-2.0
//
// Unless required by applicable law or agreed to in writing, software
// distributed under the License is distributed on an "AS IS" BASIS,
// WITHOUT WARRANTIES OR CONDITIONS OF ANY KIND, either express or implied.
// See the License for the specific language governing permissions and
// limitations under the License.

use std::fmt::Debug;

use super::payload_row::CompareState;
use super::PartitionedPayload;
use super::ProbeState;
use super::RowPtr;
use super::LOAD_FACTOR;
use crate::ProjectedBlock;

pub(super) struct HashIndex {
    pub entries: Vec<Entry>,
    pub count: usize,
    pub capacity: usize,
    pub capacity_mask: usize,
}

const INCREMENT_BITS: usize = 5;

/// Derive an odd probing step from the high bits of the hash so the walk spans all slots.
///
/// this will generate a step in the range [1, 2^INCREMENT_BITS) based on hash and always odd.
#[inline(always)]
fn step(hash: u64) -> usize {
    ((hash >> (64 - INCREMENT_BITS)) as usize) | 1
}

/// Move to the next slot with wrap-around using the power-of-two capacity mask.
///
/// soundness: capacity is always a power of two, so mask is capacity - 1
#[inline(always)]
fn next_slot(slot: usize, hash: u64, mask: usize) -> usize {
    (slot + step(hash)) & mask
}

#[inline(always)]
fn init_slot(hash: u64, capacity_mask: usize) -> usize {
    hash as usize & capacity_mask
}

impl HashIndex {
    pub fn with_capacity(capacity: usize) -> Self {
        debug_assert!(capacity.is_power_of_two());
        let capacity_mask = capacity - 1;
        Self {
            entries: vec![Entry::default(); capacity],
            count: 0,
            capacity,
            capacity_mask,
        }
    }

    fn find_or_insert(&mut self, mut slot: usize, hash: u64) -> (usize, bool) {
        let salt = Entry::hash_to_salt(hash);
        let entries = self.entries.as_mut_slice();
        loop {
            debug_assert!(entries.get(slot).is_some());
            // SAFETY: slot is always in range
            let entry = unsafe { entries.get_unchecked_mut(slot) };
            if entry.is_occupied() {
                if entry.get_salt() == salt {
                    return (slot, false);
                } else {
                    slot = next_slot(slot, hash, self.capacity_mask);
                    continue;
                }
            } else {
                entry.set_salt(salt);
                return (slot, true);
            }
        }
    }

    pub fn probe_slot(&mut self, hash: u64) -> usize {
        let entries = self.entries.as_mut_slice();
        let mut slot = init_slot(hash, self.capacity_mask);
        while entries[slot].is_occupied() {
            slot = next_slot(slot, hash, self.capacity_mask);
        }
        slot as _
    }

    pub fn mut_entry(&mut self, slot: usize) -> &mut Entry {
        &mut self.entries[slot]
    }

    pub fn reset(&mut self) {
        self.count = 0;
        self.entries.fill(Entry::default());
    }

    pub fn resize_threshold(&self) -> usize {
        (self.capacity as f64 / LOAD_FACTOR) as usize
    }

    pub fn allocated_bytes(&self) -> usize {
        self.entries.len() * std::mem::size_of::<Entry>()
    }
}

/// Upper 16 bits are salt
const SALT_MASK: u64 = 0xFFFF000000000000;
/// Lower 48 bits are the pointer
const POINTER_MASK: u64 = 0x0000FFFFFFFFFFFF;

// The high 16 bits are the salt, the low 48 bits are the pointer address
#[derive(Clone, Copy, PartialEq, Eq, Default)]
pub(super) struct Entry(pub(super) u64);

impl Entry {
    pub fn hash_to_salt(hash: u64) -> u16 {
        (hash >> 48) as _
    }

    pub fn get_salt(&self) -> u16 {
        (self.0 >> 48) as _
    }

    pub fn set_salt(&mut self, salt: u16) {
        self.0 = POINTER_MASK | (salt as u64) << 48;
    }

    pub fn set_hash(&mut self, hash: u64) {
        self.0 = hash | POINTER_MASK
    }

    pub fn is_occupied(&self) -> bool {
        self.0 != 0
    }

    pub fn get_pointer(&self) -> RowPtr {
        RowPtr::new((self.0 & POINTER_MASK) as *mut u8)
    }

    pub fn set_pointer(&mut self, ptr: RowPtr) {
        let ptr_value = ptr.as_ptr() as u64;
        // Pointer shouldn't use upper bits
        debug_assert!(ptr_value & SALT_MASK == 0);
        // Value should have all 1's in the pointer area
        debug_assert!(self.0 & POINTER_MASK == POINTER_MASK);

        self.0 &= ptr_value | SALT_MASK;
    }
}

impl Debug for Entry {
    fn fmt(&self, f: &mut std::fmt::Formatter<'_>) -> std::fmt::Result {
        f.debug_tuple("Entry")
            .field(&self.get_salt())
            .field(&self.get_pointer())
            .finish()
    }
}

pub(super) trait TableAdapter {
    fn append_rows(&mut self, state: &mut ProbeState, new_entry_count: usize);

    fn compare(
        &mut self,
        state: &mut ProbeState,
        need_compare_count: usize,
        no_match_count: usize,
    ) -> usize;
}

impl HashIndex {
    pub fn probe_and_create(
        &mut self,
        state: &mut ProbeState,
        row_count: usize,
        mut adapter: impl TableAdapter,
    ) -> usize {
        for (i, row) in state.no_match_vector[..row_count].iter_mut().enumerate() {
            *row = i.into();
            state.slots[i] = self.init_slot(state.group_hashes[i]);
        }

<<<<<<< HEAD
=======
        let mut slots = state.get_temp();
        slots.extend(
            state.group_hashes[..row_count]
                .iter()
                .map(|hash| init_slot(*hash, self.capacity_mask)),
        );
        let capacity_mask = self.capacity_mask;

>>>>>>> 7a7096ae
        let mut new_group_count = 0;
        let mut remaining_entries = row_count;

        while remaining_entries > 0 {
            let mut new_entry_count = 0;
            let mut need_compare_count = 0;
            let mut no_match_count = 0;

            // 1. inject new_group_count, new_entry_count, need_compare_count, no_match_count
            for row in state.no_match_vector[..remaining_entries].iter().copied() {
                let slot = &mut state.slots[row];
                let is_new;
<<<<<<< HEAD

                let salt = Entry::hash_to_salt(state.group_hashes[row]);
                (*slot, is_new) = self.find_or_insert(*slot, salt);
=======
                (*slot, is_new) = self.find_or_insert(*slot, hash);
>>>>>>> 7a7096ae

                if is_new {
                    state.empty_vector[new_entry_count] = row;
                    new_entry_count += 1;
                } else {
                    state.group_compare_vector[need_compare_count] = row;
                    need_compare_count += 1;
                }
            }

            // 2. append new_group_count to payload
            if new_entry_count != 0 {
                new_group_count += new_entry_count;

                adapter.append_rows(state, new_entry_count);

                for row in state.empty_vector[..new_entry_count].iter().copied() {
                    let entry = self.mut_entry(state.slots[row]);
                    entry.set_pointer(state.addresses[row]);
                    debug_assert_eq!(entry.get_pointer(), state.addresses[row]);
                }
            }

            // 3. set address of compare vector
            if need_compare_count > 0 {
                for row in state.group_compare_vector[..need_compare_count]
                    .iter()
                    .copied()
                {
                    let entry = self.mut_entry(state.slots[row]);

                    debug_assert!(entry.is_occupied());
                    debug_assert_eq!(entry.get_salt(), (state.group_hashes[row] >> 48) as u16);
                    state.addresses[row] = entry.get_pointer();
                }

                // 4. compare
                no_match_count = adapter.compare(state, need_compare_count, no_match_count);
            }

            // 5. Linear probing with hash-derived step
            for row in state.no_match_vector[..no_match_count].iter().copied() {
<<<<<<< HEAD
                let slot = &mut state.slots[row];
                *slot += 1;
                if *slot >= self.capacity {
                    *slot = 0;
                }
=======
                let slot = &mut slots[row];
                let hash = state.group_hashes[row];
                *slot = next_slot(*slot, hash, capacity_mask);
>>>>>>> 7a7096ae
            }
            remaining_entries = no_match_count;
        }

        self.count += new_group_count;

        new_group_count
    }
}

pub(super) struct AdapterImpl<'a> {
    pub payload: &'a mut PartitionedPayload,
    pub group_columns: ProjectedBlock<'a>,
}

impl<'a> TableAdapter for AdapterImpl<'a> {
    fn append_rows(&mut self, state: &mut ProbeState, count: usize) {
        self.payload.append_rows(state, count, self.group_columns);
    }

    fn compare(
        &mut self,
        state: &mut ProbeState,
        need_compare_count: usize,
        no_match_count: usize,
    ) -> usize {
        // todo: compare hash first if NECESSARY
        CompareState {
            address: &state.addresses,
            compare: &mut state.group_compare_vector,
            no_matched: &mut state.no_match_vector,
        }
        .row_match_entries(
            self.group_columns,
            &self.payload.row_layout,
            (need_compare_count, no_match_count),
        )
    }
}

#[cfg(test)]
mod tests {
    use std::collections::HashMap;
    use std::collections::HashSet;

    use super::*;
    use crate::ProbeState;

    struct TestTableAdapter {
        incoming: Vec<(u64, u64)>,     // (key, hash)
        payload: Vec<(u64, u64, u64)>, // (key, hash, value)
        init_count: usize,
        pin_data: Box<[u8]>,
    }

    impl TestTableAdapter {
        fn new(incoming: Vec<(u64, u64)>, payload: Vec<(u64, u64, u64)>) -> Self {
            Self {
                incoming,
                init_count: payload.len(),
                payload,
                pin_data: vec![0; 1000].into(),
            }
        }

        fn init_state(&self) -> ProbeState {
            let mut state = ProbeState {
                row_count: self.incoming.len(),
                ..Default::default()
            };

            for (i, (_, hash)) in self.incoming.iter().enumerate() {
                state.group_hashes[i] = *hash
            }

            state
        }

        fn init_hash_index(&self, hash_index: &mut HashIndex) {
            for (i, (_, hash, _)) in self.payload.iter().copied().enumerate() {
                let slot = hash_index.probe_slot(hash);

                // set value
                let entry = hash_index.mut_entry(slot);
                debug_assert!(!entry.is_occupied());
                entry.set_hash(hash);
                let row_ptr = self.get_row_ptr(false, i);
                entry.set_pointer(row_ptr);
            }
        }

        fn get_row_ptr(&self, incoimg: bool, row: usize) -> RowPtr {
            RowPtr::new(unsafe {
                self.pin_data
                    .as_ptr()
                    .add(if incoimg { row + self.init_count } else { row }) as _
            })
        }

        fn get_payload(&self, row_ptr: RowPtr) -> (u64, u64, u64) {
            let index = row_ptr.as_ptr() as usize - self.pin_data.as_ptr() as usize;
            self.payload[index]
        }
    }

    impl TableAdapter for &mut TestTableAdapter {
        fn append_rows(&mut self, state: &mut ProbeState, new_entry_count: usize) {
            for row in state.empty_vector[..new_entry_count].iter() {
                let (key, hash) = self.incoming[*row];
                let value = key + 20;

                self.payload.push((key, hash, value));
                state.addresses[*row] = self.get_row_ptr(true, row.to_usize());
            }
        }

        fn compare(
            &mut self,
            state: &mut ProbeState,
            need_compare_count: usize,
            mut no_match_count: usize,
        ) -> usize {
            for row in state.group_compare_vector[..need_compare_count]
                .iter()
                .copied()
            {
                let incoming = self.incoming[row];

                let (key, hash, _) = self.get_payload(state.addresses[row]);

                const POINTER_MASK: u64 = 0x0000FFFFFFFFFFFF;
                assert_eq!(incoming.1 | POINTER_MASK, hash | POINTER_MASK);
                if incoming.0 == key {
                    continue;
                }

                state.no_match_vector[no_match_count] = row;
                no_match_count += 1;
            }

            no_match_count
        }
    }

    #[derive(Clone)]
    struct TestCase {
        capacity: usize,
        incoming: Vec<(u64, u64)>,     // (key, hash)
        payload: Vec<(u64, u64, u64)>, // (key, hash, value)
        want_count: usize,
        want: HashMap<u64, u64>,
    }

    impl TestCase {
        fn run_hash_index(self) {
            let TestCase {
                capacity,
                incoming,
                payload,
                want_count,
                want,
            } = self;
            let mut hash_index = HashIndex::with_capacity(capacity);

            let mut adapter = TestTableAdapter::new(incoming, payload);

            let mut state = adapter.init_state();

            adapter.init_hash_index(&mut hash_index);

            let count =
                hash_index.probe_and_create(&mut state, adapter.incoming.len(), &mut adapter);

            assert_eq!(want_count, count);

            let got = state.addresses[..state.row_count]
                .iter()
                .map(|row_ptr| {
                    let (key, _, value) = adapter.get_payload(*row_ptr);
                    (key, value)
                })
                .collect::<HashMap<_, _>>();

            assert_eq!(want, got);
        }
    }

    #[test]
    fn test_probe_walk_covers_full_capacity() {
        // This test make sure that we can always cover all slots in the table
        let capacity = 16;
        let capacity_mask = capacity - 1;

        for high_bits in 0u64..(1 << INCREMENT_BITS) {
            let hash = high_bits << (64 - INCREMENT_BITS);
            let mut slot = init_slot(hash, capacity_mask);
            let mut visited = HashSet::with_capacity(capacity);

            for _ in 0..capacity {
                assert!(
                    visited.insert(slot),
                    "hash {hash:#x} revisited slot {slot} before covering the table"
                );
                slot = next_slot(slot, hash, capacity_mask);
            }

            assert_eq!(
                capacity,
                visited.len(),
                "hash {hash:#x} failed to cover every slot for capacity {capacity}"
            );
            assert_eq!(
                init_slot(hash, capacity_mask),
                slot,
                "hash {hash:#x} walk did not return to its start after {capacity} steps"
            );
        }
    }

    #[test]
    fn test_hash_index() {
        TestCase {
            capacity: 16,
            incoming: vec![(1, 123), (2, 456), (3, 123), (4, 44)],
            payload: vec![(4, 44, 77)],
            want_count: 3,
            want: HashMap::from_iter([(1, 21), (2, 22), (3, 23), (4, 77)]),
        }
        .run_hash_index();

        TestCase {
            capacity: 16,
            incoming: vec![(1, 11 << 48), (2, 22 << 48), (3, 33 << 48), (4, 44 << 48)],
            payload: vec![(4, 44 << 48, 77)],
            want_count: 3,
            want: HashMap::from_iter([(1, 21), (2, 22), (3, 23), (4, 77)]),
        }
        .run_hash_index();
    }
}<|MERGE_RESOLUTION|>--- conflicted
+++ resolved
@@ -185,20 +185,9 @@
     ) -> usize {
         for (i, row) in state.no_match_vector[..row_count].iter_mut().enumerate() {
             *row = i.into();
-            state.slots[i] = self.init_slot(state.group_hashes[i]);
-        }
-
-<<<<<<< HEAD
-=======
-        let mut slots = state.get_temp();
-        slots.extend(
-            state.group_hashes[..row_count]
-                .iter()
-                .map(|hash| init_slot(*hash, self.capacity_mask)),
-        );
-        let capacity_mask = self.capacity_mask;
-
->>>>>>> 7a7096ae
+            state.slots[i] = init_slot(state.group_hashes[i], self.capacity_mask);
+        }
+
         let mut new_group_count = 0;
         let mut remaining_entries = row_count;
 
@@ -211,14 +200,8 @@
             for row in state.no_match_vector[..remaining_entries].iter().copied() {
                 let slot = &mut state.slots[row];
                 let is_new;
-<<<<<<< HEAD
-
-                let salt = Entry::hash_to_salt(state.group_hashes[row]);
-                (*slot, is_new) = self.find_or_insert(*slot, salt);
-=======
-                (*slot, is_new) = self.find_or_insert(*slot, hash);
->>>>>>> 7a7096ae
-
+
+                (*slot, is_new) = self.find_or_insert(*slot, state.group_hashes[row]);
                 if is_new {
                     state.empty_vector[new_entry_count] = row;
                     new_entry_count += 1;
@@ -260,17 +243,9 @@
 
             // 5. Linear probing with hash-derived step
             for row in state.no_match_vector[..no_match_count].iter().copied() {
-<<<<<<< HEAD
                 let slot = &mut state.slots[row];
-                *slot += 1;
-                if *slot >= self.capacity {
-                    *slot = 0;
-                }
-=======
-                let slot = &mut slots[row];
                 let hash = state.group_hashes[row];
-                *slot = next_slot(*slot, hash, capacity_mask);
->>>>>>> 7a7096ae
+                *slot = next_slot(*slot, hash, self.capacity_mask);
             }
             remaining_entries = no_match_count;
         }
