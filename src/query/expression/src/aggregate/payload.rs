// Copyright 2021 Datafuse Labs
//
// Licensed under the Apache License, Version 2.0 (the "License");
// you may not use this file except in compliance with the License.
// You may obtain a copy of the License at
//
//     http://www.apache.org/licenses/LICENSE-2.0
//
// Unless required by applicable law or agreed to in writing, software
// distributed under the License is distributed on an "AS IS" BASIS,
// WITHOUT WARRANTIES OR CONDITIONS OF ANY KIND, either express or implied.
// See the License for the specific language governing permissions and
// limitations under the License.

use std::alloc::Layout;
use std::mem::MaybeUninit;
use std::sync::Arc;

use bumpalo::Bump;
use databend_common_base::runtime::drop_guard;
use itertools::Itertools;
use strength_reduce::StrengthReducedU64;

use super::payload_row::rowformat_size;
use super::payload_row::serialize_column_to_rowformat;
use crate::get_layout_offsets;
use crate::read;
use crate::store;
use crate::types::DataType;
use crate::AggregateFunctionRef;
use crate::Column;
use crate::ColumnBuilder;
use crate::DataBlock;
use crate::InputColumns;
use crate::PayloadFlushState;
use crate::SelectVector;
use crate::StateAddr;
use crate::BATCH_SIZE;
use crate::MAX_PAGE_SIZE;

// payload layout
// [VALIDITY][GROUPS][HASH][STATE_ADDRS]
// [VALIDITY] is the validity bits of the data columns (including the HASH)
// [GROUPS] is the group data, could be multiple values, fixed size, strings are elsewhere
// [HASH] is the hash data of the groups
// [STATE_ADDRS] is the state_addrs of the aggregate functions, 8 bytes each
pub struct Payload {
    pub arena: Arc<Bump>,
    // if true, the states are moved out of the payload into other payload, and will not be dropped
    pub state_move_out: bool,
    pub group_types: Vec<DataType>,
    pub aggrs: Vec<AggregateFunctionRef>,

    pub pages: Pages,
    pub tuple_size: usize,
    pub row_per_page: usize,

    pub total_rows: usize,

    // Starts from 1, zero means no page allocated
    pub current_write_page: usize,

    pub group_offsets: Vec<usize>,
    pub group_sizes: Vec<usize>,
    pub validity_offsets: Vec<usize>,
    pub hash_offset: usize,
    pub state_offset: usize,
    pub state_addr_offsets: Vec<usize>,
    pub state_layout: Option<Layout>,

    // if set, the payload contains at least duplicate rows
    pub min_cardinality: Option<usize>,
}

unsafe impl Send for Payload {}
unsafe impl Sync for Payload {}

pub struct Page {
    pub(crate) data: Vec<MaybeUninit<u8>>,
    pub(crate) rows: usize,
    pub(crate) state_rows: usize,
    pub(crate) capacity: usize,
}

pub type Pages = Vec<Page>;

// TODO FIXME
impl Payload {
    pub fn new(
        arena: Arc<Bump>,
        group_types: Vec<DataType>,
        aggrs: Vec<AggregateFunctionRef>,
    ) -> Self {
        let mut state_addr_offsets = Vec::new();
        let state_layout = if !aggrs.is_empty() {
            Some(get_layout_offsets(&aggrs, &mut state_addr_offsets).unwrap())
        } else {
            None
        };

        let mut tuple_size = 0;
        let mut validity_offsets = Vec::with_capacity(group_types.len());
        for x in group_types.iter() {
            if x.is_nullable() {
                validity_offsets.push(tuple_size);
                tuple_size += 1;
            } else {
                validity_offsets.push(0);
            }
        }

        let mut group_offsets = Vec::with_capacity(group_types.len());
        let mut group_sizes = Vec::with_capacity(group_types.len());

        for x in group_types.iter() {
            group_offsets.push(tuple_size);
            let size = rowformat_size(x);
            group_sizes.push(size);
            tuple_size += size;
        }

        let hash_offset = tuple_size;

        let hash_size = 8;
        tuple_size += hash_size;

        let state_offset = tuple_size;
        if !aggrs.is_empty() {
            tuple_size += 8;
        }

        let row_per_page = (u16::MAX as usize).min(MAX_PAGE_SIZE / tuple_size).max(1);

        Self {
            arena,
            state_move_out: false,
            pages: vec![],
            current_write_page: 0,
            group_types,
            aggrs,
            tuple_size,
            row_per_page,
            min_cardinality: None,
            total_rows: 0,
            group_offsets,
            group_sizes,
            validity_offsets,
            hash_offset,
            state_offset,
            state_addr_offsets,
            state_layout,
        }
    }

    #[inline]
    pub fn len(&self) -> usize {
        self.total_rows
    }

    pub fn clear(&mut self) {
        self.total_rows = 0;
        self.pages.clear();
    }

    #[inline]
    pub fn memory_size(&self) -> usize {
        self.total_rows * self.tuple_size
    }

    #[inline]
    pub fn writable_page(&mut self) -> (&mut Page, usize) {
        if self.current_write_page == 0
            || self.pages[self.current_write_page - 1].rows
                == self.pages[self.current_write_page - 1].capacity
        {
            self.current_write_page += 1;
            if self.current_write_page > self.pages.len() {
                let data = Vec::with_capacity(self.row_per_page * self.tuple_size);
                self.pages.push(Page {
                    data,
                    rows: 0,
                    state_rows: 0,
                    capacity: self.row_per_page,
                });
            }
        }
        (
            &mut self.pages[self.current_write_page - 1],
            self.current_write_page - 1,
        )
    }

    #[inline]
    pub fn data_ptr(&self, page: &Page, row: usize) -> *const u8 {
        unsafe { page.data.as_ptr().add(row * self.tuple_size) as _ }
    }

    pub fn reserve_append_rows(
        &mut self,
        select_vector: &SelectVector,
        group_hashes: &[u64],
        address: &mut [*const u8],
        page_index: &mut [usize],
        new_group_rows: usize,
        group_columns: InputColumns,
    ) {
        let tuple_size = self.tuple_size;
        let (mut page, mut page_index_value) = self.writable_page();
        for idx in select_vector.iter().take(new_group_rows).copied() {
            address[idx] = unsafe { page.data.as_ptr().add(page.rows * tuple_size) as *const u8 };
            page_index[idx] = page_index_value;
            page.rows += 1;

            if page.rows == page.capacity {
                (page, page_index_value) = self.writable_page();
            }
        }

        self.append_rows(
            select_vector,
            group_hashes,
            address,
            page_index,
            new_group_rows,
            group_columns,
        )
    }

    pub fn append_rows(
        &mut self,
        select_vector: &SelectVector,
        group_hashes: &[u64],
        address: &mut [*const u8],
        page_index: &mut [usize],
        new_group_rows: usize,
        group_columns: InputColumns,
    ) {
        let mut write_offset = 0;
        // write validity
        for col in group_columns.iter() {
            if let Column::Nullable(c) = col {
                let bitmap = &c.validity;
                if bitmap.null_count() == 0 || bitmap.null_count() == bitmap.len() {
                    let val: u8 = if bitmap.null_count() == 0 { 1 } else { 0 };
                    // faster path
                    for idx in select_vector.iter().take(new_group_rows).copied() {
                        unsafe {
                            let dst = address[idx].add(write_offset);
                            store::<u8>(&val, dst as *mut u8);
                        }
                    }
                } else {
                    for idx in select_vector.iter().take(new_group_rows).copied() {
                        unsafe {
                            let dst = address[idx].add(write_offset);
                            store::<u8>(&(bitmap.get_bit(idx) as u8), dst as *mut u8);
                        }
                    }
                }
                write_offset += 1;
            }
        }

        let mut scratch = vec![];
        for (idx, col) in group_columns.iter().enumerate() {
            debug_assert!(write_offset == self.group_offsets[idx]);

            unsafe {
                serialize_column_to_rowformat(
                    &self.arena,
                    col,
                    select_vector,
                    new_group_rows,
                    address,
                    write_offset,
                    &mut scratch,
                );
            }
            write_offset += self.group_sizes[idx];
        }

        // write group hashes
        debug_assert!(write_offset == self.hash_offset);
        for idx in select_vector.iter().take(new_group_rows).copied() {
            unsafe {
                let dst = address[idx].add(write_offset);
                store::<u64>(&group_hashes[idx], dst as *mut u8);
            }
        }

        write_offset += 8;
        debug_assert!(write_offset == self.state_offset);
        if let Some(layout) = self.state_layout {
            // write states
            for idx in select_vector.iter().take(new_group_rows).copied() {
                let place = self.arena.alloc_layout(layout);
                unsafe {
                    let dst = address[idx].add(write_offset);
                    store::<u64>(&(place.as_ptr() as u64), dst as *mut u8);
                }

                let place = StateAddr::from(place);
                for (aggr, offset) in self.aggrs.iter().zip(self.state_addr_offsets.iter()) {
                    aggr.init_state(place.next(*offset));
                }
                self.pages[page_index[idx]].state_rows += 1;
            }
        }

        self.total_rows += new_group_rows;

        debug_assert_eq!(
            self.total_rows,
            self.pages.iter().map(|x| x.rows).sum::<usize>()
        );
    }

    pub fn combine(&mut self, mut other: Payload) {
        debug_assert_eq!(
            other.total_rows,
            other.pages.iter().map(|x| x.rows).sum::<usize>()
        );

        self.total_rows += other.total_rows;
        self.pages.append(other.pages.as_mut());
    }

    pub fn mark_min_cardinality(&mut self) {
        if self.min_cardinality.is_none() {
            self.min_cardinality = Some(self.total_rows);
        }
    }

    pub fn copy_rows(
        &mut self,
        select_vector: &SelectVector,
        row_count: usize,
        address: &[*const u8],
    ) {
        let tuple_size = self.tuple_size;
        let (mut page, _) = self.writable_page();
        for i in 0..row_count {
            let index = select_vector[i];

            unsafe {
                std::ptr::copy_nonoverlapping(
                    address[index],
                    page.data.as_mut_ptr().add(page.rows * tuple_size) as _,
                    tuple_size,
                )
            }
            page.rows += 1;

            if page.rows == page.capacity {
                (page, _) = self.writable_page();
            }
        }

        self.total_rows += row_count;

        debug_assert_eq!(
            self.total_rows,
            self.pages.iter().map(|x| x.rows).sum::<usize>()
        );
    }

    pub fn scatter(&self, state: &mut PayloadFlushState, partition_count: usize) -> bool {
        if state.flush_page >= self.pages.len() {
            return false;
        }

        let page = &self.pages[state.flush_page];

        // ToNext
        if state.flush_page_row >= page.rows {
            state.flush_page += 1;
            state.flush_page_row = 0;
            state.row_count = 0;
            return self.scatter(state, partition_count);
        }

        let end = (state.flush_page_row + BATCH_SIZE).min(page.rows);
        let rows = end - state.flush_page_row;
        state.row_count = rows;

        state.probe_state.reset_partitions(partition_count);

        let mods: StrengthReducedU64 = StrengthReducedU64::new(partition_count as u64);
        for idx in 0..rows {
            state.addresses[idx] = self.data_ptr(page, idx + state.flush_page_row);

            let hash = unsafe { read::<u64>(state.addresses[idx].add(self.hash_offset) as _) };

            let partition_idx = (hash % mods) as usize;

            let sel = &mut state.probe_state.partition_entries[partition_idx];
            sel[state.probe_state.partition_count[partition_idx]] = idx;
            state.probe_state.partition_count[partition_idx] += 1;
        }
        state.flush_page_row = end;
        true
    }

    pub fn empty_block(&self) -> DataBlock {
        let columns = self
            .aggrs
            .iter()
            .map(|f| ColumnBuilder::with_capacity(&f.return_type().unwrap(), 0).build())
            .chain(
                self.group_types
                    .iter()
                    .map(|t| ColumnBuilder::with_capacity(t, 0).build()),
            )
            .collect_vec();
        DataBlock::new_from_columns(columns)
    }
}

impl Drop for Payload {
    fn drop(&mut self) {
        drop_guard(move || {
            // drop states
            if !self.state_move_out {
                for (aggr, addr_offset) in self.aggrs.iter().zip(self.state_addr_offsets.iter()) {
                    if aggr.need_manual_drop_state() {
<<<<<<< HEAD
                        for page in self.pages.iter() {
                            for row in 0..page.state_rows {
=======
                        'PAGE_END: for page in self.pages.iter() {
                            for row in 0..page.rows {
>>>>>>> 53ce6b37
                                let ptr = self.data_ptr(page, row);
                                unsafe {
                                    let state_addr =
                                        read::<u64>(ptr.add(self.state_offset) as _) as usize;

<<<<<<< HEAD
=======
                                    // row is reserved, but not written (maybe throw by oom error)
                                    if state_addr == 0 {
                                        break 'PAGE_END;
                                    }

>>>>>>> 53ce6b37
                                    let state_place = StateAddr::new(state_addr);
                                    aggr.drop_state(state_place.next(*addr_offset));
                                }
                            }
                        }
                    }
                }
            }
        })
    }
}<|MERGE_RESOLUTION|>--- conflicted
+++ resolved
@@ -423,26 +423,12 @@
             if !self.state_move_out {
                 for (aggr, addr_offset) in self.aggrs.iter().zip(self.state_addr_offsets.iter()) {
                     if aggr.need_manual_drop_state() {
-<<<<<<< HEAD
                         for page in self.pages.iter() {
                             for row in 0..page.state_rows {
-=======
-                        'PAGE_END: for page in self.pages.iter() {
-                            for row in 0..page.rows {
->>>>>>> 53ce6b37
                                 let ptr = self.data_ptr(page, row);
                                 unsafe {
                                     let state_addr =
                                         read::<u64>(ptr.add(self.state_offset) as _) as usize;
-
-<<<<<<< HEAD
-=======
-                                    // row is reserved, but not written (maybe throw by oom error)
-                                    if state_addr == 0 {
-                                        break 'PAGE_END;
-                                    }
-
->>>>>>> 53ce6b37
                                     let state_place = StateAddr::new(state_addr);
                                     aggr.drop_state(state_place.next(*addr_offset));
                                 }
