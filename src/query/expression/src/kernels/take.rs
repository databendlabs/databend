--- conflicted
+++ resolved
@@ -15,16 +15,8 @@
 use std::sync::Arc;
 
 use binary::BinaryColumnBuilder;
-<<<<<<< HEAD
-use databend_common_base::slice_ext::GetSaferUnchecked;
 use databend_common_column::bitmap::Bitmap;
 use databend_common_column::buffer::Buffer;
-=======
-use databend_common_arrow::arrow::array::Array;
-use databend_common_arrow::arrow::array::Utf8ViewArray;
-use databend_common_arrow::arrow::bitmap::Bitmap;
-use databend_common_arrow::arrow::buffer::Buffer;
->>>>>>> 3dbc785a
 use databend_common_exception::Result;
 use string::StringColumnBuilder;
 
@@ -292,17 +284,7 @@
         } else {
             let new_views = self.take_primitive_types(col.views().clone());
             unsafe {
-                StringColumn::new_unchecked_unknown_md(
-                    new_views,
-<<<<<<< HEAD
-                    col.data_buffers().clone(),
-                    Some(col.total_buffer_len()),
-=======
-                    col.data.data_buffers().clone(),
-                    None,
-                    None,
->>>>>>> 3dbc785a
-                )
+                StringColumn::new_unchecked_unknown_md(new_views, col.data_buffers().clone(), None)
             }
         }
     }
