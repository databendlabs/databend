--- conflicted
+++ resolved
@@ -15,13 +15,6 @@
 use databend_common_base::vec_ext::VecExt;
 use databend_common_base::vec_ext::VecU8Ext;
 
-<<<<<<< HEAD
-use crate::kernels::utils::copy_advance_aligned;
-use crate::kernels::utils::store_advance;
-use crate::set_vec_len_by_ptr;
-=======
-use crate::types::binary::BinaryColumn;
->>>>>>> 694bf742
 use crate::types::decimal::DecimalColumn;
 use crate::types::NumberColumn;
 use crate::with_decimal_mapped_type;
@@ -36,34 +29,16 @@
     columns: InputColumns,
     num_rows: usize,
     serialize_size: usize,
-<<<<<<< HEAD
 ) -> BinaryState {
     let mut builder = BinaryStateBuilder::with_capacity(num_rows, serialize_size);
-    let mut data_ptr = builder.data.as_mut_ptr();
 
     for i in 0..num_rows {
         for col in columns.iter() {
             unsafe {
-                serialize_column_binary(col, i, &mut data_ptr);
+                serialize_column_binary(col, i, &mut builder.data);
             }
         }
-        unsafe { set_vec_len_by_ptr(&mut builder.data, data_ptr) };
         builder.commit_row();
-=======
-) -> BinaryColumn {
-    // [`BinaryColumn`] consists of [`data`] and [`offset`], we build [`data`] and [`offset`] respectively,
-    // and then call `BinaryColumn::new(data.into(), offsets.into())` to create [`BinaryColumn`].
-    let mut data: Vec<u8> = Vec::with_capacity(serialize_size);
-    let mut offsets: Vec<u64> = Vec::with_capacity(num_rows + 1);
-    unsafe {
-        offsets.push_unchecked(0);
-        for i in 0..num_rows {
-            for col in columns.iter() {
-                serialize_column_binary(col, i, &mut data);
-            }
-            offsets.push_unchecked(data.len() as u64);
-        }
->>>>>>> 694bf742
     }
     builder.build_state()
 }
