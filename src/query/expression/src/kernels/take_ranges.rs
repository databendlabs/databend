--- conflicted
+++ resolved
@@ -20,13 +20,10 @@
 use databend_common_arrow::arrow::buffer::Buffer;
 use databend_common_exception::Result;
 
-<<<<<<< HEAD
 use crate::copy_continuous_bits;
 use crate::kernels::take::BIT_MASK;
 use crate::kernels::utils::set_vec_len_by_ptr;
 use crate::kernels::utils::store_advance_aligned;
-=======
->>>>>>> c0b1ae26
 use crate::types::binary::BinaryColumn;
 use crate::types::nullable::NullableColumn;
 use crate::types::string::StringColumn;
@@ -212,29 +209,11 @@
     fn take_binary_types(&mut self, values: &BinaryColumn) -> BinaryColumn {
         let mut builder = BinaryColumnBuilder::with_capacity(self.num_rows, 0);
         for range in self.ranges {
-<<<<<<< HEAD
             for index in range.start as usize..range.end as usize {
                 let value = unsafe { values.index_unchecked(index) };
                 builder.put_slice(value);
                 builder.commit_row();
             }
-=======
-            let mut offset_start = values_offset[range.start as usize];
-            for offset_end in values_offset[range.start as usize + 1..range.end as usize + 1].iter()
-            {
-                data_size += offset_end - offset_start;
-                offset_start = *offset_end;
-                offsets.push(data_size);
-            }
-        }
-
-        // Build [`data`].
-        let mut data: Vec<u8> = Vec::with_capacity(data_size as usize);
-        for range in self.ranges {
-            let col_data = &value_data[values_offset[range.start as usize] as usize
-                ..values_offset[range.end as usize] as usize];
-            data.extend_from_slice(col_data);
->>>>>>> c0b1ae26
         }
         builder.build()
     }
