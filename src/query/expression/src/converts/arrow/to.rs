--- conflicted
+++ resolved
@@ -17,11 +17,8 @@
 
 use arrow_array::cast::AsArray;
 use arrow_array::Array;
-<<<<<<< HEAD
-=======
 use arrow_array::LargeListArray;
 use arrow_array::MapArray;
->>>>>>> ed383561
 use arrow_array::RecordBatch;
 use arrow_array::StructArray;
 use arrow_schema::DataType as ArrowDataType;
@@ -109,24 +106,6 @@
     }
 
     pub fn to_record_batch(self, table_schema: &TableSchema) -> Result<RecordBatch> {
-<<<<<<< HEAD
-        let mut arrays = Vec::with_capacity(self.columns().len());
-        for (entry, f) in self
-            .convert_to_full()
-            .columns()
-            .iter()
-            .zip(table_schema.fields())
-        {
-            let column = entry.value.to_owned().into_column().unwrap();
-            let array = column.into_arrow_rs();
-            let arrow_field: ArrowField = f.into();
-
-            // Ajust struct array names
-            arrays.push(Self::adjust_struct_array(array, arrow_field));
-        }
-        let schema = Arc::new(ArrowSchema::from(table_schema));
-        Ok(RecordBatch::try_new(schema, arrays)?)
-=======
         let arrow_schema = table_schema_to_arrow_schema_ignore_inside_nullable(table_schema);
         let mut arrays = Vec::with_capacity(self.columns().len());
         for (entry, arrow_field) in self
@@ -185,26 +164,6 @@
         } else {
             array
         }
->>>>>>> ed383561
-    }
-
-    fn adjust_struct_array(array: Arc<dyn Array>, arrow_field: ArrowField) -> Arc<dyn Array> {
-        if let ArrowDataType::Struct(fs) = arrow_field.data_type() {
-            let array = array.as_ref().as_struct();
-            let inner_arrays = array
-                .columns()
-                .iter()
-                .zip(fs.iter())
-                .map(|(array, arrow_field)| {
-                    Self::adjust_struct_array(array.clone(), arrow_field.as_ref().to_owned())
-                })
-                .collect();
-
-            let array = StructArray::new(fs.clone(), inner_arrays, array.nulls().cloned());
-            Arc::new(array) as _
-        } else {
-            array
-        }
     }
 }
 
