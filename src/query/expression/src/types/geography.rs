--- conflicted
+++ resolved
@@ -83,21 +83,12 @@
     }
 }
 
-<<<<<<< HEAD
-impl<'a> BinaryLike<'a> for GeographyRef<'a> {
-    fn from(value: &'a [u8]) -> Self {
-        GeographyRef(value)
-    }
-}
-
 impl<'a> AsRef<[u8]> for GeographyRef<'a> {
     fn as_ref(&self) -> &[u8] {
         self.0
     }
 }
 
-=======
->>>>>>> e35bacc1
 #[derive(Debug, Clone, Copy, PartialEq, Eq)]
 pub struct GeographyType;
 
