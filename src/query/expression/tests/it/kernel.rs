// Copyright 2022 Datafuse Labs.
//
// Licensed under the Apache License, Version 2.0 (the "License");
// you may not use this file except in compliance with the License.
// You may obtain a copy of the License at
//
//     http://www.apache.org/licenses/LICENSE-2.0
//
// Unless required by applicable law or agreed to in writing, software
// distributed under the License is distributed on an "AS IS" BASIS,
// WITHOUT WARRANTIES OR CONDITIONS OF ANY KIND, either express or implied.
// See the License for the specific language governing permissions and
// limitations under the License.

use common_expression::block_debug::assert_block_value_eq;
use common_expression::types::number::*;
use common_expression::types::DataType;
use common_expression::types::NumberDataType;
use common_expression::types::StringType;
use common_expression::BlockEntry;
use common_expression::Column;
use common_expression::DataBlock;
use common_expression::FromData;
use common_expression::Value;
use goldenfile::Mint;

use crate::common::*;
use crate::get_all_test_data_types;
use crate::rand_block_for_all_types;

#[test]
pub fn test_pass() {
    let mut mint = Mint::new("tests/it/testdata");
    let mut file = mint.new_goldenfile("kernel-pass.txt").unwrap();

    run_filter(
        &mut file,
        vec![true, false, false, false, true],
        &new_block(&[
            Int32Type::from_data(vec![0i32, 1, 2, 3, -4]),
            UInt8Type::from_data_with_validity(vec![10u8, 11, 12, 13, 14], vec![
                false, true, false, false, false,
            ]),
            Column::Null { len: 5 },
            StringType::from_data_with_validity(vec!["x", "y", "z", "a", "b"], vec![
                false, true, true, false, false,
            ]),
        ]),
    );

    run_concat(&mut file, &[
        new_block(&[
            Int32Type::from_data(vec![0i32, 1, 2, 3, -4]),
            UInt8Type::from_data_with_validity(vec![10u8, 11, 12, 13, 14], vec![
                false, true, false, false, false,
            ]),
            Column::Null { len: 5 },
            Column::EmptyArray { len: 5 },
            StringType::from_data_with_validity(vec!["x", "y", "z", "a", "b"], vec![
                false, true, true, false, false,
            ]),
        ]),
        new_block(&[
            Int32Type::from_data(vec![5i32, 6]),
            UInt8Type::from_data_with_validity(vec![15u8, 16], vec![false, true]),
            Column::Null { len: 2 },
            Column::EmptyArray { len: 2 },
            StringType::from_data_with_validity(vec!["x", "y"], vec![false, true]),
        ]),
    ]);

    run_take(
        &mut file,
        &[0, 3, 1],
        &new_block(&[
            Int32Type::from_data(vec![0i32, 1, 2, 3, -4]),
            UInt8Type::from_data_with_validity(vec![10u8, 11, 12, 13, 14], vec![
                false, true, false, false, false,
            ]),
            Column::Null { len: 5 },
            StringType::from_data_with_validity(vec!["x", "y", "z", "a", "b"], vec![
                false, true, true, false, false,
            ]),
        ]),
    );

    {
        let mut blocks = Vec::with_capacity(3);
        let indices = vec![
            (0, 0, 1),
            (1, 0, 1),
            (2, 0, 1),
            (0, 1, 1),
            (1, 1, 1),
            (2, 1, 1),
            (0, 2, 1),
            (1, 2, 1),
            (2, 2, 1),
            (0, 3, 1),
            (1, 3, 1),
            (2, 3, 1),
            // repeat 3
            (0, 0, 3),
        ];
        for i in 0..3 {
            let mut columns = Vec::with_capacity(3);
            columns.push(BlockEntry::new(
                DataType::Number(NumberDataType::UInt8),
                Value::Column(UInt8Type::from_data(vec![(i + 10) as u8; 4])),
            ));
            columns.push(BlockEntry::new(
                DataType::Nullable(Box::new(DataType::Number(NumberDataType::UInt8))),
                Value::Column(UInt8Type::from_data_with_validity(
                    vec![(i + 10) as u8; 4],
                    vec![true, true, false, false],
                )),
            ));
            blocks.push(DataBlock::new(columns, 4))
        }

        run_take_block(&mut file, &indices, &blocks);
    }

    {
        let mut blocks = Vec::with_capacity(3);
        let indices = vec![
            (0, 0, 2),
            (1, 0, 3),
            (2, 0, 1),
            (2, 1, 1),
            (0, 2, 1),
            (2, 2, 1),
            (0, 3, 1),
            (2, 3, 1),
        ];
        for i in 0..3 {
            let mut columns = Vec::with_capacity(3);
            columns.push(BlockEntry::new(
                DataType::Number(NumberDataType::UInt8),
                Value::Column(UInt8Type::from_data(vec![(i + 10) as u8; 4])),
            ));
            columns.push(BlockEntry::new(
                DataType::Nullable(Box::new(DataType::Number(NumberDataType::UInt8))),
                Value::Column(UInt8Type::from_data_with_validity(
                    vec![(i + 10) as u8; 4],
                    vec![true, true, false, false],
                )),
            ));
            blocks.push(DataBlock::new(columns, 4))
        }

        run_take_block_by_slices_with_limit(&mut file, &indices, &blocks, None);
        run_take_block_by_slices_with_limit(&mut file, &indices, &blocks, Some(4));
    }

    run_take_by_slice_limit(
        &mut file,
        &new_block(&[
            Int32Type::from_data(vec![0i32, 1, 2, 3, -4]),
            UInt8Type::from_data_with_validity(vec![10u8, 11, 12, 13, 14], vec![
                false, true, false, false, false,
            ]),
            Column::Null { len: 5 },
            StringType::from_data_with_validity(vec!["x", "y", "z", "a", "b"], vec![
                false, true, true, false, false,
            ]),
        ]),
        (2, 3),
        None,
    );

    run_take_by_slice_limit(
        &mut file,
        &new_block(&[
            Int32Type::from_data(vec![0i32, 1, 2, 3, -4]),
            UInt8Type::from_data_with_validity(vec![10u8, 11, 12, 13, 14], vec![
                false, true, false, false, false,
            ]),
            Column::Null { len: 5 },
            StringType::from_data_with_validity(vec!["x", "y", "z", "a", "b"], vec![
                false, true, true, false, false,
            ]),
        ]),
        (2, 3),
        Some(2),
    );

    run_scatter(
        &mut file,
        &new_block(&[
            Int32Type::from_data(vec![0i32, 1, 2, 3, -4]),
            UInt8Type::from_data_with_validity(vec![10u8, 11, 12, 13, 14], vec![
                false, true, false, false, false,
            ]),
            Column::Null { len: 5 },
            StringType::from_data_with_validity(vec!["x", "y", "z", "a", "b"], vec![
                false, true, true, false, false,
            ]),
        ]),
        &[0, 0, 1, 2, 1],
        3,
    );
}

/// This test covers take.rs, take_chunks.rs, take_compact.rs, filter.rs, concat.rs.
#[test]
pub fn test_take_and_filter_and_concat() -> common_exception::Result<()> {
    use common_expression::types::DataType;
    use common_expression::Column;
    use common_expression::DataBlock;
    use common_hashtable::RowPtr;
    use itertools::Itertools;
    use rand::Rng;

    let mut rng = rand::thread_rng();
    let num_blocks = rng.gen_range(5..30);
    let data_types: Vec<DataType> = get_all_test_data_types();

    let mut count = 0;
    let mut take_indices = Vec::new();
    let mut take_chunks_indices = Vec::new();
    let mut take_compact_indices = Vec::new();
    let mut idx = 0;
    let mut blocks = Vec::with_capacity(num_blocks);
    let mut filtered_blocks = Vec::with_capacity(data_types.len());

    for i in 0..num_blocks {
        let len = rng.gen_range(2..100);
        let slice_start = rng.gen_range(0..len - 1);
        let slice_end = rng.gen_range(slice_start..len);
        let slice_len = slice_end - slice_start;
        let mut filter = Column::random(&DataType::Boolean, len)
            .into_boolean()
            .unwrap();
        filter.slice(slice_start, slice_len);

<<<<<<< HEAD
        let random_block = rand_block_for_all_types(len);
        filtered_blocks.push(random_block.clone().filter_with_bitmap(&filter)?);

        blocks.push(random_block);
=======
        let mut columns = Vec::with_capacity(data_types.len());
        for data_type in data_types.iter() {
            columns.push(Column::random(data_type, len).slice(slice_start..slice_end));
        }

        let mut block_entries = Vec::with_capacity(data_types.len());
        let mut filtered_block_entries = Vec::with_capacity(data_types.len());
        for (col, data_type) in columns.into_iter().zip(data_types.iter()) {
            filtered_block_entries.push(BlockEntry::new(
                data_type.clone(),
                Value::Column(col.filter(&filter)),
            ));
            block_entries.push(BlockEntry::new(data_type.clone(), Value::Column(col)));
        }

        blocks.push(DataBlock::new(block_entries, slice_len));
        filtered_blocks.push(DataBlock::new(
            filtered_block_entries,
            slice_len - filter.unset_bits(),
        ));
>>>>>>> 6d3adf8a

        for (j, val) in filter.iter().enumerate() {
            if val {
                count += 1;
                take_indices.push(idx);
                take_chunks_indices.push(RowPtr {
                    chunk_index: i as u32,
                    row_index: j as u32,
                });
                take_compact_indices.push((idx, 1));
            }
            idx += 1;
        }
    }

    let column_vec = data_types
        .iter()
        .enumerate()
        .map(|(index, data_type)| {
            let columns = blocks
                .iter()
                .map(|block| {
                    block
                        .get_by_offset(index)
                        .value
                        .clone()
                        .into_column()
                        .unwrap()
                })
                .collect_vec();
            Column::take_downcast_column_vec(&columns, data_type.clone())
        })
        .collect_vec();

    let concated_blocks = DataBlock::concat(&blocks)?;
    let block_1 = concated_blocks.take(&take_indices, &mut None)?;
    let block_2 = concated_blocks.take_compacted_indices(&take_compact_indices, count)?;
    let block_3 = DataBlock::take_column_vec(
        &column_vec,
        &data_types,
        &take_chunks_indices,
        count,
        &mut None,
    );
    let block_4 = DataBlock::concat(&filtered_blocks)?;

    assert_eq!(block_1.num_columns(), block_2.num_columns());
    assert_eq!(block_1.num_rows(), block_2.num_rows());
    assert_eq!(block_1.num_columns(), block_3.num_columns());
    assert_eq!(block_1.num_rows(), block_3.num_rows());
    assert_eq!(block_1.num_columns(), block_4.num_columns());
    assert_eq!(block_1.num_rows(), block_4.num_rows());

    let columns_1 = block_1.columns();
    let columns_2 = block_2.columns();
    let columns_3 = block_3.columns();
    let columns_4 = block_4.columns();
    for idx in 0..columns_1.len() {
        assert_eq!(columns_1[idx].data_type, columns_2[idx].data_type);
        assert_eq!(columns_1[idx].value, columns_2[idx].value);
        assert_eq!(columns_1[idx].data_type, columns_3[idx].data_type);
        assert_eq!(columns_1[idx].value, columns_3[idx].value);
        assert_eq!(columns_1[idx].data_type, columns_4[idx].data_type);
        assert_eq!(columns_1[idx].value, columns_4[idx].value);
    }

    Ok(())
}

/// Add more tests for take_compact.rs.
#[test]
pub fn test_take_compact() -> common_exception::Result<()> {
    use rand::Rng;

    let mut rng = rand::thread_rng();
    for _ in 0..rng.gen_range(5..30) {
        let len = rng.gen_range(5..100);

        let block = rand_block_for_all_types(len);

        let mut count = 0;
        let mut take_indices = Vec::new();
        let mut take_compact_indices = Vec::new();
        for _ in 0..len {
            let batch_index = rng.gen_range(0..len);
            let batch_size = rng.gen_range(1..1025);
            count += batch_size;
            take_indices.extend(std::iter::repeat(batch_index as u32).take(batch_size));
            take_compact_indices.push((batch_index as u32, batch_size as u32));
        }
        let block_1 = block.take(&take_indices, &mut None)?;
        let block_2 = block.take_compacted_indices(&take_compact_indices, count)?;

        assert_eq!(block_1.num_columns(), block_2.num_columns());
        assert_eq!(block_1.num_rows(), block_2.num_rows());

        let columns_1 = block_1.columns();
        let columns_2 = block_2.columns();
        for idx in 0..columns_1.len() {
            assert_eq!(columns_1[idx].data_type, columns_2[idx].data_type);
            assert_eq!(columns_1[idx].value, columns_2[idx].value);
        }
    }

    Ok(())
}

/// Random Block A
/// +----+----+----+----+----+----+----+----+----+----+
/// B = A + A + A,  l = A.len()
/// B.slice(0,l ) == B.slice(l, l) == A
#[test]
pub fn test_filters() -> common_exception::Result<()> {
    use common_expression::types::DataType;
    use common_expression::Column;
    use common_expression::DataBlock;
    use rand::Rng;

    let mut rng = rand::thread_rng();
    let num_rows = 24;
    let blocks = 10;
    for _ in 0..rng.gen_range(5..30) {
        let a = rand_block_for_all_types(num_rows);
        let b = DataBlock::concat(&vec![a.clone(); blocks])?;
        let c = b.clone();

        assert!(c.num_rows() == a.num_rows() * blocks);
        assert!(c.num_columns() == a.num_columns());

        // slice and filters and take
        for i in 0..blocks - 1 {
            let offset = rng.gen_range(0..num_rows);

            let start = i * num_rows + offset;
            let end = (start + rng.gen_range(1..num_rows)).min(c.num_rows() - a.num_rows());

            // random filter
            let mut f = Column::random(&DataType::Boolean, num_rows * blocks)
                .into_boolean()
                .unwrap();
            f.slice(start, end - start);

            let bb = b.slice(start..end);
            let cc = c.slice(a.num_rows()..c.num_rows()).slice(start..end);

            assert_eq!(f.len(), end - start);
            assert_eq!(f.len(), bb.num_rows());
            assert_eq!(f.len(), cc.num_rows());

            assert_block_value_eq(&bb, &cc);

            let f_b = bb.filter_with_bitmap(&f)?;
            let f_c = cc.filter_with_bitmap(&f)?;

            assert_block_value_eq(&f_b, &f_c);
        }
    }

    Ok(())
}<|MERGE_RESOLUTION|>--- conflicted
+++ resolved
@@ -234,33 +234,10 @@
             .unwrap();
         filter.slice(slice_start, slice_len);
 
-<<<<<<< HEAD
         let random_block = rand_block_for_all_types(len);
         filtered_blocks.push(random_block.clone().filter_with_bitmap(&filter)?);
 
         blocks.push(random_block);
-=======
-        let mut columns = Vec::with_capacity(data_types.len());
-        for data_type in data_types.iter() {
-            columns.push(Column::random(data_type, len).slice(slice_start..slice_end));
-        }
-
-        let mut block_entries = Vec::with_capacity(data_types.len());
-        let mut filtered_block_entries = Vec::with_capacity(data_types.len());
-        for (col, data_type) in columns.into_iter().zip(data_types.iter()) {
-            filtered_block_entries.push(BlockEntry::new(
-                data_type.clone(),
-                Value::Column(col.filter(&filter)),
-            ));
-            block_entries.push(BlockEntry::new(data_type.clone(), Value::Column(col)));
-        }
-
-        blocks.push(DataBlock::new(block_entries, slice_len));
-        filtered_blocks.push(DataBlock::new(
-            filtered_block_entries,
-            slice_len - filter.unset_bits(),
-        ));
->>>>>>> 6d3adf8a
 
         for (j, val) in filter.iter().enumerate() {
             if val {
