// Copyright 2021 Datafuse Labs
//
// Licensed under the Apache License, Version 2.0 (the "License");
// you may not use this file except in compliance with the License.
// You may obtain a copy of the License at
//
//     http://www.apache.org/licenses/LICENSE-2.0
//
// Unless required by applicable law or agreed to in writing, software
// distributed under the License is distributed on an "AS IS" BASIS,
// WITHOUT WARRANTIES OR CONDITIONS OF ANY KIND, either express or implied.
// See the License for the specific language governing permissions and
// limitations under the License.

use std::collections::BTreeMap;

use base64::engine::general_purpose::STANDARD_NO_PAD;
use base64::Engine;
use databend_common_base::headers::HEADER_AUTH_METHOD;
use databend_common_base::headers::HEADER_SIGNATURE;
use databend_common_base::headers::HEADER_TENANT;
use databend_common_exception::Result;
use databend_common_meta_app::schema::TableInfo;
use databend_common_meta_app::share::ShareCredential;
use databend_common_meta_app::share::ShareEndpointMeta;
use databend_common_meta_app::share::ShareSpec;
use log::error;
use reqwest::header::HeaderMap;
use ring::hmac;

use crate::signer::HMAC_AUTH_METHOD;

pub struct ShareEndpointClient {}

impl ShareEndpointClient {
    #[allow(clippy::new_without_default)]
    pub fn new() -> Self {
        Self {}
    }

    pub fn generate_auth_headers(
        path: &str,
        credential: &ShareCredential,
        from_tenant: &str,
    ) -> HeaderMap {
        let mut headers = HeaderMap::new();
        headers.insert(HEADER_TENANT, from_tenant.parse().unwrap());
        match credential {
            ShareCredential::HMAC(hmac_credential) => {
                let key = hmac::Key::new(
                    hmac::HMAC_SHA256,
                    hmac_credential.key.as_bytes().to_vec().as_ref(),
                );
                headers.insert(HEADER_AUTH_METHOD, HMAC_AUTH_METHOD.parse().unwrap());
                // signature = HMAC(from_tenant@path, key)
                let auth = format!("{}@{}", from_tenant, path);
                let signature = hmac::sign(&key, auth.as_bytes());
                let signature = STANDARD_NO_PAD.encode(signature.as_ref());
                headers.insert(HEADER_SIGNATURE, signature.parse().unwrap());
            }
        }
        headers
    }

    #[async_backtrace::framed]
    pub async fn get_share_spec_by_name(
        &self,
        share_endpoint_meta: &ShareEndpointMeta,
        from_tenant: &str,
        to_tenant: &str,
        share_name: &str,
    ) -> Result<ShareSpec> {
        let path = format!("/{}/{}/v2/share_spec", to_tenant, share_name);
        // skip path first `/` char
        let uri = format!("{}{}", share_endpoint_meta.url, &path[1..]);
        let headers = if let Some(credential) = &share_endpoint_meta.credential {
            Self::generate_auth_headers(&path, credential, from_tenant)
        } else {
            HeaderMap::new()
        };

        let client = reqwest::Client::new();
        let resp = client.get(&uri).headers(headers).send().await;

        match resp {
            Ok(resp) => {
                let body = resp.text().await?;
                let ret: ShareSpec = serde_json::from_str(&body)?;
                Ok(ret)
            }
            Err(err) => {
                error!("get_share_spec_by_name fail: {:?}", err);
                Err(err.into())
            }
        }
    }

    #[async_backtrace::framed]
    pub async fn get_share_table_by_name(
        &self,
        share_endpoint_meta: &ShareEndpointMeta,
        from_tenant: &str,
        to_tenant: &str,
        share_name: &str,
        db_id: u64,
        table_name: &str,
    ) -> Result<TableInfo> {
        let path = format!(
<<<<<<< HEAD
            "/{}/{}/{}/{}/v2/share_table",
=======
            "/{}/{}/{}/{}/v2/share_table_by_db_id",
>>>>>>> b5885722
            to_tenant, share_name, db_id, table_name
        );
        // skip path first `/` char
        let uri = format!("{}{}", share_endpoint_meta.url, &path[1..]);
        let headers = if let Some(credential) = &share_endpoint_meta.credential {
            Self::generate_auth_headers(&path, credential, from_tenant)
        } else {
            HeaderMap::new()
        };
        let client = reqwest::Client::new();
        let resp = client.get(&uri).headers(headers).send().await;

        match resp {
            Ok(resp) => {
                let body = resp.text().await?;
                let ret: TableInfo = serde_json::from_str(&body)?;
                Ok(ret)
            }
            Err(err) => {
                error!("get_share_spec_by_name fail: {:?}", err);
                Err(err.into())
            }
        }
    }

    #[async_backtrace::framed]
    pub async fn get_share_tables(
        &self,
        share_endpoint_meta: &ShareEndpointMeta,
        from_tenant: &str,
        to_tenant: &str,
        db_id: u64,
        share_name: &str,
    ) -> Result<BTreeMap<String, TableInfo>> {
<<<<<<< HEAD
        let path = format!("/{}/{}/{}/v2/share_tables", to_tenant, share_name, db_id);
=======
        let path = format!(
            "/{}/{}/{}/v2/share_tables_by_db_id",
            to_tenant, share_name, db_id
        );
>>>>>>> b5885722
        // skip path first `/` char
        let uri = format!("{}{}", share_endpoint_meta.url, &path[1..]);
        let headers = if let Some(credential) = &share_endpoint_meta.credential {
            Self::generate_auth_headers(&path, credential, from_tenant)
        } else {
            HeaderMap::new()
        };
        let client = reqwest::Client::new();
        let resp = client.get(&uri).headers(headers).send().await;

        match resp {
            Ok(resp) => {
                let body = resp.text().await?;
                let ret: BTreeMap<String, TableInfo> = serde_json::from_str(&body)?;
                Ok(ret)
            }
            Err(err) => {
                error!("get_share_spec_by_name fail: {:?}", err);
                Err(err.into())
            }
        }
    }
}<|MERGE_RESOLUTION|>--- conflicted
+++ resolved
@@ -106,11 +106,7 @@
         table_name: &str,
     ) -> Result<TableInfo> {
         let path = format!(
-<<<<<<< HEAD
-            "/{}/{}/{}/{}/v2/share_table",
-=======
             "/{}/{}/{}/{}/v2/share_table_by_db_id",
->>>>>>> b5885722
             to_tenant, share_name, db_id, table_name
         );
         // skip path first `/` char
@@ -145,14 +141,10 @@
         db_id: u64,
         share_name: &str,
     ) -> Result<BTreeMap<String, TableInfo>> {
-<<<<<<< HEAD
-        let path = format!("/{}/{}/{}/v2/share_tables", to_tenant, share_name, db_id);
-=======
         let path = format!(
             "/{}/{}/{}/v2/share_tables_by_db_id",
             to_tenant, share_name, db_id
         );
->>>>>>> b5885722
         // skip path first `/` char
         let uri = format!("{}{}", share_endpoint_meta.url, &path[1..]);
         let headers = if let Some(credential) = &share_endpoint_meta.credential {
