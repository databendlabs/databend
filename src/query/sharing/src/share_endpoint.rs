--- conflicted
+++ resolved
@@ -156,7 +156,6 @@
         to_tenant: Option<String>,
         share_name: Option<ShareNameIdent>,
     ) -> Result<Vec<(String, ShareSpec)>> {
-<<<<<<< HEAD
         let mut endpoint_meta_config_vec = vec![];
         // If `to_tenant` is None, query from same tenant for inbound shares
         if to_tenant.is_none() {
@@ -185,7 +184,7 @@
                 .header(CONTENT_LENGTH, bs.len())
                 .header(TENANT_HEADER, requester)
                 .body(AsyncBody::Bytes(bs))?;
-            let resp = self.client.send_async(req).await;
+            let resp = self.client.send(req).await;
             match resp {
                 Ok(resp) => {
                     let bs = resp.into_body().bytes().await?;
@@ -195,40 +194,6 @@
                             if share_spec.name == share_name.share_name
                                 && endpoint_config.tenant == share_name.tenant
                             {
-=======
-        match self.get_share_endpoint_config(from_tenant, to_tenant).await {
-            Err(_) => Ok(vec![]),
-            Ok(endpoint_meta_config_vec) => {
-                let mut share_spec_vec = vec![];
-                let share_names: Vec<String> = vec![];
-                for endpoint_config in endpoint_meta_config_vec {
-                    let url = format!("{}tenant/{}/share_spec", endpoint_config.url, from_tenant);
-                    let bs = Bytes::from(serde_json::to_vec(&share_names)?);
-                    let auth = endpoint_config.token.to_header().await?;
-                    let requester = GlobalConfig::instance().as_ref().query.tenant_id.clone();
-                    let req = Request::builder()
-                        .method(Method::POST)
-                        .uri(&url)
-                        .header(AUTHORIZATION, auth)
-                        .header(CONTENT_LENGTH, bs.len())
-                        .header(TENANT_HEADER, requester)
-                        .body(AsyncBody::Bytes(bs))?;
-                    let resp = self.client.send(req).await;
-                    match resp {
-                        Ok(resp) => {
-                            let bs = resp.into_body().bytes().await?;
-                            let ret: Vec<ShareSpec> = serde_json::from_slice(&bs)?;
-                            for share_spec in ret {
-                                if let Some(ref share_name) = share_name {
-                                    if share_spec.name == share_name.share_name
-                                        && endpoint_config.tenant == share_name.tenant
-                                    {
-                                        share_spec_vec
-                                            .push((endpoint_config.tenant.clone(), share_spec));
-                                        return Ok(share_spec_vec);
-                                    }
-                                }
->>>>>>> 7142fe00
                                 share_spec_vec.push((endpoint_config.tenant.clone(), share_spec));
                                 return Ok(share_spec_vec);
                             }
