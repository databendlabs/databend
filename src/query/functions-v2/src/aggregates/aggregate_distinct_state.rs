// Copyright 2022 Datafuse Labs.
//
// Licensed under the Apache License, Version 2.0 (the "License");
// you may not use this file except in compliance with the License.
// You may obtain a copy of the License at
//
//     http://www.apache.org/licenses/LICENSE-2.0
//
// Unless required by applicable law or agreed to in writing, software
// distributed under the License is distributed on an "AS IS" BASIS,
// WITHOUT WARRANTIES OR CONDITIONS OF ANY KIND, either express or implied.
// See the License for the specific language governing permissions and
// limitations under the License.
use std::collections::hash_map::RandomState;
use std::collections::HashSet;
use std::marker::Send;
use std::marker::Sync;

use bytes::BytesMut;
use common_arrow::arrow::bitmap::Bitmap;
use common_arrow::arrow::buffer::Buffer;
use common_exception::Result;
use common_expression::types::number::Number;
use common_expression::types::string::StringColumnBuilder;
use common_expression::types::AnyType;
use common_expression::types::DataType;
use common_expression::types::NumberType;
use common_expression::types::StringType;
use common_expression::types::ValueType;
use common_expression::Column;
use common_expression::ColumnBuilder;
use common_expression::Scalar;
<<<<<<< HEAD
use common_hashtable::StackHashSet;
use common_hashtable::HashtableKeyable;
=======
use common_hashtable::HashSet as CommonHashSet;
use common_hashtable::HashSetWithStackMemory;
use common_hashtable::HashTableEntity;
use common_hashtable::HashTableKeyable;
>>>>>>> ae600b5a
use common_hashtable::KeysRef;
use common_io::prelude::*;
use serde::de::DeserializeOwned;
use serde::Serialize;

pub trait DistinctStateFunc<S>: Send + Sync {
    fn new() -> Self;
    fn serialize(&self, writer: &mut BytesMut) -> Result<()>;
    fn deserialize(&mut self, reader: &mut &[u8]) -> Result<()>;
    fn is_empty(&self) -> bool;
    fn len(&self) -> usize;
    fn add(&mut self, columns: &[Column], row: usize) -> Result<()>;
    fn batch_add(
        &mut self,
        columns: &[Column],
        validity: Option<&Bitmap>,
        input_rows: usize,
    ) -> Result<()>;
    fn merge(&mut self, rhs: &Self) -> Result<()>;
    fn build_columns(&mut self, types: &[DataType]) -> Result<Vec<Column>>;
}

pub struct AggregateDistinctState {
    set: HashSet<Vec<u8>, RandomState>,
}

pub struct AggregateDistinctNumberState<T: Number + HashtableKeyable> {
    set: StackHashSet<T, { 16 * 8 }>,
    inserted: bool,
}

const HOLDER_CAPACITY: usize = 256;
const HOLDER_BYTES_CAPACITY: usize = HOLDER_CAPACITY * 8;

pub struct AggregateDistinctStringState {
    set: CommonHashSet<KeysRef>,
    inserted: bool,
    holders: Vec<StringColumnBuilder>,
}

pub struct DataGroupValue;

impl DistinctStateFunc<DataGroupValue> for AggregateDistinctState {
    fn new() -> Self {
        AggregateDistinctState {
            set: HashSet::new(),
        }
    }

    fn serialize(&self, writer: &mut BytesMut) -> Result<()> {
        serialize_into_buf(writer, &self.set)
    }

    fn deserialize(&mut self, reader: &mut &[u8]) -> Result<()> {
        self.set = deserialize_from_slice(reader)?;
        Ok(())
    }

    fn is_empty(&self) -> bool {
        self.set.is_empty()
    }

    fn len(&self) -> usize {
        self.set.len()
    }

    fn add(&mut self, columns: &[Column], row: usize) -> Result<()> {
        let values = columns
            .iter()
            .map(|col| unsafe { AnyType::index_column_unchecked(col, row).to_owned() })
            .collect::<Vec<_>>();
        let mut buffer = Vec::with_capacity(values.len() * std::mem::size_of::<Scalar>());
        serialize_into_buf(&mut buffer, &values)?;
        self.set.insert(buffer);
        Ok(())
    }

    fn batch_add(
        &mut self,
        columns: &[Column],
        validity: Option<&Bitmap>,
        input_rows: usize,
    ) -> Result<()> {
        for row in 0..input_rows {
            if validity.map(|v| v.get_bit(row)).unwrap_or(true) {
                let values = columns
                    .iter()
                    .map(|col| unsafe { AnyType::index_column_unchecked(col, row).to_owned() })
                    .collect::<Vec<_>>();

                let mut buffer = Vec::with_capacity(values.len() * std::mem::size_of::<Scalar>());
                serialize_into_buf(&mut buffer, &values)?;
            }
        }
        Ok(())
    }
    fn merge(&mut self, rhs: &Self) -> Result<()> {
        self.set.extend(rhs.set.clone());
        Ok(())
    }

    fn build_columns(&mut self, types: &[DataType]) -> Result<Vec<Column>> {
        let mut builders: Vec<ColumnBuilder> = types
            .iter()
            .map(|ty| ColumnBuilder::with_capacity(ty, self.set.len()))
            .collect();

        for data in self.set.iter() {
            let mut slice = data.as_slice();
            let scalars: Vec<Scalar> = deserialize_from_slice(&mut slice)?;
            scalars.iter().enumerate().for_each(|(idx, group_value)| {
                builders[idx].push(group_value.as_ref());
            });
        }

        Ok(builders.into_iter().map(|b| b.build()).collect())
    }
}

impl AggregateDistinctStringState {
    #[inline]
    fn insert_and_materialize(&mut self, key: &KeysRef) {
        let entity = self.set.insert_key(key, &mut self.inserted);
        if self.inserted {
            let data = unsafe { key.as_slice() };

            let holder = self.holders.last_mut().unwrap();
            // TODO(sundy): may cause memory fragmentation, refactor this using arena
            if holder.may_resize(data.len()) {
                let mut holder = StringColumnBuilder::with_capacity(
                    HOLDER_CAPACITY,
                    HOLDER_BYTES_CAPACITY.max(data.len()),
                );
                holder.put_slice(data);
                holder.commit_row();
                let value = unsafe { holder.index_unchecked(holder.len() - 1) };
                entity.set_key(KeysRef::create(value.as_ptr() as usize, value.len()));
                self.holders.push(holder);
            } else {
                holder.put_slice(data);
                holder.commit_row();
                let value = unsafe { holder.index_unchecked(holder.len() - 1) };
                entity.set_key(KeysRef::create(value.as_ptr() as usize, value.len()));
            }
        }
    }
}

impl DistinctStateFunc<KeysRef> for AggregateDistinctStringState {
    fn new() -> Self {
        AggregateDistinctStringState {
            set: CommonHashSet::create(),
            inserted: false,
            holders: vec![StringColumnBuilder::with_capacity(
                HOLDER_CAPACITY,
                HOLDER_BYTES_CAPACITY,
            )],
        }
    }

    fn serialize(&self, writer: &mut BytesMut) -> Result<()> {
        serialize_into_buf(writer, &self.holders)
    }

    fn deserialize(&mut self, reader: &mut &[u8]) -> Result<()> {
        self.holders = deserialize_from_slice(reader)?;
        self.set = CommonHashSet::with_capacity(self.holders.iter().map(|h| h.len()).sum());

        for holder in self.holders.iter() {
            for index in 0..holder.len() {
                let data = unsafe { holder.index_unchecked(index) };
                let key = KeysRef::create(data.as_ptr() as usize, data.len());
                self.set.insert_key(&key, &mut self.inserted);
            }
        }
        Ok(())
    }

    fn is_empty(&self) -> bool {
        self.set.is_empty()
    }

    fn len(&self) -> usize {
        self.set.len()
    }

    fn add(&mut self, columns: &[Column], row: usize) -> Result<()> {
        let column = StringType::try_downcast_column(&columns[0]).unwrap();
        let data = unsafe { column.index_unchecked(row) };
        let key = KeysRef::create(data.as_ptr() as usize, data.len());
        self.insert_and_materialize(&key);
        Ok(())
    }

    fn batch_add(
        &mut self,
        columns: &[Column],
        validity: Option<&Bitmap>,
        input_rows: usize,
    ) -> Result<()> {
        let column = StringType::try_downcast_column(&columns[0]).unwrap();

        match validity {
            Some(v) => {
                for row in 0..input_rows {
                    if v.get_bit(row) {
                        let data = unsafe { column.index_unchecked(row) };
                        let key = KeysRef::create(data.as_ptr() as usize, data.len());
                        self.insert_and_materialize(&key);
                    }
                }
            }
            None => {
                for row in 0..input_rows {
                    let data = unsafe { column.index_unchecked(row) };
                    let key = KeysRef::create(data.as_ptr() as usize, data.len());
                    self.insert_and_materialize(&key);
                }
            }
        }
        Ok(())
    }

    fn merge(&mut self, rhs: &Self) -> Result<()> {
        for value in rhs.set.iter() {
            self.insert_and_materialize(value.get_key());
        }
        Ok(())
    }

    fn build_columns(&mut self, _types: &[DataType]) -> Result<Vec<Column>> {
        if self.holders.len() == 1 {
            let c = std::mem::replace(
                &mut self.holders[0],
                StringColumnBuilder::with_capacity(0, 0),
            );
            return Ok(vec![Column::String(c.build())]);
        }

        let mut values = Vec::with_capacity(self.holders.iter().map(|h| h.data.len()).sum());
        let mut offsets = Vec::with_capacity(self.holders.iter().map(|h| h.len()).sum());

        let mut last_offset = 0;
        offsets.push(0);
        for holder in self.holders.iter_mut() {
            for offset in holder.offsets.iter() {
                last_offset += *offset;
                offsets.push(last_offset);
            }
            values.append(&mut holder.data);
        }
        let c = StringColumnBuilder {
            data: values,
            offsets,
        };
        Ok(vec![Column::String(c.build())])
    }
}

impl<T> DistinctStateFunc<T> for AggregateDistinctNumberState<T>
where T: Number + Serialize + DeserializeOwned + HashtableKeyable
{
    fn new() -> Self {
        AggregateDistinctNumberState {
            set: StackHashSet::new(),
            inserted: false,
        }
    }

    fn serialize(&self, writer: &mut BytesMut) -> Result<()> {
        writer.write_uvarint(self.set.len() as u64)?;
        for e in self.set.iter() {
            serialize_into_buf(writer, e.key())?
        }
        Ok(())
    }

    fn deserialize(&mut self, reader: &mut &[u8]) -> Result<()> {
        let size = reader.read_uvarint()?;
        self.set = StackHashSet::with_capacity(size as usize);
        for _ in 0..size {
            let t: T = deserialize_from_slice(reader)?;
            self.inserted = self.set.set_insert(t).is_ok();
        }
        Ok(())
    }

    fn is_empty(&self) -> bool {
        self.set.is_empty()
    }

    fn len(&self) -> usize {
        self.set.len()
    }

    fn add(&mut self, columns: &[Column], row: usize) -> Result<()> {
        let col = NumberType::<T>::try_downcast_column(&columns[0]).unwrap();
        let v = unsafe { col.get_unchecked(row) };
        self.inserted = self.set.set_insert(*v).is_ok();
        Ok(())
    }

    fn batch_add(
        &mut self,
        columns: &[Column],
        validity: Option<&Bitmap>,
        input_rows: usize,
    ) -> Result<()> {
        let col = NumberType::<T>::try_downcast_column(&columns[0]).unwrap();
        match validity {
            Some(bitmap) => {
                for (t, v) in col.iter().zip(bitmap.iter()) {
                    if v {
                        self.inserted = self.set.set_insert(*t).is_ok();
                    }
                }
            }
            None => {
                for row in 0..input_rows {
                    let v = unsafe { col.get_unchecked(row) };
                    self.inserted = self.set.set_insert(*v).is_ok();
                }
            }
        }
        Ok(())
    }

    fn merge(&mut self, rhs: &Self) -> Result<()> {
        self.set.set_merge(&rhs.set);
        Ok(())
    }

    fn build_columns(&mut self, _types: &[DataType]) -> Result<Vec<Column>> {
        let values: Buffer<T> = self.set.iter().map(|e| *e.key()).collect();
        Ok(vec![NumberType::<T>::upcast_column(values)])
    }
}<|MERGE_RESOLUTION|>--- conflicted
+++ resolved
@@ -30,16 +30,10 @@
 use common_expression::Column;
 use common_expression::ColumnBuilder;
 use common_expression::Scalar;
-<<<<<<< HEAD
+use common_hashtable::HashSet as CommonHashSet;
+use common_hashtable::HashtableKeyable;
+use common_hashtable::KeysRef;
 use common_hashtable::StackHashSet;
-use common_hashtable::HashtableKeyable;
-=======
-use common_hashtable::HashSet as CommonHashSet;
-use common_hashtable::HashSetWithStackMemory;
-use common_hashtable::HashTableEntity;
-use common_hashtable::HashTableKeyable;
->>>>>>> ae600b5a
-use common_hashtable::KeysRef;
 use common_io::prelude::*;
 use serde::de::DeserializeOwned;
 use serde::Serialize;
@@ -161,27 +155,38 @@
 impl AggregateDistinctStringState {
     #[inline]
     fn insert_and_materialize(&mut self, key: &KeysRef) {
-        let entity = self.set.insert_key(key, &mut self.inserted);
-        if self.inserted {
-            let data = unsafe { key.as_slice() };
-
-            let holder = self.holders.last_mut().unwrap();
-            // TODO(sundy): may cause memory fragmentation, refactor this using arena
-            if holder.may_resize(data.len()) {
-                let mut holder = StringColumnBuilder::with_capacity(
-                    HOLDER_CAPACITY,
-                    HOLDER_BYTES_CAPACITY.max(data.len()),
-                );
-                holder.put_slice(data);
-                holder.commit_row();
-                let value = unsafe { holder.index_unchecked(holder.len() - 1) };
-                entity.set_key(KeysRef::create(value.as_ptr() as usize, value.len()));
-                self.holders.push(holder);
-            } else {
-                holder.put_slice(data);
-                holder.commit_row();
-                let value = unsafe { holder.index_unchecked(holder.len() - 1) };
-                entity.set_key(KeysRef::create(value.as_ptr() as usize, value.len()));
+        match unsafe { self.set.insert_and_entry(*key) } {
+            Ok(entity) => {
+                self.inserted = true;
+                let data = unsafe { key.as_slice() };
+
+                let holder = self.holders.last_mut().unwrap();
+                // TODO(sundy): may cause memory fragmentation, refactor this using arena
+                if holder.may_resize(data.len()) {
+                    let mut holder = StringColumnBuilder::with_capacity(
+                        HOLDER_CAPACITY,
+                        HOLDER_BYTES_CAPACITY.max(data.len()),
+                    );
+                    holder.put_slice(data);
+                    holder.commit_row();
+                    let value = unsafe { holder.index_unchecked(holder.len() - 1) };
+                    unsafe {
+                        *(entity.key() as *const _ as *mut _) =
+                            KeysRef::create(value.as_ptr() as usize, value.len());
+                    }
+                    self.holders.push(holder);
+                } else {
+                    holder.put_slice(data);
+                    holder.commit_row();
+                    let value = unsafe { holder.index_unchecked(holder.len() - 1) };
+                    unsafe {
+                        *(entity.key() as *const _ as *mut _) =
+                            KeysRef::create(value.as_ptr() as usize, value.len());
+                    }
+                }
+            }
+            Err(_) => {
+                self.inserted = false;
             }
         }
     }
@@ -190,7 +195,7 @@
 impl DistinctStateFunc<KeysRef> for AggregateDistinctStringState {
     fn new() -> Self {
         AggregateDistinctStringState {
-            set: CommonHashSet::create(),
+            set: CommonHashSet::new(),
             inserted: false,
             holders: vec![StringColumnBuilder::with_capacity(
                 HOLDER_CAPACITY,
@@ -211,7 +216,7 @@
             for index in 0..holder.len() {
                 let data = unsafe { holder.index_unchecked(index) };
                 let key = KeysRef::create(data.as_ptr() as usize, data.len());
-                self.set.insert_key(&key, &mut self.inserted);
+                self.inserted = self.set.set_insert(key).is_ok();
             }
         }
         Ok(())
@@ -264,7 +269,7 @@
 
     fn merge(&mut self, rhs: &Self) -> Result<()> {
         for value in rhs.set.iter() {
-            self.insert_and_materialize(value.get_key());
+            self.insert_and_materialize(value.key());
         }
         Ok(())
     }
