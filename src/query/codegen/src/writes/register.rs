// Copyright 2021 Datafuse Labs.
//
// Licensed under the Apache License, Version 2.0 (the "License");
// you may not use this file except in compliance with the License.
// You may obtain a copy of the License at
//
//     http://www.apache.org/licenses/LICENSE-2.0
//
// Unless required by applicable law or agreed to in writing, software
// distributed under the License is distributed on an "AS IS" BASIS,
// WITHOUT WARRANTIES OR CONDITIONS OF ANY KIND, either express or implied.
// See the License for the specific language governing permissions and
// limitations under the License.

const MAX_ARGS: usize = 5;

use std::fmt::Write as _;
use std::fs::File;
use std::io::Write;
use std::process::Command;

use itertools::Itertools;

pub fn codegen_register() {
    let mut source = String::new();

    // Write imports.
    writeln!(
        source,
        "
            #![allow(unused_parens)]
            #![allow(unused_variables)]
            #![allow(clippy::redundant_closure)]

            use std::sync::Arc;
            
            use crate::Function;
            use crate::FunctionContext;
            use crate::FunctionRegistry;
            use crate::FunctionSignature;
            use crate::property::Domain;
            use crate::property::FunctionProperty;
            use crate::types::nullable::NullableColumn;
            use crate::types::nullable::NullableDomain;
            use crate::types::*;
            use crate::values::Value;
            use crate::values::ValueRef;
        "
    )
    .unwrap();

    // Write `impl FunctionRegistry`.
    writeln!(source, "impl FunctionRegistry {{").unwrap();

    // Write `register_x_arg`.
    for n_args in 1..=MAX_ARGS {
        let arg_generics_bound = (0..n_args)
            .map(|n| n + 1)
            .map(|n| format!("I{n}: ArgType, "))
            .join("");
        let arg_f_closure_sig = (0..n_args)
            .map(|n| n + 1)
            .map(|n| format!("&I{n}::Domain, "))
            .join("");
        let arg_g_closure_sig = (0..n_args)
            .map(|n| n + 1)
            .map(|n| format!("I{n}::ScalarRef<'_>, "))
            .join("");
        let arg_generics = (0..n_args)
            .map(|n| n + 1)
            .map(|n| format!("I{n}, "))
            .join("");
        writeln!(
            source,
            "
                pub fn register_{n_args}_arg<{arg_generics_bound} O: ArgType, F, G>(
                    &mut self,
                    name: &'static str,
                    property: FunctionProperty,
                    calc_domain: F,
                    func: G,
                ) where
                    F: Fn({arg_f_closure_sig}) -> Option<O::Domain> + 'static + Clone + Copy,
                    G: Fn({arg_g_closure_sig} FunctionContext) -> O::Scalar + 'static + Clone + Copy,
                {{
                    self.register_passthrough_nullable_{n_args}_arg::<{arg_generics} O, _, _>(
                        name,
                        property,
                        calc_domain,
                        vectorize_{n_args}_arg(func),
                    )
                }}
            "
        )
        .unwrap();
    }

    // Write `register_passthrough_nullable_x_arg`.
    for n_args in 1..=MAX_ARGS {
        let arg_generics_bound = (0..n_args)
            .map(|n| n + 1)
            .map(|n| format!("I{n}: ArgType, "))
            .join("");
        let arg_f_closure_sig = (0..n_args)
            .map(|n| n + 1)
            .map(|n| format!("&I{n}::Domain, "))
            .join("");
        let arg_g_closure_sig = (0..n_args)
            .map(|n| n + 1)
            .map(|n| format!("ValueRef<'a, I{n}>, "))
            .join("");
        let arg_sig_type = (0..n_args)
            .map(|n| n + 1)
            .map(|n| format!("I{n}::data_type(), "))
            .join("");
        let arg_generics = (0..n_args)
            .map(|n| n + 1)
            .map(|n| format!("I{n}, "))
            .join("");
        let arg_nullable_generics = (0..n_args)
            .map(|n| n + 1)
            .map(|n| format!("NullableType<I{n}>, "))
            .join("");
        let closure_args = (0..n_args)
            .map(|n| n + 1)
            .map(|n| format!("arg{n}"))
            .join(",");
        let closure_args_value = (0..n_args)
            .map(|n| n + 1)
            .map(|n| format!("&arg{n}.value"))
            .join(",");
        let some_values = (0..n_args)
            .map(|n| n + 1)
            .map(|n| format!("Some(value{n})"))
            .join(",");
        let values = (0..n_args)
            .map(|n| n + 1)
            .map(|n| format!("value{n}"))
            .join(",");
        let any_arg_has_null = (0..n_args)
            .map(|n| n + 1)
            .map(|n| format!("arg{n}.has_null"))
            .join("||");

        let null_overloads = (0..n_args)
            .map(|n| {
                let null_types = (0..n_args)
                    .map(|nth| {
                        if nth == n {
                            "NullType,".to_string()
                        } else {
                            format!("NullableType<I{}>,", nth + 1)
                        }
                    })
                    .join("");
                let n_widecards = "_,".repeat(n_args);
                format!(
                    "
                        self.register_{n_args}_arg_core::<{null_types} NullType, _, _>(
                            name,
                            property.clone(),
                            |{n_widecards}| Some(()),
                            |{n_widecards} _| Ok(Value::Scalar(())),
                        );
                    "
                )
            })
            .join("");

        writeln!(
            source,
            "
                pub fn register_passthrough_nullable_{n_args}_arg<{arg_generics_bound} O: ArgType, F, G>(
                    &mut self,
                    name: &'static str,
                    property: FunctionProperty,
                    calc_domain: F,
                    func: G,
                ) where
                    F: Fn({arg_f_closure_sig}) -> Option<O::Domain> + 'static + Clone + Copy,
<<<<<<< HEAD
                    G: Fn({arg_g_closure_sig} FunctionContext) -> Result<Value<O>, String> + 'static + Clone + Copy,
=======
                    G: for<'a> Fn({arg_g_closure_sig} &GenericMap) -> Result<Value<O>, String> + 'static + Clone + Copy,
>>>>>>> 8f1c6c60
                {{
                    let has_nullable = &[{arg_sig_type} O::data_type()]
                        .iter()
                        .any(|ty| ty.as_nullable().is_some() || ty.is_null());

                    assert!(
                        !has_nullable,
                        \"Function {{}} has nullable argument or output, please use register_{n_args}_arg_core instead\",
                        name
                    );

                    {null_overloads}

                    self.register_{n_args}_arg_core::<{arg_generics} O, _, _>(name, property.clone(), calc_domain, func);

                    self.register_{n_args}_arg_core::<{arg_nullable_generics} NullableType<O>, _, _>(
                        name,
                        property,
                        move |{closure_args}| {{
                            let value = match ({closure_args_value}) {{
                                ({some_values}) => Some(calc_domain({values})?),
                                _ => None,
                            }};
                            Some(NullableDomain {{
                                has_null: {any_arg_has_null},
                                value: value.map(Box::new),
                            }})
                        }},
                        passthrough_nullable_{n_args}_arg(func),
                    );
                }}
            "
        )
        .unwrap();
    }

    // Write `register_x_arg_core`.
    for n_args in 0..=MAX_ARGS {
        let arg_generics_bound = (0..n_args)
            .map(|n| n + 1)
            .map(|n| format!("I{n}: ArgType, "))
            .join("");
        let arg_f_closure_sig = (0..n_args)
            .map(|n| n + 1)
            .map(|n| format!("&I{n}::Domain, "))
            .join("");
        let arg_g_closure_sig = (0..n_args)
            .map(|n| n + 1)
            .map(|n| format!("ValueRef<'a, I{n}>, "))
            .join("");
        let arg_sig_type = (0..n_args)
            .map(|n| n + 1)
            .map(|n| format!("I{n}::data_type()"))
            .join(", ");
        let arg_generics = (0..n_args)
            .map(|n| n + 1)
            .map(|n| format!("I{n}, "))
            .join("");
        writeln!(
            source,
            "
                pub fn register_{n_args}_arg_core<{arg_generics_bound} O: ArgType, F, G>(
                    &mut self,
                    name: &'static str,
                    property: FunctionProperty,
                    calc_domain: F,
                    func: G,
                ) where
                    F: Fn({arg_f_closure_sig}) -> Option<O::Domain> + 'static + Clone + Copy,
<<<<<<< HEAD
                    G: Fn({arg_g_closure_sig} FunctionContext) -> Result<Value<O>, String> + 'static + Clone + Copy,
=======
                    G: for <'a> Fn({arg_g_closure_sig} &GenericMap) -> Result<Value<O>, String> + 'static + Clone + Copy,
>>>>>>> 8f1c6c60
                {{
                    self.funcs
                        .entry(name)
                        .or_insert_with(Vec::new)
                        .push(Arc::new(Function {{
                            signature: FunctionSignature {{
                                name,
                                args_type: vec![{arg_sig_type}],
                                return_type: O::data_type(),
                                property,
                            }},
                            calc_domain: Box::new(erase_calc_domain_generic_{n_args}_arg::<{arg_generics} O>(calc_domain)),
                            eval: Box::new(erase_function_generic_{n_args}_arg(func)),
                        }}));
                }}
            "
        )
        .unwrap();
    }
    writeln!(source, "}}").unwrap();

    // Write `vectorize_x_arg`.
    for n_args in 1..=MAX_ARGS {
        let arg_generics_bound = (0..n_args)
            .map(|n| n + 1)
            .map(|n| format!("I{n}: ArgType, "))
            .join("");
        let arg_input_closure_sig = (0..n_args)
            .map(|n| n + 1)
            .map(|n| format!("I{n}::ScalarRef<'_>, "))
            .join("");
        let arg_output_closure_sig = (0..n_args)
            .map(|n| n + 1)
            .map(|n| format!("ValueRef<I{n}>, "))
            .join("");
        let func_args = (0..n_args)
            .map(|n| n + 1)
            .map(|n| format!("arg{n}, "))
            .join("");
        let args_tuple = (0..n_args)
            .map(|n| n + 1)
            .map(|n| format!("arg{n}"))
            .join(", ");
        let arg_scalar = (0..n_args)
            .map(|n| n + 1)
            .map(|n| format!("ValueRef::Scalar(arg{n})"))
            .join(", ");
        let match_arms = (1..(1 << n_args))
            .map(|idx| {
                let columns = (0..n_args)
                    .filter(|n| idx & (1 << n) != 0)
                    .collect::<Vec<_>>();
                let arm_pat = (0..n_args)
                    .map(|n| {
                        if columns.contains(&n) {
                            format!("ValueRef::Column(arg{})", n + 1)
                        } else {
                            format!("ValueRef::Scalar(arg{})", n + 1)
                        }
                    })
                    .join(", ");
                let arg_iter = (0..n_args)
                    .filter(|n| columns.contains(n))
                    .map(|n| n + 1)
                    .map(|n| format!("let arg{n}_iter = I{n}::iter_column(&arg{n});"))
                    .join("");
                let zipped_iter = columns
                    .iter()
                    .map(|n| format!("arg{}_iter", n + 1))
                    .reduce(|acc, item| format!("{acc}.zip({item})"))
                    .unwrap();
                let col_arg = columns
                    .iter()
                    .map(|n| format!("arg{}", n + 1))
                    .reduce(|acc, item| format!("({acc}, {item})"))
                    .unwrap();
                let func_arg = (0..n_args)
                    .map(|n| {
                        if columns.contains(&n) {
                            format!("arg{}, ", n + 1)
                        } else {
                            format!("arg{}.clone(), ", n + 1)
                        }
                    })
                    .join("");

                format!(
                    "({arm_pat}) => {{
                        {arg_iter}
                        let iter = {zipped_iter}.map(|{col_arg}| func({func_arg} ctx));
                        let col = O::column_from_iter(iter, ctx.generics);
                        Ok(Value::Column(col))
                    }}"
                )
            })
            .join("");
        writeln!(
            source,
            "
                pub fn vectorize_{n_args}_arg<{arg_generics_bound} O: ArgType>(
                    func: impl Fn({arg_input_closure_sig} FunctionContext) -> O::Scalar + Copy,
                ) -> impl Fn({arg_output_closure_sig} FunctionContext) -> Result<Value<O>, String> + Copy {{
                    move |{func_args} ctx| match ({args_tuple}) {{
                        ({arg_scalar}) => Ok(Value::Scalar(func({func_args} ctx))),
                        {match_arms}
                    }}
                }}
            "
        )
        .unwrap();
    }

    // Write `vectorize_with_builder_x_arg`.
    for n_args in 1..=MAX_ARGS {
        let arg_generics_bound = (0..n_args)
            .map(|n| n + 1)
            .map(|n| format!("I{n}: ArgType, "))
            .join("");
        let arg_input_closure_sig = (0..n_args)
            .map(|n| n + 1)
            .map(|n| format!("I{n}::ScalarRef<'_>, "))
            .join("");
        let arg_output_closure_sig = (0..n_args)
            .map(|n| n + 1)
            .map(|n| format!("ValueRef<I{n}>, "))
            .join("");
        let func_args = (0..n_args)
            .map(|n| n + 1)
            .map(|n| format!("arg{n}, "))
            .join("");
        let args_tuple = (0..n_args)
            .map(|n| n + 1)
            .map(|n| format!("arg{n}"))
            .join(", ");
        let arg_scalar = (0..n_args)
            .map(|n| n + 1)
            .map(|n| format!("ValueRef::Scalar(arg{n})"))
            .join(", ");
        let match_arms = (1..(1 << n_args))
            .map(|idx| {
                let columns = (0..n_args)
                    .filter(|n| idx & (1 << n) != 0)
                    .collect::<Vec<_>>();
                let arm_pat = (0..n_args)
                    .map(|n| {
                        if columns.contains(&n) {
                            format!("ValueRef::Column(arg{})", n + 1)
                        } else {
                            format!("ValueRef::Scalar(arg{})", n + 1)
                        }
                    })
                    .join(", ");
                let arg_iter = (0..n_args)
                    .filter(|n| columns.contains(n))
                    .map(|n| n + 1)
                    .map(|n| format!("let arg{n}_iter = I{n}::iter_column(&arg{n});"))
                    .join("");
                let zipped_iter = columns
                    .iter()
                    .map(|n| format!("arg{}_iter", n + 1))
                    .reduce(|acc, item| format!("{acc}.zip({item})"))
                    .unwrap();
                let col_arg = columns
                    .iter()
                    .map(|n| format!("arg{}", n + 1))
                    .reduce(|acc, item| format!("({acc}, {item})"))
                    .unwrap();
                let func_arg = (0..n_args)
                    .map(|n| {
                        if columns.contains(&n) {
                            format!("arg{}, ", n + 1)
                        } else {
                            format!("arg{}.clone(), ", n + 1)
                        }
                    })
                    .join("");

                format!(
                    "({arm_pat}) => {{
                        {arg_iter}
                        let iter = {zipped_iter};
                        let mut builder = O::create_builder(iter.size_hint().0, ctx.generics);
                        for {col_arg} in iter {{
                            func({func_arg} &mut builder, ctx)?;
                        }}
                        Ok(Value::Column(O::build_column(builder)))
                    }}"
                )
            })
            .join("");
        writeln!(
            source,
            "
                pub fn vectorize_with_builder_{n_args}_arg<{arg_generics_bound} O: ArgType>(
                    func: impl Fn({arg_input_closure_sig} &mut O::ColumnBuilder, FunctionContext) -> Result<(), String> + Copy,
                ) -> impl Fn({arg_output_closure_sig} FunctionContext) -> Result<Value<O>, String> + Copy {{
                    move |{func_args} ctx| match ({args_tuple}) {{
                        ({arg_scalar}) => {{
                            let mut builder = O::create_builder(1, ctx.generics);
                            func({func_args} &mut builder, ctx)?;
                            Ok(Value::Scalar(O::build_scalar(builder)))
                        }}
                        {match_arms}
                    }}
                }}
            "
        )
        .unwrap();
    }

    // Write `passthrough_nullable_x_arg`.
    for n_args in 1..=MAX_ARGS {
        let arg_generics_bound = (0..n_args)
            .map(|n| n + 1)
            .map(|n| format!("I{n}: ArgType, "))
            .join("");
        let arg_input_closure_sig = (0..n_args)
            .map(|n| n + 1)
            .map(|n| format!("ValueRef<'a, I{n}>, "))
            .join("");
        let arg_output_closure_sig = (0..n_args)
            .map(|n| n + 1)
            .map(|n| format!("ValueRef<'a, NullableType<I{n}>>, "))
            .join("");
        let closure_args = (0..n_args)
            .map(|n| n + 1)
            .map(|n| format!("arg{n}, "))
            .join("");
        let args_tuple = (0..n_args)
            .map(|n| n + 1)
            .map(|n| format!("arg{n}"))
            .join(", ");
        let arg_scalar = (0..n_args)
            .map(|n| n + 1)
            .map(|n| format!("ValueRef::Scalar(Some(arg{n}))"))
            .join(", ");
        let scalar_func_args = (0..n_args)
            .map(|n| n + 1)
            .map(|n| format!("ValueRef::Scalar(arg{n}), "))
            .join("");
        let scalar_nones_pats = (0..n_args)
            .map(|n| {
                let pat = (0..n_args)
                    .map(|nth| {
                        if nth == n {
                            "ValueRef::Scalar(None)"
                        } else {
                            "_"
                        }
                    })
                    .join(",");
                format!("({pat})")
            })
            .reduce(|acc, item| format!("{acc} | {item}"))
            .unwrap();
        let match_arms = (1..(1 << n_args))
            .map(|idx| {
                let columns = (0..n_args)
                    .filter(|n| idx & (1 << n) != 0)
                    .collect::<Vec<_>>();
                let arm_pat = (0..n_args)
                    .map(|n| {
                        if columns.contains(&n) {
                            format!("ValueRef::Column(arg{})", n + 1)
                        } else {
                            format!("ValueRef::Scalar(Some(arg{}))", n + 1)
                        }
                    })
                    .join(", ");
                let and_validity = columns
                    .iter()
                    .map(|n| format!("arg{}.validity", n + 1))
                    .reduce(|acc, item| {
                        format!("common_arrow::arrow::bitmap::and(&{acc}, &{item})")
                    })
                    .unwrap();
                let func_arg = (0..n_args)
                    .map(|n| {
                        if columns.contains(&n) {
                            format!("ValueRef::Column(arg{}.column), ", n + 1)
                        } else {
                            format!("ValueRef::Scalar(arg{}), ", n + 1)
                        }
                    })
                    .join("");

                format!(
                    "({arm_pat}) => {{
                        let column = func({func_arg} ctx)?.into_column().unwrap();
                        let validity = {and_validity};
                        Ok(Value::Column(NullableColumn {{ column, validity }}))
                    }}"
                )
            })
            .join("");
        writeln!(
            source,
            "
                pub fn passthrough_nullable_{n_args}_arg<{arg_generics_bound} O: ArgType>(
<<<<<<< HEAD
                    func: impl Fn({arg_input_closure_sig} FunctionContext) -> Result<Value<O>, String> + Copy,
                ) -> impl Fn({arg_output_closure_sig} FunctionContext) -> Result<Value<NullableType<O>>, String> + Copy {{
                    move |{closure_args} ctx| match ({args_tuple}) {{
=======
                    func: impl for <'a> Fn({arg_input_closure_sig} &GenericMap) -> Result<Value<O>, String> + Copy,
                ) -> impl for <'a> Fn({arg_output_closure_sig} &GenericMap) -> Result<Value<NullableType<O>>, String> + Copy {{
                    move |{closure_args} generics| match ({args_tuple}) {{
>>>>>>> 8f1c6c60
                        {scalar_nones_pats} => Ok(Value::Scalar(None)),
                        ({arg_scalar}) => Ok(Value::Scalar(Some(
                            func({scalar_func_args} ctx)?
                                .into_scalar()
                                .unwrap(),
                        ))),
                        {match_arms}
                    }}
                }}
            "
        )
        .unwrap();
    }

    // Write `erase_calc_domain_generic_x_arg`.
    for n_args in 0..=MAX_ARGS {
        let arg_generics_bound = (0..n_args)
            .map(|n| n + 1)
            .map(|n| format!("I{n}: ArgType, "))
            .join("");
        let arg_f_closure_sig = (0..n_args)
            .map(|n| n + 1)
            .map(|n| format!("&I{n}::Domain, "))
            .join("");
        let let_args = (0..n_args)
            .map(|n| n + 1)
            .map(|n| {
                format!(
                    "let arg{n} = I{n}::try_downcast_domain(&args[{}]).unwrap();",
                    n - 1
                )
            })
            .join("");
        let func_args = (0..n_args)
            .map(|n| n + 1)
            .map(|n| format!("&arg{n}"))
            .join(",");
        writeln!(
            source,
            "
                fn erase_calc_domain_generic_{n_args}_arg<{arg_generics_bound} O: ArgType>(
                    func: impl Fn({arg_f_closure_sig}) -> Option<O::Domain>,
                ) -> impl Fn(&[Domain]) -> Option<Domain> {{
                    move |args| {{
                        {let_args}
                        func({func_args}).map(O::upcast_domain)
                    }}
                }}
            "
        )
        .unwrap();
    }

    // Write `erase_function_generic_x_arg`.
    for n_args in 0..=MAX_ARGS {
        let arg_generics_bound = (0..n_args)
            .map(|n| n + 1)
            .map(|n| format!("I{n}: ArgType, "))
            .join("");
        let arg_g_closure_sig = (0..n_args)
            .map(|n| n + 1)
            .map(|n| format!("ValueRef<'a, I{n}>, "))
            .join("");
        let let_args = (0..n_args)
            .map(|n| n + 1)
            .map(|n| format!("let arg{n} = args[{}].try_downcast().unwrap();", n - 1))
            .join("");
        let func_args = (0..n_args)
            .map(|n| n + 1)
            .map(|n| format!("arg{n}, "))
            .join("");
        writeln!(
            source,
            "
                fn erase_function_generic_{n_args}_arg<{arg_generics_bound} O: ArgType>(
<<<<<<< HEAD
                    func: impl Fn({arg_g_closure_sig} FunctionContext) -> Result<Value<O>, String>,
                ) -> impl Fn(&[ValueRef<AnyType>], FunctionContext) -> Result<Value<AnyType>, String> {{
                    move |args, ctx| {{
=======
                    func: impl for <'a> Fn({arg_g_closure_sig} &GenericMap) -> Result<Value<O>, String>,
                ) -> impl Fn(&[ValueRef<AnyType>], &GenericMap) -> Result<Value<AnyType>, String> {{
                    move |args, generics| {{
>>>>>>> 8f1c6c60
                        {let_args}
                        func({func_args} ctx).map(Value::upcast)
                    }}
                }}
            "
        )
        .unwrap();
    }

    format_and_save("src/query/expression/src/register.rs", &source);
}

fn format_and_save(path: &str, src: &str) {
    let mut file = File::create(path).expect("open");

    // Write the head.
    let codegen_src_path = file!();
    writeln!(
        file,
        "// Copyright 2021 Datafuse Labs.
//
// Licensed under the Apache License, Version 2.0 (the \"License\");
// you may not use this file except in compliance with the License.
// You may obtain a copy of the License at
//
//     http://www.apache.org/licenses/LICENSE-2.0
//
// Unless required by applicable law or agreed to in writing, software
// distributed under the License is distributed on an \"AS IS\" BASIS,
// WITHOUT WARRANTIES OR CONDITIONS OF ANY KIND, either express or implied.
// See the License for the specific language governing permissions and
// limitations under the License.

// This code is generated by {codegen_src_path}. DO NOT EDIT.
"
    )
    .unwrap();

    writeln!(file, "{src}").unwrap();

    file.flush().unwrap();

    Command::new("cargo")
        .arg("fmt")
        .arg("--")
        .arg(path)
        .status()
        .unwrap()
        .exit_ok()
        .unwrap();
}<|MERGE_RESOLUTION|>--- conflicted
+++ resolved
@@ -178,11 +178,7 @@
                     func: G,
                 ) where
                     F: Fn({arg_f_closure_sig}) -> Option<O::Domain> + 'static + Clone + Copy,
-<<<<<<< HEAD
-                    G: Fn({arg_g_closure_sig} FunctionContext) -> Result<Value<O>, String> + 'static + Clone + Copy,
-=======
-                    G: for<'a> Fn({arg_g_closure_sig} &GenericMap) -> Result<Value<O>, String> + 'static + Clone + Copy,
->>>>>>> 8f1c6c60
+                    G: for<'a> Fn({arg_g_closure_sig} FunctionContext) -> Result<Value<O>, String> + 'static + Clone + Copy,
                 {{
                     let has_nullable = &[{arg_sig_type} O::data_type()]
                         .iter()
@@ -252,11 +248,7 @@
                     func: G,
                 ) where
                     F: Fn({arg_f_closure_sig}) -> Option<O::Domain> + 'static + Clone + Copy,
-<<<<<<< HEAD
-                    G: Fn({arg_g_closure_sig} FunctionContext) -> Result<Value<O>, String> + 'static + Clone + Copy,
-=======
-                    G: for <'a> Fn({arg_g_closure_sig} &GenericMap) -> Result<Value<O>, String> + 'static + Clone + Copy,
->>>>>>> 8f1c6c60
+                    G: for <'a> Fn({arg_g_closure_sig} FunctionContext) -> Result<Value<O>, String> + 'static + Clone + Copy,
                 {{
                     self.funcs
                         .entry(name)
@@ -556,15 +548,9 @@
             source,
             "
                 pub fn passthrough_nullable_{n_args}_arg<{arg_generics_bound} O: ArgType>(
-<<<<<<< HEAD
-                    func: impl Fn({arg_input_closure_sig} FunctionContext) -> Result<Value<O>, String> + Copy,
-                ) -> impl Fn({arg_output_closure_sig} FunctionContext) -> Result<Value<NullableType<O>>, String> + Copy {{
+                    func: impl for <'a> Fn({arg_input_closure_sig} FunctionContext) -> Result<Value<O>, String> + Copy,
+                ) -> impl for <'a> Fn({arg_output_closure_sig} FunctionContext) -> Result<Value<NullableType<O>>, String> + Copy {{
                     move |{closure_args} ctx| match ({args_tuple}) {{
-=======
-                    func: impl for <'a> Fn({arg_input_closure_sig} &GenericMap) -> Result<Value<O>, String> + Copy,
-                ) -> impl for <'a> Fn({arg_output_closure_sig} &GenericMap) -> Result<Value<NullableType<O>>, String> + Copy {{
-                    move |{closure_args} generics| match ({args_tuple}) {{
->>>>>>> 8f1c6c60
                         {scalar_nones_pats} => Ok(Value::Scalar(None)),
                         ({arg_scalar}) => Ok(Value::Scalar(Some(
                             func({scalar_func_args} ctx)?
@@ -640,15 +626,9 @@
             source,
             "
                 fn erase_function_generic_{n_args}_arg<{arg_generics_bound} O: ArgType>(
-<<<<<<< HEAD
-                    func: impl Fn({arg_g_closure_sig} FunctionContext) -> Result<Value<O>, String>,
+                    func: impl for <'a> Fn({arg_g_closure_sig} FunctionContext) -> Result<Value<O>, String>,
                 ) -> impl Fn(&[ValueRef<AnyType>], FunctionContext) -> Result<Value<AnyType>, String> {{
                     move |args, ctx| {{
-=======
-                    func: impl for <'a> Fn({arg_g_closure_sig} &GenericMap) -> Result<Value<O>, String>,
-                ) -> impl Fn(&[ValueRef<AnyType>], &GenericMap) -> Result<Value<AnyType>, String> {{
-                    move |args, generics| {{
->>>>>>> 8f1c6c60
                         {let_args}
                         func({func_args} ctx).map(Value::upcast)
                     }}
