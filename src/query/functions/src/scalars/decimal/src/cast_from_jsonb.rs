--- conflicted
+++ resolved
@@ -120,28 +120,12 @@
                 decimal_to_decimal::<T>(x, min, max, from_size, dest_size, rounding_mode)
                     .map(|v| Some(v))
             }
-<<<<<<< HEAD
-        }
-        jsonb::Number::Decimal128(d) => {
-            let from_size = DecimalSize::new_unchecked(d.precision, d.scale);
-            let x = T::from_i128(d.value);
-            decimal_resize::<T>(ctx, x, from_size, dest_size, min, max)
-        }
-        jsonb::Number::Decimal256(d) => {
-            let from_size = DecimalSize::new_unchecked(d.precision, d.scale);
-            match dest_type {
-                DecimalDataType::Decimal64(_) => {
-                    todo!()
-                }
-                DecimalDataType::Decimal128(_) => {
-                    let x = i256(d.value);
-                    let min = i256::min_for_precision(dest_size.precision());
-                    let max = i256::max_for_precision(dest_size.precision());
-                    decimal_resize(ctx, x, from_size, dest_size, min, max).map(T::from_i256)
-=======
             JsonbNumber::Decimal256(d) => {
                 let from_size = DecimalSize::new_unchecked(d.precision, d.scale);
                 match dest_type {
+                    DecimalDataType::Decimal64(_) => {
+                        todo!()
+                    }
                     DecimalDataType::Decimal128(_) => {
                         let x = i256(d.value);
                         let min = i256::min_for_precision(dest_size.precision());
@@ -154,7 +138,6 @@
                         decimal_to_decimal::<T>(x, min, max, from_size, dest_size, rounding_mode)
                             .map(|v| Some(v))
                     }
->>>>>>> 9bdb00be
                 }
             }
         },
