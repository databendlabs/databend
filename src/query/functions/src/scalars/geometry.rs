--- conflicted
+++ resolved
@@ -314,11 +314,7 @@
                             let line: LineString = match g.try_into() {
                                 Ok(line) => line,
                                 Err(e) => {
-<<<<<<< HEAD
-                                    ctx.set_error(builder.len(), e.to_string());
-=======
                                     ctx.set_error(builder.len(), ErrorCode::GeometryError(e.to_string()).to_string());
->>>>>>> 18776686
                                     builder.commit_row();
                                     return;
                                 }
@@ -329,11 +325,7 @@
                             let multi_point: MultiPoint = match g.try_into() {
                                 Ok(multi_point) => multi_point,
                                 Err(e) => {
-<<<<<<< HEAD
-                                    ctx.set_error(builder.len(), e.to_string());
-=======
                                     ctx.set_error(builder.len(), ErrorCode::GeometryError(e.to_string()).to_string());
->>>>>>> 18776686
                                     builder.commit_row();
                                     return;
                                 }
