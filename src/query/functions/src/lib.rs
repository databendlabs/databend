--- conflicted
+++ resolved
@@ -75,7 +75,9 @@
     Ascii::new("cume_dist"),
 ];
 
-<<<<<<< HEAD
+pub const RANK_WINDOW_FUNCTIONS: [&str; 5] =
+    ["first_value", "first", "last_value", "last", "nth_value"];
+
 pub const GENERAL_LAMBDA_FUNCTIONS: [Ascii<&str>; 16] = [
     Ascii::new("array_transform"),
     Ascii::new("array_apply"),
@@ -93,28 +95,6 @@
     Ascii::new("json_map_filter"),
     Ascii::new("json_map_transform_keys"),
     Ascii::new("json_map_transform_values"),
-=======
-pub const RANK_WINDOW_FUNCTIONS: [&str; 5] =
-    ["first_value", "first", "last_value", "last", "nth_value"];
-
-pub const GENERAL_LAMBDA_FUNCTIONS: [&str; 16] = [
-    "array_transform",
-    "array_apply",
-    "array_map",
-    "array_filter",
-    "array_reduce",
-    "json_array_transform",
-    "json_array_apply",
-    "json_array_map",
-    "json_array_filter",
-    "json_array_reduce",
-    "map_filter",
-    "map_transform_keys",
-    "map_transform_values",
-    "json_map_filter",
-    "json_map_transform_keys",
-    "json_map_transform_values",
->>>>>>> b37e778c
 ];
 
 pub const GENERAL_SEARCH_FUNCTIONS: [Ascii<&str>; 3] = [
