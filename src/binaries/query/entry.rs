--- conflicted
+++ resolved
@@ -59,26 +59,6 @@
             println!("version: {}", *DATABEND_SEMVER);
             println!("min-compatible-metasrv-version: {}", MIN_METASRV_SEMVER);
         }
-<<<<<<< HEAD
-        Some(Commands::Local {
-            query,
-            output_format,
-            config,
-        }) => {
-            let mut cmd = cmd.clone();
-            if !config.is_empty() {
-                cmd.config_file = config.to_string();
-            }
-            let conf = cmd
-                .init_inner_config(false)
-                .await
-                .with_context(make_error)?;
-            local::query_local(conf, &BUILD_INFO, query, output_format)
-                .await
-                .with_context(make_error)?
-        }
-=======
->>>>>>> b98558ba
     }
 
     Ok(true)
