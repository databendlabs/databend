--- conflicted
+++ resolved
@@ -136,19 +136,7 @@
             Ok(res)
         } else {
             let pattern = self.get_pattern()?;
-<<<<<<< HEAD
-            StageFilesInfo::list_files_with_pattern(
-                operator,
-                &self.path,
-                pattern,
-                self.start_after.as_deref(),
-                first_only,
-                max_files,
-            )
-            .await
-=======
-            StageFilesInfo::list_files_with_pattern(operator, &self.path, pattern, max_files).await
->>>>>>> 8be0b585
+            StageFilesInfo::list_files_with_pattern(operator, &self.path, pattern, self.start_after.as_deref(), max_files).await
         }
     }
 
@@ -206,11 +194,7 @@
         operator: &Operator,
         path: &str,
         pattern: Option<Regex>,
-<<<<<<< HEAD
         start_after: Option<&str>,
-        first_only: bool,
-=======
->>>>>>> 8be0b585
         max_files: usize,
     ) -> Result<Vec<StageFileInfo>> {
         if path == STDIN_FD {
@@ -231,21 +215,17 @@
         let mut fut = operator
             .lister_with(path)
             .recursive(true)
-<<<<<<< HEAD
-            .metakey(StageFileInfo::meta_query());
+            .metakey(StageFileInfo::meta_query())
+            ;
+
         if let Some(start_after) = start_after {
             fut = fut.start_after(start_after)
         }
         let mut lister = fut.await?;
-        let mut limit: usize = 0;
-=======
-            .metakey(StageFileInfo::meta_query())
-            .await?;
 
         if files.len() == max_files {
             return Ok(files);
         }
->>>>>>> 8be0b585
         while let Some(obj) = lister.try_next().await? {
             let meta = obj.metadata();
             if check_file(&obj.path()[prefix_len..], meta.mode(), &pattern) {
