--- conflicted
+++ resolved
@@ -315,20 +315,8 @@
         let mut r = self.inner.take().expect("deleter must be valid");
         let runtime = self.runtime.clone();
 
-<<<<<<< HEAD
         let _ = runtime
             .spawn(async move { r.close().await })
-=======
-        let (r, res) = runtime
-            .try_spawn(
-                async move {
-                    let res = r.flush().await;
-                    (r, res)
-                },
-                Some(self.spawn_task_name.clone()),
-            )
-            .expect("spawn must success")
->>>>>>> 4e1e864b
             .await
             .expect("join must success")?;
         Ok(())
