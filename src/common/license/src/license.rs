// Copyright 2021 Datafuse Labs
//
// Licensed under the Apache License, Version 2.0 (the "License");
// you may not use this file except in compliance with the License.
// You may obtain a copy of the License at
//
//     http://www.apache.org/licenses/LICENSE-2.0
//
// Unless required by applicable law or agreed to in writing, software
// distributed under the License is distributed on an "AS IS" BASIS,
// WITHOUT WARRANTIES OR CONDITIONS OF ANY KIND, either express or implied.
// See the License for the specific language governing permissions and
// limitations under the License.

use std::fmt::Display;
use std::fmt::Formatter;

use databend_common_exception::ErrorCode;
use serde::Deserialize;
use serde::Serialize;

#[derive(Debug, Clone, Eq, Ord, PartialOrd, PartialEq, serde::Serialize, serde::Deserialize)]
pub struct ComputeQuota {
    threads_num: Option<usize>,
    memory_usage: Option<usize>,
}

#[derive(Debug, Clone, Eq, Ord, PartialOrd, PartialEq, serde::Serialize, serde::Deserialize)]
pub struct ClusterQuota {
    pub(crate) max_clusters: Option<usize>,
    pub(crate) max_nodes_per_cluster: Option<usize>,
}

impl ClusterQuota {
    pub fn un_limit() -> ClusterQuota {
        ClusterQuota {
            max_clusters: None,
            max_nodes_per_cluster: None,
        }
    }

    pub fn limit_clusters(max_clusters: usize) -> ClusterQuota {
        ClusterQuota {
            max_nodes_per_cluster: None,
            max_clusters: Some(max_clusters),
        }
    }

    pub fn limit_nodes(nodes: usize) -> ClusterQuota {
        ClusterQuota {
            max_clusters: None,
            max_nodes_per_cluster: Some(nodes),
        }
    }

    pub fn limit_full(max_clusters: usize, nodes: usize) -> ClusterQuota {
        ClusterQuota {
            max_clusters: Some(max_clusters),
            max_nodes_per_cluster: Some(nodes),
        }
    }
}

#[derive(Debug, Clone, Eq, Ord, PartialOrd, PartialEq, serde::Serialize, serde::Deserialize)]
pub struct StorageQuota {
    pub storage_usage: Option<usize>,
}

/// We allow user to use upto 1TiB storage size.
impl Default for StorageQuota {
    fn default() -> Self {
        Self {
            storage_usage: Some(1024 * 1024 * 1024 * 1024),
        }
    }
}

// All enterprise features are defined here.
#[derive(Debug, Clone, Eq, Ord, PartialOrd, PartialEq, serde::Serialize, serde::Deserialize)]
pub enum Feature {
    #[serde(alias = "license_info", alias = "LICENSE_INFO")]
    LicenseInfo,
    #[serde(alias = "vacuum", alias = "VACUUM")]
    Vacuum,
    #[serde(alias = "test", alias = "TEST")]
    Test,
    #[serde(alias = "virtual_column", alias = "VIRTUAL_COLUMN")]
    VirtualColumn,
    #[serde(alias = "background_service", alias = "BACKGROUND_SERVICE")]
    BackgroundService,
    #[serde(alias = "data_mask", alias = "DATA_MASK")]
    DataMask,
    #[serde(alias = "aggregate_index", alias = "AGGREGATE_INDEX")]
    AggregateIndex,
    #[serde(alias = "inverted_index", alias = "INVERTED_INDEX")]
    InvertedIndex,
    #[serde(alias = "computed_column", alias = "COMPUTED_COLUMN")]
    ComputedColumn,
    #[serde(alias = "storage_encryption", alias = "STORAGE_ENCRYPTION")]
    StorageEncryption,
    #[serde(alias = "stream", alias = "STREAM")]
    Stream,
    #[serde(alias = "attach_table", alias = "ATTACH_TABLE")]
    AttacheTable,
    #[serde(alias = "compute_quota", alias = "COMPUTE_QUOTA")]
    ComputeQuota(ComputeQuota),
    #[serde(alias = "storage_quota", alias = "STORAGE_QUOTA")]
    StorageQuota(StorageQuota),
    #[serde(alias = "cluster_quota", alias = "CLUSTER_QUOTA")]
    ClusterQuota(ClusterQuota),
    #[serde(other)]
    Unknown,
}

impl Display for Feature {
    fn fmt(&self, f: &mut Formatter) -> std::fmt::Result {
        match self {
            Feature::LicenseInfo => write!(f, "license_info"),
            Feature::Vacuum => write!(f, "vacuum"),
            Feature::Test => write!(f, "test"),
            Feature::VirtualColumn => write!(f, "virtual_column"),
            Feature::BackgroundService => write!(f, "background_service"),
            Feature::DataMask => write!(f, "data_mask"),
            Feature::AggregateIndex => write!(f, "aggregate_index"),
            Feature::InvertedIndex => write!(f, "inverted_index"),
            Feature::ComputedColumn => write!(f, "computed_column"),
            Feature::StorageEncryption => write!(f, "storage_encryption"),
            Feature::Stream => write!(f, "stream"),
            Feature::AttacheTable => write!(f, "attach_table"),
            Feature::ComputeQuota(v) => {
                write!(f, "compute_quota(")?;

                match &v.threads_num {
                    None => write!(f, "threads_num: unlimited,")?,
                    Some(threads_num) => write!(f, "threads_num: {}", *threads_num)?,
                };

                match v.memory_usage {
                    None => write!(f, "memory_usage: unlimited,")?,
                    Some(memory_usage) => write!(f, "memory_usage: {}", memory_usage)?,
                };

                write!(f, ")")
            }
            Feature::StorageQuota(v) => {
                write!(f, "storage_quota(")?;

                match v.storage_usage {
                    None => write!(f, "storage_usage: unlimited,")?,
                    Some(storage_usage) => write!(f, "storage_usage: {}", storage_usage)?,
                };

                write!(f, ")")
            }
            Feature::ClusterQuota(v) => {
                write!(f, "cluster_quota(")?;

                match &v.max_clusters {
                    None => write!(f, "max_clusters: unlimited,")?,
                    Some(v) => write!(f, "max_clusters: {}", v)?,
                };

                match v.max_nodes_per_cluster {
                    None => write!(f, "max_nodes_per_cluster: unlimited,")?,
                    Some(v) => write!(f, "max_nodes_per_cluster: {}", v)?,
                };

                write!(f, ")")
            }
            Feature::Unknown => write!(f, "unknown"),
        }
    }
}

impl Feature {
    pub fn verify_default(&self, message: impl Into<String>) -> Result<(), ErrorCode> {
        match self {
            Feature::ClusterQuota(cluster_quote) => {
                if matches!(cluster_quote.max_clusters, Some(x) if x > 1) {
                    return Err(ErrorCode::LicenseKeyInvalid(
                        "No license found. The default configuration of Databend Community Edition only supports 1 cluster. To use more clusters, please consider upgrading to Databend Enterprise Edition. Learn more at https://docs.databend.com/guides/overview/editions/dee/",
                    ));
                }

                if matches!(cluster_quote.max_nodes_per_cluster, Some(x) if x > 3) {
                    return Err(ErrorCode::LicenseKeyInvalid(
                        "No license found. The default configuration of Databend Community Edition only supports up to 3 nodes per cluster. To use more nodes per cluster, please consider upgrading to Databend Enterprise Edition. Learn more at https://docs.databend.com/guides/overview/editions/dee/",
                    ));
                }

                Ok(())
            }
            _ => Err(ErrorCode::LicenseKeyInvalid(message.into())),
        }
    }

    pub fn verify(&self, feature: &Feature) -> Result<bool, ErrorCode> {
        match (self, feature) {
            (Feature::ComputeQuota(c), Feature::ComputeQuota(v)) => {
                if let Some(thread_num) = c.threads_num {
                    if thread_num <= v.threads_num.unwrap_or(usize::MAX) {
                        return Ok(false);
                    }
                }

                if let Some(max_memory_usage) = c.memory_usage {
                    if max_memory_usage <= v.memory_usage.unwrap_or(usize::MAX) {
                        return Ok(false);
                    }
                }

                Ok(true)
            }
            (Feature::StorageQuota(c), Feature::StorageQuota(v)) => {
                if let Some(max_storage_usage) = c.storage_usage {
                    if max_storage_usage <= v.storage_usage.unwrap_or(usize::MAX) {
                        return Ok(false);
                    }
                }

                Ok(true)
            }
            (Feature::ClusterQuota(c), Feature::ClusterQuota(v)) => {
                if let Some(max_clusters) = c.max_clusters {
                    if max_clusters < v.max_clusters.unwrap_or(usize::MAX) {
                        return Err(ErrorCode::LicenseKeyInvalid(format!(
                            "The number of clusters exceeds the quota specified in the Databend Enterprise Edition license. Maximum allowed: {}, Requested: {}. Please contact Databend to review your licensing options. Learn more at https://docs.databend.com/guides/overview/editions/dee/",
                            max_clusters,
                            v.max_clusters.unwrap_or(usize::MAX)
                        )));
                    }
                }

                if let Some(max_nodes_per_cluster) = c.max_nodes_per_cluster {
                    if max_nodes_per_cluster < v.max_nodes_per_cluster.unwrap_or(usize::MAX) {
                        return Err(ErrorCode::LicenseKeyInvalid(format!(
                            "The number of nodes per cluster exceeds the quota specified in the Databend Enterprise Edition license. Maximum allowed: {}, Requested: {}. Please contact Databend to review your licensing options. Learn more at https://docs.databend.com/guides/overview/editions/dee/",
                            max_nodes_per_cluster,
                            v.max_nodes_per_cluster.unwrap_or(usize::MAX)
                        )));
                    }
                }

                Ok(true)
            }
            (Feature::Test, Feature::Test)
            | (Feature::AggregateIndex, Feature::AggregateIndex)
            | (Feature::ComputedColumn, Feature::ComputedColumn)
            | (Feature::Vacuum, Feature::Vacuum)
            | (Feature::LicenseInfo, Feature::LicenseInfo)
            | (Feature::Stream, Feature::Stream)
            | (Feature::BackgroundService, Feature::BackgroundService)
            | (Feature::DataMask, Feature::DataMask)
            | (Feature::InvertedIndex, Feature::InvertedIndex)
            | (Feature::VirtualColumn, Feature::VirtualColumn)
<<<<<<< HEAD
            | (Feature::StorageEncryption, Feature::StorageEncryption) => Ok(true),
            (_, _) => Ok(false),
=======
            | (Feature::AttacheTable, Feature::AttacheTable)
            | (Feature::StorageEncryption, Feature::StorageEncryption) => true,
            (_, _) => false,
>>>>>>> b045ba1f
        }
    }
}

#[derive(Serialize, Deserialize)]
pub struct LicenseInfo {
    #[serde(rename = "type")]
    pub r#type: Option<String>,
    pub org: Option<String>,
    pub tenants: Option<Vec<String>>,
    pub features: Option<Vec<Feature>>,
}

impl LicenseInfo {
    pub fn display_features(&self) -> String {
        // sort all features in alphabet order and ignore test feature
        let mut features = self.features.clone().unwrap_or_default();

        if features.is_empty() {
            return String::from("Unlimited");
        }

        features.sort();

        features
            .iter()
            .filter(|f| **f != Feature::Test)
            .map(|f| f.to_string())
            .collect::<Vec<_>>()
            .join(",")
    }

    /// Get Storage Quota from given license info.
    ///
    /// Returns the default storage quota if the storage quota is not licensed.
    pub fn get_storage_quota(&self) -> StorageQuota {
        let Some(features) = self.features.as_ref() else {
            return StorageQuota::default();
        };

        features
            .iter()
            .find_map(|f| match f {
                Feature::StorageQuota(v) => Some(v),
                _ => None,
            })
            .cloned()
            .unwrap_or_default()
    }
}

#[cfg(test)]
mod tests {
    use super::*;

    #[test]
    fn test_deserialize_feature_from_string() {
        assert_eq!(
            Feature::LicenseInfo,
            serde_json::from_str::<Feature>("\"license_info\"").unwrap()
        );
        assert_eq!(
            Feature::Vacuum,
            serde_json::from_str::<Feature>("\"Vacuum\"").unwrap()
        );
        assert_eq!(
            Feature::Test,
            serde_json::from_str::<Feature>("\"Test\"").unwrap()
        );
        assert_eq!(
            Feature::VirtualColumn,
            serde_json::from_str::<Feature>("\"VIRTUAL_COLUMN\"").unwrap()
        );
        assert_eq!(
            Feature::BackgroundService,
            serde_json::from_str::<Feature>("\"BackgroundService\"").unwrap()
        );
        assert_eq!(
            Feature::DataMask,
            serde_json::from_str::<Feature>("\"DataMask\"").unwrap()
        );
        assert_eq!(
            Feature::AggregateIndex,
            serde_json::from_str::<Feature>("\"AggregateIndex\"").unwrap()
        );
        assert_eq!(
            Feature::InvertedIndex,
            serde_json::from_str::<Feature>("\"InvertedIndex\"").unwrap()
        );
        assert_eq!(
            Feature::ComputedColumn,
            serde_json::from_str::<Feature>("\"ComputedColumn\"").unwrap()
        );
        assert_eq!(
            Feature::StorageEncryption,
            serde_json::from_str::<Feature>("\"StorageEncryption\"").unwrap()
        );
        assert_eq!(
            Feature::Stream,
            serde_json::from_str::<Feature>("\"Stream\"").unwrap()
        );
        assert_eq!(
            Feature::AttacheTable,
            serde_json::from_str::<Feature>("\"ATTACH_TABLE\"").unwrap()
        );
        assert_eq!(
            Feature::ComputeQuota(ComputeQuota {
                threads_num: Some(1),
                memory_usage: Some(1),
            }),
            serde_json::from_str::<Feature>(
                "{\"ComputeQuota\":{\"threads_num\":1, \"memory_usage\":1}}"
            )
            .unwrap()
        );

        assert_eq!(
            Feature::ComputeQuota(ComputeQuota {
                threads_num: None,
                memory_usage: Some(1),
            }),
            serde_json::from_str::<Feature>("{\"ComputeQuota\":{\"memory_usage\":1}}").unwrap()
        );

        assert_eq!(
            Feature::StorageQuota(StorageQuota {
                storage_usage: Some(1),
            }),
            serde_json::from_str::<Feature>("{\"StorageQuota\":{\"storage_usage\":1}}").unwrap()
        );

        assert_eq!(
            Feature::ClusterQuota(ClusterQuota {
                max_clusters: None,
                max_nodes_per_cluster: Some(1),
            }),
            serde_json::from_str::<Feature>("{\"ClusterQuota\":{\"max_nodes_per_cluster\":1}}")
                .unwrap()
        );

        assert_eq!(
            Feature::Unknown,
            serde_json::from_str::<Feature>("\"ssss\"").unwrap()
        );
    }

    #[test]
    fn test_cluster_quota_verify_default() {
        assert!(
            Feature::ClusterQuota(ClusterQuota::limit_clusters(1))
                .verify_default("")
                .is_ok()
        );
        assert!(
            Feature::ClusterQuota(ClusterQuota::limit_nodes(1))
                .verify_default("")
                .is_ok()
        );
        assert!(
            Feature::ClusterQuota(ClusterQuota::limit_nodes(2))
                .verify_default("")
                .is_ok()
        );
        assert!(
            Feature::ClusterQuota(ClusterQuota::limit_nodes(3))
                .verify_default("")
                .is_ok()
        );

        for nodes in 0..4 {
            assert!(
                Feature::ClusterQuota(ClusterQuota::limit_full(1, nodes))
                    .verify_default("")
                    .is_ok()
            );
        }

        assert!(
            Feature::ClusterQuota(ClusterQuota::limit_clusters(2))
                .verify_default("")
                .is_err()
        );
        assert!(
            Feature::ClusterQuota(ClusterQuota::limit_nodes(4))
                .verify_default("")
                .is_err()
        );
        assert!(
            Feature::ClusterQuota(ClusterQuota::limit_full(2, 1))
                .verify_default("")
                .is_err()
        );
        assert!(
            Feature::ClusterQuota(ClusterQuota::limit_full(1, 4))
                .verify_default("")
                .is_err()
        );
    }

    #[test]
    fn test_cluster_quota_verify() -> Result<(), ErrorCode> {
        let unlimit_feature = Feature::ClusterQuota(ClusterQuota::un_limit());

        for cluster_num in 0..1000 {
            for node_num in 0..1000 {
                let feature =
                    Feature::ClusterQuota(ClusterQuota::limit_full(cluster_num, node_num));
                assert!(unlimit_feature.verify(&feature)?);
            }
        }

        let unlimit_cluster_feature = Feature::ClusterQuota(ClusterQuota::limit_nodes(1));

        for cluster_num in 0..1000 {
            let feature = Feature::ClusterQuota(ClusterQuota::limit_full(cluster_num, 1));
            assert!(unlimit_cluster_feature.verify(&feature)?);
            let feature = Feature::ClusterQuota(ClusterQuota::limit_full(cluster_num, 2));
            assert!(unlimit_cluster_feature.verify(&feature).is_err());
        }

        let unlimit_nodes_feature = Feature::ClusterQuota(ClusterQuota::limit_clusters(1));

        for nodes_num in 0..1000 {
            let feature = Feature::ClusterQuota(ClusterQuota::limit_full(1, nodes_num));
            assert!(unlimit_nodes_feature.verify(&feature)?);
            let feature = Feature::ClusterQuota(ClusterQuota::limit_full(2, nodes_num));
            assert!(unlimit_nodes_feature.verify(&feature).is_err());
        }

        let limit_full = Feature::ClusterQuota(ClusterQuota::limit_full(1, 1));
        let feature = Feature::ClusterQuota(ClusterQuota::limit_full(1, 1));
        assert!(limit_full.verify(&feature)?);
        let feature = Feature::ClusterQuota(ClusterQuota::limit_full(2, 1));
        assert!(limit_full.verify(&feature).is_err());
        let feature = Feature::ClusterQuota(ClusterQuota::limit_full(1, 2));
        assert!(limit_full.verify(&feature).is_err());

        Ok(())
    }
}<|MERGE_RESOLUTION|>--- conflicted
+++ resolved
@@ -253,14 +253,9 @@
             | (Feature::DataMask, Feature::DataMask)
             | (Feature::InvertedIndex, Feature::InvertedIndex)
             | (Feature::VirtualColumn, Feature::VirtualColumn)
-<<<<<<< HEAD
+            | (Feature::AttacheTable, Feature::AttacheTable)
             | (Feature::StorageEncryption, Feature::StorageEncryption) => Ok(true),
             (_, _) => Ok(false),
-=======
-            | (Feature::AttacheTable, Feature::AttacheTable)
-            | (Feature::StorageEncryption, Feature::StorageEncryption) => true,
-            (_, _) => false,
->>>>>>> b045ba1f
         }
     }
 }
