// Copyright 2021 Datafuse Labs.
//
// Licensed under the Apache License, Version 2.0 (the "License");
// you may not use this file except in compliance with the License.
// You may obtain a copy of the License at
//
//     http://www.apache.org/licenses/LICENSE-2.0
//
// Unless required by applicable law or agreed to in writing, software
// distributed under the License is distributed on an "AS IS" BASIS,
// WITHOUT WARRANTIES OR CONDITIONS OF ANY KIND, either express or implied.
// See the License for the specific language governing permissions and
// limitations under the License.

use std::sync::Arc;

use common_catalog::table_context::TableContext;
use common_exception::Result;
use common_fuse_meta::caches::CacheManager;
use common_fuse_meta::caches::TenantLabel;
use common_fuse_meta::meta::SegmentInfo;
use common_fuse_meta::meta::SegmentInfoVersion;
use common_fuse_meta::meta::SnapshotVersion;
use common_fuse_meta::meta::TableSnapshot;
use futures::io::BufReader;
use opendal::BytesReader;

use super::cached_reader::CachedReader;
use super::cached_reader::HasTenantLabel;
use super::cached_reader::Loader;
use super::versioned_reader::VersionedReader;

/// Provider of [BufReader]
///
/// Mainly used as a auxiliary facility in the implementation of [Loader], such that the acquirement
/// of an [BufReader] can be deferred or avoided (e.g. if hits cache).
#[async_trait::async_trait]
pub trait BufReaderProvider {
    async fn buf_reader(&self, path: &str, len: Option<u64>) -> Result<BufReader<BytesReader>>;
}

pub type SegmentInfoReader<'a> = CachedReader<SegmentInfo, &'a dyn TableContext>;
// pub type TableSnapshotReader<'a> = CachedReader<TableSnapshot, &'a dyn TableContext>;
pub type TableSnapshotReader = CachedReader<TableSnapshot, Arc<dyn TableContext>>;

pub struct MetaReaders;

impl MetaReaders {
    pub fn segment_info_reader(ctx: &dyn TableContext) -> SegmentInfoReader {
        SegmentInfoReader::new(
            CacheManager::instance().get_table_segment_cache(),
            ctx,
            "SEGMENT_INFO_CACHE".to_owned(),
        )
    }

    pub fn table_snapshot_reader(ctx: Arc<dyn TableContext>) -> TableSnapshotReader {
        TableSnapshotReader::new(
            CacheManager::instance().get_table_snapshot_cache(),
            ctx,
            "SNAPSHOT_CACHE".to_owned(),
        )
    }
}

#[async_trait::async_trait]
impl<T> Loader<TableSnapshot> for T
where T: BufReaderProvider + Sync
{
    async fn load(
        &self,
        key: &str,
        length_hint: Option<u64>,
        version: u64,
    ) -> Result<TableSnapshot> {
        let version = SnapshotVersion::try_from(version)?;
        let reader = self.buf_reader(key, length_hint).await?;
        version.read(reader).await
    }
}

#[async_trait::async_trait]
impl<T> Loader<SegmentInfo> for T
where T: BufReaderProvider + Sync
{
    async fn load(&self, key: &str, length_hint: Option<u64>, version: u64) -> Result<SegmentInfo> {
        let version = SegmentInfoVersion::try_from(version)?;
        let reader = self.buf_reader(key, length_hint).await?;
        version.read(reader).await
    }
}

#[async_trait::async_trait]
impl BufReaderProvider for &dyn TableContext {
    async fn buf_reader(&self, path: &str, len: Option<u64>) -> Result<BufReader<BytesReader>> {
        let operator = self.get_storage_operator()?;
        let object = operator.object(path);

        let len = match len {
            Some(l) => l,
            None => {
                let meta = object.metadata().await?;

                meta.content_length()
            }
        };

        let reader = object.range_reader(..len).await?;
        let read_buffer_size = self.get_settings().get_storage_read_buffer_size()?;
        Ok(BufReader::with_capacity(
            read_buffer_size as usize,
            Box::new(reader),
        ))
    }
}

#[async_trait::async_trait]
impl BufReaderProvider for Arc<dyn TableContext> {
    async fn buf_reader(&self, path: &str, len: Option<u64>) -> Result<BufReader<BytesReader>> {
        self.as_ref().buf_reader(path, len).await
    }
}

impl HasTenantLabel for &dyn TableContext {
    fn tenant_label(&self) -> TenantLabel {
        let mgr = self.get_storage_cache_manager();
        TenantLabel {
            tenant_id: mgr.get_tenant_id().to_owned(),
            cluster_id: mgr.get_cluster_id().to_owned(),
        }
    }
}
<<<<<<< HEAD

fn ctx_tenant_label(_ctx: &dyn TableContext) -> TenantLabel {
    let mgr = CacheManager::instance();
    TenantLabel {
        tenant_id: mgr.get_tenant_id().to_owned(),
        cluster_id: mgr.get_cluster_id().to_owned(),
=======
impl HasTenantLabel for Arc<dyn TableContext> {
    fn tenant_label(&self) -> TenantLabel {
        self.as_ref().tenant_label()
>>>>>>> 7128b8ab
    }
}<|MERGE_RESOLUTION|>--- conflicted
+++ resolved
@@ -123,24 +123,16 @@
 
 impl HasTenantLabel for &dyn TableContext {
     fn tenant_label(&self) -> TenantLabel {
-        let mgr = self.get_storage_cache_manager();
+        let storage_cache_manager = CacheManager::instance();
         TenantLabel {
-            tenant_id: mgr.get_tenant_id().to_owned(),
-            cluster_id: mgr.get_cluster_id().to_owned(),
+            tenant_id: storage_cache_manager.get_tenant_id().to_owned(),
+            cluster_id: storage_cache_manager.get_cluster_id().to_owned(),
         }
     }
 }
-<<<<<<< HEAD
 
-fn ctx_tenant_label(_ctx: &dyn TableContext) -> TenantLabel {
-    let mgr = CacheManager::instance();
-    TenantLabel {
-        tenant_id: mgr.get_tenant_id().to_owned(),
-        cluster_id: mgr.get_cluster_id().to_owned(),
-=======
 impl HasTenantLabel for Arc<dyn TableContext> {
     fn tenant_label(&self) -> TenantLabel {
         self.as_ref().tenant_label()
->>>>>>> 7128b8ab
     }
 }