// Copyright 2021 Datafuse Labs
//
// Licensed under the Apache License, Version 2.0 (the "License");
// you may not use this file except in compliance with the License.
// You may obtain a copy of the License at
//
//     http://www.apache.org/licenses/LICENSE-2.0
//
// Unless required by applicable law or agreed to in writing, software
// distributed under the License is distributed on an "AS IS" BASIS,
// WITHOUT WARRANTIES OR CONDITIONS OF ANY KIND, either express or implied.
// See the License for the specific language governing permissions and
// limitations under the License.

use std::error::Error;
use std::fmt::Debug;
use std::fmt::Display;
use std::fmt::Formatter;

use databend_common_ast::Span;
use geozero::error::GeozeroError;

use crate::exception_backtrace::capture;
use crate::ErrorCode;
use crate::ErrorFrame;
use crate::StackTrace;

#[derive(thiserror::Error)]
enum OtherErrors {
    AnyHow { error: anyhow::Error },
}

impl Display for OtherErrors {
    fn fmt(&self, f: &mut Formatter) -> std::fmt::Result {
        match self {
            OtherErrors::AnyHow { error } => write!(f, "{}", error),
        }
    }
}

impl Debug for OtherErrors {
    fn fmt(&self, f: &mut Formatter) -> std::fmt::Result {
        match self {
            OtherErrors::AnyHow { error } => write!(f, "{:?}", error),
        }
    }
}

impl From<std::net::AddrParseError> for ErrorCode {
    fn from(error: std::net::AddrParseError) -> Self {
        ErrorCode::BadAddressFormat(format!("Bad address format, cause: {}", error))
    }
}

impl From<std::str::Utf8Error> for ErrorCode {
    fn from(error: std::str::Utf8Error) -> Self {
        ErrorCode::Internal(format!("Invalid Utf8, cause: {}", error))
    }
}

impl From<anyhow::Error> for ErrorCode {
    fn from(error: anyhow::Error) -> Self {
        ErrorCode::create(
            1002,
            "anyhow",
            format!("{}, source: {:?}", error, error.source()),
            String::new(),
            false,
            Some(Box::new(OtherErrors::AnyHow { error })),
            capture(),
        )
    }
}

impl From<&str> for ErrorCode {
    fn from(error: &str) -> Self {
        ErrorCode::from_string(error.to_string())
    }
}

impl From<std::num::ParseIntError> for ErrorCode {
    fn from(error: std::num::ParseIntError) -> Self {
        ErrorCode::from_std_error(error, false)
    }
}

impl From<std::str::ParseBoolError> for ErrorCode {
    fn from(error: std::str::ParseBoolError) -> Self {
        ErrorCode::from_std_error(error, false)
    }
}

impl From<String> for ErrorCode {
    fn from(error: String) -> Self {
        ErrorCode::from_string(error)
    }
}

impl From<std::num::ParseFloatError> for ErrorCode {
    fn from(error: std::num::ParseFloatError) -> Self {
        ErrorCode::from_std_error(error, false)
    }
}

impl From<std::num::TryFromIntError> for ErrorCode {
    fn from(error: std::num::TryFromIntError) -> Self {
        ErrorCode::from_std_error(error, false)
    }
}

<<<<<<< HEAD
impl From<databend_common_arrow::arrow::error::Error> for ErrorCode {
    fn from(error: databend_common_arrow::arrow::error::Error) -> Self {
        use databend_common_arrow::arrow::error::Error;
        match error {
            Error::NotYetImplemented(v) => ErrorCode::Unimplemented(format!("arrow: {v}")),
            v => ErrorCode::from_std_error(v, false),
        }
    }
}

=======
>>>>>>> e1cfad67
impl From<arrow_schema::ArrowError> for ErrorCode {
    fn from(error: arrow_schema::ArrowError) -> Self {
        match error {
            arrow_schema::ArrowError::NotYetImplemented(v) => {
                ErrorCode::Unimplemented(format!("arrow: {v}"))
            }
            v => ErrorCode::from_std_error(v, false),
        }
    }
}

impl From<parquet::errors::ParquetError> for ErrorCode {
    fn from(error: parquet::errors::ParquetError) -> Self {
        ErrorCode::from_std_error(error, false)
    }
}

impl From<bincode::error::EncodeError> for ErrorCode {
    fn from(error: bincode::error::EncodeError) -> Self {
        ErrorCode::from_std_error(error, false)
    }
}

impl From<bincode::error::DecodeError> for ErrorCode {
    fn from(error: bincode::error::DecodeError) -> Self {
        ErrorCode::from_std_error(error, false)
    }
}

impl From<bincode::serde::EncodeError> for ErrorCode {
    fn from(error: bincode::serde::EncodeError) -> Self {
        ErrorCode::create(
            1002,
            "EncodeError",
            format!("{error:?}"),
            String::new(),
            false,
            None,
            capture(),
        )
    }
}

impl From<bincode::serde::DecodeError> for ErrorCode {
    fn from(error: bincode::serde::DecodeError) -> Self {
        ErrorCode::create(
            1002,
            "DecodeError",
            format!("{error:?}"),
            String::new(),
            false,
            None,
            capture(),
        )
    }
}

impl From<serde_json::Error> for ErrorCode {
    fn from(error: serde_json::Error) -> Self {
        ErrorCode::from_std_error(error, false)
    }
}

impl From<std::convert::Infallible> for ErrorCode {
    fn from(v: std::convert::Infallible) -> Self {
        ErrorCode::from_std_error(v, false)
    }
}

impl From<opendal::Error> for ErrorCode {
    fn from(error: opendal::Error) -> Self {
        match error.kind() {
            opendal::ErrorKind::NotFound => ErrorCode::StorageNotFound(error.to_string()),
            opendal::ErrorKind::PermissionDenied => {
                ErrorCode::StoragePermissionDenied(error.to_string())
            }
            _ => ErrorCode::StorageOther(error.to_string()),
        }
    }
}

impl From<http::Error> for ErrorCode {
    fn from(error: http::Error) -> Self {
        ErrorCode::from_std_error(error, true)
    }
}

impl From<std::io::Error> for ErrorCode {
    fn from(error: std::io::Error) -> Self {
        use std::io::ErrorKind;

        let msg = format!("{} ({})", error.kind(), &error);

        match error.kind() {
            ErrorKind::NotFound => ErrorCode::StorageNotFound(msg),
            ErrorKind::PermissionDenied => ErrorCode::StoragePermissionDenied(msg),
            _ => ErrorCode::StorageOther(msg),
        }
    }
}

impl From<std::string::FromUtf8Error> for ErrorCode {
    fn from(error: std::string::FromUtf8Error) -> Self {
        ErrorCode::BadBytes(format!(
            "Bad bytes, cannot parse bytes with UTF8, cause: {}",
            error
        ))
    }
}

impl From<databend_common_ast::ParseError> for ErrorCode {
    fn from(error: databend_common_ast::ParseError) -> Self {
        ErrorCode::SyntaxException(error.1).set_span(error.0)
    }
}

impl From<GeozeroError> for ErrorCode {
    fn from(value: GeozeroError) -> Self {
        ErrorCode::GeometryError(value.to_string())
    }
}

impl From<tantivy::TantivyError> for ErrorCode {
    fn from(error: tantivy::TantivyError) -> Self {
        ErrorCode::TantivyError(error.to_string())
    }
}

impl From<tantivy::directory::error::OpenReadError> for ErrorCode {
    fn from(error: tantivy::directory::error::OpenReadError) -> Self {
        ErrorCode::TantivyOpenReadError(error.to_string())
    }
}

impl From<tantivy::query::QueryParserError> for ErrorCode {
    fn from(error: tantivy::query::QueryParserError) -> Self {
        ErrorCode::TantivyQueryParserError(error.to_string())
    }
}

// ===  prost error ===
impl From<prost::EncodeError> for ErrorCode {
    fn from(error: prost::EncodeError) -> Self {
        ErrorCode::BadBytes(format!(
            "Bad bytes, cannot parse bytes with prost, cause: {}",
            error
        ))
    }
}

// ===  ser/de to/from tonic::Status ===
#[derive(thiserror::Error, serde::Serialize, serde::Deserialize, Debug, Clone, PartialEq, Eq)]
pub struct SerializedError {
    pub code: u16,
    pub name: String,
    pub message: String,
    pub span: Span,
    pub backtrace: StackTrace,
    pub stacks: Vec<SerializedErrorFrame>,
}

impl Display for SerializedError {
    fn fmt(&self, f: &mut Formatter) -> core::fmt::Result {
        write!(f, "Code: {}, Text = {}.", self.code, self.message)
    }
}

impl From<&ErrorCode> for SerializedError {
    fn from(e: &ErrorCode) -> Self {
        // let binary_version = (*databend_common_config::DATABEND_COMMIT_VERSION).clone();
        SerializedError {
            code: e.code(),
            name: e.name(),
            message: e.message(),
            span: e.span(),
            backtrace: e.backtrace.to_physical(),
            stacks: e.stacks().iter().map(|f| f.into()).collect(),
        }
    }
}

impl From<&SerializedError> for ErrorCode {
    fn from(se: &SerializedError) -> Self {
        ErrorCode::create(
            se.code,
            se.name.clone(),
            se.message.clone(),
            String::new(),
            false,
            None,
            se.backtrace.clone(),
        )
        .set_span(se.span)
        .set_stacks(se.stacks.iter().map(|f| f.into()).collect())
    }
}

#[derive(thiserror::Error, serde::Serialize, serde::Deserialize, Debug, Clone, PartialEq, Eq)]
pub struct SerializedErrorFrame {
    pub file: String,
    pub line: u32,
    pub col: u32,
    pub message: String,
}

impl Display for SerializedErrorFrame {
    fn fmt(&self, f: &mut Formatter) -> core::fmt::Result {
        write!(
            f,
            "{}:{}:{}: {}",
            self.file, self.line, self.col, self.message
        )
    }
}

impl From<&ErrorFrame> for SerializedErrorFrame {
    fn from(frame: &ErrorFrame) -> Self {
        SerializedErrorFrame {
            file: frame.file.clone(),
            line: frame.line,
            col: frame.col,
            message: frame.message.clone(),
        }
    }
}

impl From<&SerializedErrorFrame> for ErrorFrame {
    fn from(frame: &SerializedErrorFrame) -> Self {
        ErrorFrame {
            file: frame.file.clone(),
            line: frame.line,
            col: frame.col,
            message: frame.message.clone(),
        }
    }
}

impl From<reqwest::Error> for ErrorCode {
    fn from(error: reqwest::Error) -> Self {
        ErrorCode::ReqwestError(format!("Reqwest Error, cause: {}", error))
    }
}

impl From<tonic::Status> for ErrorCode {
    fn from(status: tonic::Status) -> Self {
        match status.code() {
            tonic::Code::Unknown => {
                let details = status.details();
                if details.is_empty() {
                    return ErrorCode::UnknownException(format!(
                        "{}, source: {:?}",
                        status.message(),
                        status.source()
                    ));
                }
                match serde_json::from_slice::<SerializedError>(details) {
                    Err(error) => ErrorCode::from(error),
                    Ok(serialized_error) => ErrorCode::create(
                        serialized_error.code,
                        serialized_error.name,
                        serialized_error.message,
                        String::new(),
                        false,
                        None,
                        serialized_error.backtrace,
                    )
                    .set_span(serialized_error.span),
                }
            }
            _ => ErrorCode::Unimplemented(status.to_string()),
        }
    }
}

impl From<ErrorCode> for tonic::Status {
    fn from(err: ErrorCode) -> Self {
        let serialized_error = SerializedError {
            code: err.code(),
            name: err.name(),
            message: err.message(),
            span: err.span(),
            stacks: err.stacks().iter().map(|f| f.into()).collect(),
            backtrace: err.backtrace,
        };

        let error_json = serde_json::to_vec::<SerializedError>(&serialized_error);

        match error_json {
            Ok(serialized_error_json) => {
                // Code::Internal will be used by h2, if something goes wrong internally.
                // To distinguish from that, we use Code::Unknown here
                tonic::Status::with_details(
                    tonic::Code::Unknown,
                    serialized_error.message.clone(),
                    serialized_error_json.into(),
                )
            }
            Err(error) => tonic::Status::unknown(error.to_string()),
        }
    }
}

impl From<sqlx::Error> for ErrorCode {
    fn from(error: sqlx::Error) -> Self {
        ErrorCode::DictionarySourceError(format!("Dictionary Sqlx Error, cause: {}", error))
    }
}

impl From<redis::RedisError> for ErrorCode {
    fn from(error: redis::RedisError) -> Self {
        ErrorCode::DictionarySourceError(format!("Dictionary Redis Error, cause: {}", error))
    }
}<|MERGE_RESOLUTION|>--- conflicted
+++ resolved
@@ -108,19 +108,6 @@
     }
 }
 
-<<<<<<< HEAD
-impl From<databend_common_arrow::arrow::error::Error> for ErrorCode {
-    fn from(error: databend_common_arrow::arrow::error::Error) -> Self {
-        use databend_common_arrow::arrow::error::Error;
-        match error {
-            Error::NotYetImplemented(v) => ErrorCode::Unimplemented(format!("arrow: {v}")),
-            v => ErrorCode::from_std_error(v, false),
-        }
-    }
-}
-
-=======
->>>>>>> e1cfad67
 impl From<arrow_schema::ArrowError> for ErrorCode {
     fn from(error: arrow_schema::ArrowError) -> Self {
         match error {
