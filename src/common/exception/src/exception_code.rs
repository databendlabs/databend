--- conflicted
+++ resolved
@@ -387,18 +387,13 @@
     DictionaryAlreadyExists(3113),
     UnknownDictionary(3114),
     UnknownDictionaryId(3115),
-<<<<<<< HEAD
-=======
-    UnsupportedDictionaryOption(3116),
-    UnsupportedDictionarySource(3117),
-    MissingDictionaryOption(3118),
-    WrongDictionaryFieldExpr(3119),
-
-    // Procedure
-    UnknownProcedure(3130),
-    ProcedureAlreadyExists(3131),
-    IllegalProcedureFormat(3132),
->>>>>>> 41ee0f14
+    DictionaryAlreadyExists(3113),
+    UnknownDictionary(3114),
+    UnknownDictionaryId(3115),
+     // Procedure
+     UnknownProcedure(3130),
+     ProcedureAlreadyExists(3131),
+     IllegalProcedureFormat(3132),
 }
 
 // Storage errors [3001, 4000].
