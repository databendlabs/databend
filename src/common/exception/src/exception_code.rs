// Copyright 2021 Datafuse Labs
//
// Licensed under the Apache License, Version 2.0 (the "License");
// you may not use this file except in compliance with the License.
// You may obtain a copy of the License at
//
//     http://www.apache.org/licenses/LICENSE-2.0
//
// Unless required by applicable law or agreed to in writing, software
// distributed under the License is distributed on an "AS IS" BASIS,
// WITHOUT WARRANTIES OR CONDITIONS OF ANY KIND, either express or implied.
// See the License for the specific language governing permissions and
// limitations under the License.

#![allow(non_snake_case)]

use std::backtrace::Backtrace;
use std::sync::Arc;

use crate::exception::ErrorCodeBacktrace;
use crate::ErrorCode;

macro_rules! build_exceptions {
    ($($(#[$meta:meta])* $body:ident($code:expr)),*$(,)*) => {
        impl ErrorCode {
            $(

                paste::item! {
                    $(
                        #[$meta]
                    )*
                    pub const [< $body:snake:upper >]: u16 = $code;
                }
                $(
                    #[$meta]
                )*
                pub fn $body(display_text: impl Into<String>) -> ErrorCode {
                    let bt = Some(ErrorCodeBacktrace::Origin(Arc::new(Backtrace::capture())));
                    ErrorCode::create(
                        $code,
                        display_text.into(),
                        None,
                        bt,
                    )
                }
            )*
        }
    }
}

// Internal errors [0, 2000].
build_exceptions! {
    Ok(0),

    /// Internal means this is the internal error that no action
    /// can be taken by neither developers or users.
    /// In most of the time, they are code bugs.
    ///
    /// If there is an error that are unexpected and no other actions
    /// to taken, please use this error code.
    ///
    /// # Notes
    ///
    /// This error should never be used to for error checking. An error
    /// that returns as internal error could be assigned a separate error
    /// code at anytime.
    Internal(1001),

    /// Unimplemented means this is a not implemented feature.
    ///
    /// Developers could implement the feature to resolve this error at anytime,
    ///
    /// # Notes
    ///
    /// It's OK to use this error code for not implemented feature in
    /// our dependences. For example, in arrow.
    Unimplemented(1002),

    // Legacy error codes, we will refactor them one by one.

    UnknownDatabase(1003),
    UnknownDatabaseId(1004),
    SyntaxException(1005),
    BadArguments(1006),
    IllegalDataType(1007),
    UnknownFunction(1008),
    BadDataValueType(1010),
    EmptyData(1016),
    DataStructMissMatch(1017),
    BadDataArrayLength(1018),
    UnknownTableId(1020),
    UnknownTable(1025),
    UnknownView(1026),
    UnknownAggregateFunction(1027),
    NumberArgumentsNotMatch(1028),
    EmptyDataFromServer(1030),
    NotFoundClusterNode(1035),
    BadAddressFormat(1036),
    DnsParseError(1037),
    CannotConnectNode(1038),
    TooManyUserConnections(1041),
    AbortedSession(1042),
    AbortedQuery(1043),
    CannotListenerPort(1045),
    BadBytes(1046),
    InitPrometheusFailure(1047),
    Overflow(1049),
    AuthenticateFailure(1051),
    TLSConfigurationFailure(1052),
    UnknownSession(1053),
    SHA1CheckFailed(1057),
    UnknownColumn(1058),
    StrParseError(1060),
    IllegalGrant(1061),
    ManagementModePermissionDenied(1062),
    PermissionDenied(1063),
    UnmarshalError(1064),
    SemanticError(1065),
    UnknownException(1067),
    TokioError(1068),
    HttpNotFound(1072),
    UnknownFormat(1074),
    UnknownCompressionType(1075),
    InvalidCompressionData(1076),
    InvalidAuthInfo(1077),
    InvalidTimezone(1078),
    InvalidDate(1079),
    InvalidTimestamp(1080),
    InvalidClusterKeys(1081),
    UnknownFragmentExchange(1082),
    TenantIsEmpty(1101),
    IndexOutOfBounds(1102),
    LayoutError(1103),
    PanicError(1104),
    TableInfoError(1106),
    ReadTableDataError(1107),
    AddColumnExistError(1108),
    DropColumnEmptyError(1109),
    // create table or alter table add column with internal column name
    TableWithInternalColumnName(1110),
    EmptyShareEndpointConfig(1111),
    LicenceDenied(1112),
    UnknownDatamask(1113),
<<<<<<< HEAD
    VirtualColumnNotFound(1114),
    VirtualColumnAlreadyExists(1115),
=======
    UnmatchColumnDataType(1114),
>>>>>>> 97ed534f

    // Data Related Errors

    /// ParquetFileInvalid is used when given parquet file is invalid.
    ParquetFileInvalid(1201),

    // Table related errors starts here.

    /// TableOptionInvalid is used when users input an invalid option.
    ///
    /// For example: try to set a reserved table option.
    TableOptionInvalid(1301),
    /// TableEngineMismatch is used when users try to do not supported
    /// operations on specified engine.
    ///
    /// For example: drop on `view` engine.
    TableEngineNotSupported(1302),
    /// TableSchemaMismatch is used when table's schema is not match with input
    ///
    /// For example: try to with 3 columns into a table with 4 columns.
    TableSchemaMismatch(1303),

    // License related errors starts here

    /// LicenseKeyParseError is used when license key cannot be pared by the jwt public key
    ///
    /// For example: license key is not valid
    LicenseKeyParseError(1401),

    /// LicenseKeyInvalid is used when license key verification error occurs
    ///
    /// For example: license key is expired
    LicenseKeyInvalid(1402)
}

// Meta service errors [2001, 3000].
build_exceptions! {
    // Meta service does not work.
    MetaServiceError(2001),
    InvalidConfig(2002),
    MetaStorageError(2003),
    InvalidArgument(2004),
    // Meta service replied with invalid data
    InvalidReply(2005),

    TableVersionMismatched(2009),
    OCCRetryFailure(2011),
    TableNotWritable(2012),
    TableHistoricalDataNotFound(2013),
    DuplicatedUpsertFiles(2014),
    TableAlreadyLocked(2015),
    TableLockExpired(2016),

    // User api error codes.
    UnknownUser(2201),
    UserAlreadyExists(2202),
    IllegalUserInfoFormat(2203),
    UnknownRole(2204),
    InvalidRole(2206),

    // Meta api error codes.
    DatabaseAlreadyExists(2301),
    TableAlreadyExists(2302),
    ViewAlreadyExists(2306),
    CreateTableWithDropTime(2307),
    UndropTableAlreadyExists(2308),
    UndropTableHasNoHistory(2309),
    CreateDatabaseWithDropTime(2310),
    UndropDbHasNoHistory(2312),
    UndropTableWithNoDropTime(2313),
    DropTableWithDropTime(2314),
    DropDbWithDropTime(2315),
    UndropDbWithNoDropTime(2316),
    TxnRetryMaxTimes(2317),
    /// `CatalogNotSupported` should be raised when defining a catalog, which is:
    /// - not supported by the application, like creating a `HIVE` catalog but `HIVE` feature not enabled;
    /// - forbidden to create, like creating a `DEFAULT` catalog
    CatalogNotSupported(2318),
    /// `CatalogAlreadyExists` should be raised when defining a catalog, which is:
    /// - having the same name as a already exist, like `default`
    /// - and without `IF NOT EXISTS`
    CatalogAlreadyExists(2319),
    /// `CatalogNotFound` should be raised when trying to drop a catalog that is:
    /// - not exists.
    /// - and without `IF EXISTS`
    CatalogNotFound(2320),
    /// data mask error codes
    DatamaskAlreadyExists(2321),


    // Cluster error codes.
    ClusterUnknownNode(2401),
    ClusterNodeAlreadyExists(2402),

    // Stage error codes.
    UnknownStage(2501),
    StageAlreadyExists(2502),
    IllegalUserStageFormat(2503),
    StageFileAlreadyExists(2504),
    IllegalStageFileFormat(2505),
    StagePermissionDenied(2506),

    // FileFormat error codes.
    UnknownFileFormat(2507),
    IllegalFileFormat(2508),
    FileFormatAlreadyExists(2509),

    // User defined function error codes.
    IllegalUDFFormat(2601),
    UnknownUDF(2602),
    UdfAlreadyExists(2603),

    // Database error codes.
    UnknownDatabaseEngine(2701),
    UnknownTableEngine(2702),
    UnsupportedEngineParams(2703),

    // Share error codes.
    ShareAlreadyExists(2705),
    UnknownShare(2706),
    UnknownShareId(2707),
    ShareAccountsAlreadyExists(2708),
    UnknownShareAccounts(2709),
    WrongShareObject(2710),
    WrongShare(2711),
    ShareHasNoGrantedDatabase(2712),
    ShareHasNoGrantedPrivilege(2713),
    ShareEndpointAlreadyExists(2714),
    UnknownShareEndpoint(2715),
    UnknownShareEndpointId(2716),
    UnknownShareTable(2717),
    CannotShareDatabaseCreatedFromShare(2718),

    // Index error codes.
    UnsupportedIndex(2719),
    CreateIndexWithDropTime(2720),
    IndexAlreadyExists(2721),
    UnknownIndex(2722),
    DropIndexWithDropTime(2723),

    // Variable error codes.
    UnknownVariable(2801),
    OnlySupportAsciiChars(2802),
    WrongValueForVariable(2803),

    // Tenant quota error codes.
    IllegalTenantQuotaFormat(2901),
    TenantQuotaUnknown(2902),
    TenantQuotaExceeded(2903),

}

// Storage errors [3001, 4000].
build_exceptions! {
    StorageNotFound(3001),
    StoragePermissionDenied(3002),
    StorageUnavailable(3901),
    StorageUnsupported(3902),
    StorageInsecure(3903),
    DeprecatedIndexFormat(3904),
    StorageOther(4000),
}

// Service errors [5001,6000].
build_exceptions! {
    // A task that already stopped and can not stopped twice.
    AlreadyStopped(5002),
}<|MERGE_RESOLUTION|>--- conflicted
+++ resolved
@@ -141,12 +141,9 @@
     EmptyShareEndpointConfig(1111),
     LicenceDenied(1112),
     UnknownDatamask(1113),
-<<<<<<< HEAD
-    VirtualColumnNotFound(1114),
-    VirtualColumnAlreadyExists(1115),
-=======
     UnmatchColumnDataType(1114),
->>>>>>> 97ed534f
+    VirtualColumnNotFound(1115),
+    VirtualColumnAlreadyExists(1116),
 
     // Data Related Errors
 
