[workspace.package]
version = "0.1.0"
authors = ["Databend Authors <opensource@datafuselabs.com>"]
license = "Apache-2.0"
publish = false
edition = "2021"

[workspace]
resolver = "2"
members = [
    "src/binaries",
    "src/common/auth",
    "src/common/base",
    "src/common/building",
    "src/common/cache",
    "src/common/cloud_control",
    "src/common/column",
    "src/common/native",
    "src/common/compress",
    "src/common/exception",
    "src/common/grpc",
    "src/common/hashtable",
    "src/common/http",
    "src/common/io",
    "src/common/metrics",
    "src/common/openai",
    "src/common/tracing",
    "src/common/storage",
    "src/common/vector",
    "src/common/license",
    "src/common/version",
    "src/query/ast",
    "src/query/codegen",
    "src/query/config",
    "src/query/catalog",
    "src/query/datavalues",
    "src/query/expression",
    "src/query/formats",
    "src/query/functions",
    "src/query/functions",
    "src/query/functions/src/scalars/mathematics",
    "src/query/functions/src/scalars/geographic",
    "src/query/functions/src/scalars/timestamp",
    "src/query/functions/src/scalars/numeric_basic_arithmetic",
    "src/query/functions/src/scalars/arithmetic",
    "src/query/functions/src/scalars/integer_arithmetic",
    "src/query/management",
    "src/query/pipeline/core",
    "src/query/pipeline/sinks",
    "src/query/pipeline/sources",
    "src/query/pipeline/transforms",
    "src/query/script",
    "src/query/settings",
    "src/query/sql",
    "src/query/storages/common/blocks",
    "src/query/storages/common/cache",
    "src/query/storages/common/index",
    "src/query/storages/common/io",
    "src/query/storages/common/pruner",
    "src/query/storages/common/stage",
    "src/query/storages/common/session",
    "src/query/storages/common/table_meta",
    "src/query/storages/delta",
    "src/query/storages/factory",
    "src/query/storages/fuse",
    "src/query/storages/hive/hive",
    "src/query/storages/iceberg",
    "src/query/storages/information_schema",
    "src/query/storages/memory",
    "src/query/storages/null",
    "src/query/storages/orc",
    "src/query/storages/random",
    "src/query/storages/stage",
    "src/query/storages/stream",
    "src/query/storages/system",
    "src/query/storages/view",
    "src/query/storages/parquet",
    "src/query/storages/result_cache",
    "src/query/users",
    "src/query/ee_features/attach_table",
    "src/query/ee_features/vacuum_handler",
    "src/query/ee_features/aggregating_index",
    "src/query/ee_features/data_mask",
    "src/query/ee_features/storage_encryption",
    "src/query/ee_features/stream_handler",
    "src/query/ee_features/storage_quota",
    "src/query/ee_features/inverted_index",
    "src/query/ee_features/virtual_column",
    "src/query/ee_features/resources_management",
    "src/query/service",
    "src/query/ee",
    "src/meta/api",
    "src/meta/app",
    "src/meta/app-types",
    "src/meta/binaries",
    "src/meta/cache",
    "src/meta/client",
    "src/meta/control",
    "src/meta/ee",
    "src/meta/kvapi",
    "src/meta/process",
    "src/meta/proto-conv",
    "src/meta/protos",
    "src/meta/raft-store",
    "src/meta/semaphore",
    "src/meta/sled-store",
    "src/meta/stoerr",
    "src/meta/store",
    "src/meta/types",
    "src/meta/service",
    "tests/sqllogictests",
    "src/tests/sqlsmith",
    "src/bendsave",
    "src/bendpy",
]

# Workspace dependencies
[workspace.dependencies]
databend-common-ast = { path = "src/query/ast" }
databend-common-async-functions = { path = "src/query/async_functions" }
databend-common-auth = { path = "src/common/auth" }
databend-common-base = { path = "src/common/base" }
databend-common-binaries = { path = "src/binaries" }
databend-common-building = { path = "src/common/building" }
databend-common-cache = { path = "src/common/cache" }
databend-common-catalog = { path = "src/query/catalog" }
databend-common-cloud-control = { path = "src/common/cloud_control" }
databend-common-codegen = { path = "src/query/codegen" }
databend-common-column = { path = "src/common/column" }
databend-common-compress = { path = "src/common/compress" }
databend-common-config = { path = "src/query/config" }
databend-common-datavalues = { path = "src/query/datavalues" }
databend-common-exception = { path = "src/common/exception" }
databend-common-expression = { path = "src/query/expression" }
databend-common-formats = { path = "src/query/formats" }
databend-common-functions = { path = "src/query/functions" }
databend-common-grpc = { path = "src/common/grpc" }
databend-common-hashtable = { path = "src/common/hashtable" }
databend-common-http = { path = "src/common/http" }
databend-common-io = { path = "src/common/io" }
databend-common-license = { path = "src/common/license" }
databend-common-management = { path = "src/query/management" }
databend-common-meta-api = { path = "src/meta/api" }
databend-common-meta-app = { path = "src/meta/app" }
databend-common-meta-app-types = { path = "src/meta/app-types" }
databend-common-meta-cache = { path = "src/meta/cache" }
databend-common-meta-client = { path = "src/meta/client" }
databend-common-meta-control = { path = "src/meta/control" }
databend-common-meta-kvapi = { path = "src/meta/kvapi" }
databend-common-meta-process = { path = "src/meta/process" }
databend-common-meta-raft-store = { path = "src/meta/raft-store" }
databend-common-meta-semaphore = { path = "src/meta/semaphore" }
databend-common-meta-sled-store = { path = "src/meta/sled-store" }
databend-common-meta-stoerr = { path = "src/meta/stoerr" }
databend-common-meta-store = { path = "src/meta/store" }
databend-common-meta-types = { path = "src/meta/types" }
databend-common-metrics = { path = "src/common/metrics" }
databend-common-native = { path = "src/common/native" }
databend-common-openai = { path = "src/common/openai" }
databend-common-pipeline-core = { path = "src/query/pipeline/core" }
databend-common-pipeline-sinks = { path = "src/query/pipeline/sinks" }
databend-common-pipeline-sources = { path = "src/query/pipeline/sources" }
databend-common-pipeline-transforms = { path = "src/query/pipeline/transforms" }
databend-common-proto-conv = { path = "src/meta/proto-conv" }
databend-common-protos = { path = "src/meta/protos" }
databend-common-script = { path = "src/query/script" }
databend-common-settings = { path = "src/query/settings" }
databend-common-sql = { path = "src/query/sql" }
databend-common-sqlsmith = { path = "src/tests/sqlsmith" }
databend-common-storage = { path = "src/common/storage" }
databend-common-storages-delta = { path = "src/query/storages/delta" }
databend-common-storages-factory = { path = "src/query/storages/factory" }
databend-common-storages-fuse = { path = "src/query/storages/fuse" }
databend-common-storages-hive = { path = "src/query/storages/hive/hive" }
databend-common-storages-iceberg = { path = "src/query/storages/iceberg" }
databend-common-storages-information-schema = { path = "src/query/storages/information_schema" }
databend-common-storages-memory = { path = "src/query/storages/memory" }
databend-common-storages-null = { path = "src/query/storages/null" }
databend-common-storages-orc = { path = "src/query/storages/orc" }
databend-common-storages-parquet = { path = "src/query/storages/parquet" }
databend-common-storages-random = { path = "src/query/storages/random" }
databend-common-storages-result-cache = { path = "src/query/storages/result_cache" }
databend-common-storages-stage = { path = "src/query/storages/stage" }
databend-common-storages-stream = { path = "src/query/storages/stream" }
databend-common-storages-system = { path = "src/query/storages/system" }
databend-common-storages-view = { path = "src/query/storages/view" }
databend-common-tracing = { path = "src/common/tracing" }
databend-common-users = { path = "src/query/users" }
databend-common-vector = { path = "src/common/vector" }
databend-common-version = { path = "src/common/version" }
databend-enterprise-aggregating-index = { path = "src/query/ee_features/aggregating_index" }
databend-enterprise-attach-table = { path = "src/query/ee_features/attach_table" }
databend-enterprise-data-mask-feature = { path = "src/query/ee_features/data_mask" }
databend-enterprise-fail-safe = { path = "src/query/ee_features/fail_safe" }
databend-enterprise-hilbert-clustering = { path = "src/query/ee_features/hilbert_clustering" }
databend-enterprise-inverted-index = { path = "src/query/ee_features/inverted_index" }
databend-enterprise-meta = { path = "src/meta/ee" }
databend-enterprise-ngram-index = { path = "src/query/ee_features/ngram_index" }
databend-enterprise-query = { path = "src/query/ee" }
databend-enterprise-resources-management = { path = "src/query/ee_features/resources_management" }
databend-enterprise-storage-encryption = { path = "src/query/ee_features/storage_encryption" }
databend-enterprise-storage-quota = { path = "src/query/ee_features/storage_quota" }
databend-enterprise-stream-handler = { path = "src/query/ee_features/stream_handler" }
databend-enterprise-vacuum-handler = { path = "src/query/ee_features/vacuum_handler" }
databend-enterprise-virtual-column = { path = "src/query/ee_features/virtual_column" }
databend-functions-scalar-arithmetic = { path = "src/query/functions/src/scalars/arithmetic" }
databend-functions-scalar-datetime = { path = "src/query/functions/src/scalars/timestamp" }
databend-functions-scalar-decimal = { path = "src/query/functions/src/scalars/decimal" }
databend-functions-scalar-geo = { path = "src/query/functions/src/scalars/geographic" }
databend-functions-scalar-integer-basic-arithmetic = { path = "src/query/functions/src/scalars/integer_arithmetic" }
databend-functions-scalar-math = { path = "src/query/functions/src/scalars/mathematics" }
databend-functions-scalar-numeric-basic-arithmetic = { path = "src/query/functions/src/scalars/numeric_basic_arithmetic" }
databend-meta = { path = "src/meta/service" }
databend-query = { path = "src/query/service" }
databend-sqllogictests = { path = "tests/sqllogictests" }
databend-storages-common-blocks = { path = "src/query/storages/common/blocks" }
databend-storages-common-cache = { path = "src/query/storages/common/cache" }
databend-storages-common-index = { path = "src/query/storages/common/index" }
databend-storages-common-io = { path = "src/query/storages/common/io" }
databend-storages-common-pruner = { path = "src/query/storages/common/pruner" }
databend-storages-common-session = { path = "src/query/storages/common/session" }
databend-storages-common-stage = { path = "src/query/storages/common/stage" }
databend-storages-common-table-meta = { path = "src/query/storages/common/table_meta" }

# Crates.io dependencies
ahash = "0.8"
aho-corasick = { version = "1.0.1" } #
anyerror = { version = "=0.1.13" }
anyhow = { version = "1.0.65" }
apache-avro = { version = "0.17.0", features = ["snappy", "zstandard", "xz", "snappy", "bzip"] }
approx = "0.5.1"
arrow = { version = "55" }
arrow-array = { version = "55" }
arrow-buffer = { version = "55" }
arrow-cast = { version = "55", features = ["prettyprint"] }
arrow-data = { version = "55" }
arrow-flight = { version = "55", features = ["flight-sql-experimental", "tls"] }
arrow-ipc = { version = "55" }
arrow-ord = { version = "55" }
arrow-schema = { version = "55", features = ["serde"] }
arrow-select = { version = "55" }
arrow-udf-runtime = { version = "0.8.0", default-features = false }
async-backtrace = "0.2"
async-channel = "1.7.1"
async-compat = { version = "0.2" }
async-compression = { git = "https://github.com/datafuse-extras/async-compression", rev = "dc81082", features = [
    "futures-io",
    "all-algorithms",
] }
async-recursion = "1.1.1"
async-stream = "0.3.3"
async-trait = { version = "0.1.88" }
backoff = "0.4" # FIXME: use backon to replace this.
backon = "1"
backtrace = { version = "0.3.73", features = [
    "std",
    "serialize-serde",
] }
base64 = "0.22"
bincode = { version = "2.0.0-rc.3", features = ["serde", "std", "alloc"] }
bincode_v1 = { package = "bincode", version = "1.3.3" }
bitpacking = "0.8.0"
blake3 = "1.3.1"
bollard = { version = "0.17" }
borsh = { version = "1.2.1", features = ["derive"] }
brotli = "3.3"
bstr = "1"
buf-list = "1.0.3"
bumpalo = "3.12.0"
byte-unit = "5.1.6"
bytemuck = { version = "1", features = ["derive"] }
byteorder = "1.4.3"
bytes = "1.5.0"
bytesize = "1.1.0"
cbordata = { version = "0.6.0" }
cfg-if = "1.0.0"
chrono = { version = "0.4.40", features = ["serde"] }
chrono-tz = { version = "0.8", features = ["serde"] }
cidr = { version = "0.3.1" }
clap = { version = "4.4.2", features = ["derive"] }
codeq = { version = "0.5.2" }
comfy-table = "7"
concurrent-queue = "2.5.0"
convert_case = "0.6.0"
cookie = "0.18.1"
crc32fast = "1.3.2"
cron = "0.12.0"
crossbeam-channel = "0.5.6"
csv-core = "0.1.11"
ctor = "0.2"
ctrlc = { version = "3.2.3", features = ["termination"] }
dashmap = "6.1.0"
deepsize = { version = "0.2.0" }
defer = "0.2"
deltalake = "0.26"
derive-visitor = { version = "0.4.0", features = ["std-types-drive"] }
derive_more = { version = "1.0.0", features = ["full"] }
display-more = { version = "0.1.0" }
divan = "0.1.21"
dtparse = { git = "https://github.com/datafuse-extras/dtparse.git", rev = "30e28ca" }
dyn-clone = "1.0.9"
educe = { version = "1.0.0", features = ["default", "full"], package = "databend_educe" }
either = "1.9"
enquote = "1.1.0"
enum-as-inner = "0.6"
enum_dispatch = "0.3.13"
enumflags2 = { version = "0.7.7", features = ["serde"] }
ethnum = { version = "1.5.1" }
faststr = "0.2"
feature-set = { version = "0.1.1" }
flatbuffers = "25" # Must use the same version with arrow-ipc
foreign_vec = "0.1.0"
form_urlencoded = { version = "1" }
fs_extra = "1.3.0"
futures = "0.3.24"
futures-async-stream = { version = "0.2.7" }
futures-util = "0.3.24"
geo = { version = "0.28.0", features = ["use-serde"] }
geohash = "0.13.0"
geozero = { version = "0.14.0", features = ["with-geo", "with-geojson", "with-wkb", "with-wkt"] }
gimli = "0.31.0"
glob = "0.3.0"
globiter = "0.1"
goldenfile = "1.4"
h3o = "0.4.0"
hashbrown = { version = "0.15.2", default-features = false }
hashbrown_v0_14 = { package = "hashbrown", version = "0.14.0", default-features = false, features = ["ahash"] }
hashlink = "0.8"
headers = "0.4.0"
hex = "0.4.3"
hickory-resolver = "0.25"
highway = "1.1"
hive_metastore = "0.1.0"
hostname = "0.3.1"
http = "1"
humantime = "2.1.0"
hyper = "1"
hyper-util = { version = "0.1.9", features = ["client", "client-legacy", "tokio", "service"] }

## in branch dev
<<<<<<< HEAD
iceberg = { version = "0.4.0", git = "https://github.com/databendlabs/iceberg-rust", rev = "274b0d5fa", features = [
    "storage-all",
] }
iceberg-catalog-glue = { version = "0.4.0", git = "https://github.com/databendlabs/iceberg-rust", rev = "274b0d5fa" }
iceberg-catalog-hms = { version = "0.4.0", git = "https://github.com/databendlabs/iceberg-rust", rev = "274b0d5fa" }
iceberg-catalog-rest = { version = "0.4.0", git = "https://github.com/databendlabs/iceberg-rust", rev = "274b0d5fa" }
=======
iceberg = { version = "0.4.0", git = "https://github.com/databendlabs/iceberg-rust", rev = "cb238e2", features = [
    "storage-all",
] }
iceberg-catalog-glue = { version = "0.4.0", git = "https://github.com/databendlabs/iceberg-rust", rev = "cb238e2" }
iceberg-catalog-hms = { version = "0.4.0", git = "https://github.com/databendlabs/iceberg-rust", rev = "cb238e2" }
iceberg-catalog-rest = { version = "0.4.0", git = "https://github.com/databendlabs/iceberg-rust", rev = "cb238e2" }
iceberg-catalog-s3tables = { version = "0.4.0", git = "https://github.com/databendlabs/iceberg-rust", rev = "cb238e2" }

# Explicitly specify compatible AWS SDK versions
aws-config = "1.5.18"
aws-smithy-http = "0.61.1"
aws-smithy-runtime = "1.7.8"
aws-smithy-runtime-api = "1.7.3"
aws-smithy-types = "1.2.13"
>>>>>>> 5f01cb3d

indexmap = "2.0.0"
indicatif = "0.17.5"
itertools = "0.13.0"
jaq-core = "1.5.1"
jaq-interpret = "1.5.0"
jaq-parse = "1.0.3"
jaq-std = "1.6.0"
jiff = { version = "0.2.10", features = ["serde", "tzdb-bundle-always"] }
jsonb = "0.5.1"
jwt-simple = { version = "0.12.10", default-features = false, features = ["pure-rust"] }
lenient_semver = "0.4.2"
levenshtein_automata = "0.2.1"
lexical-core = "1"
libc = { version = "0.2.158" }
libm = "0.2.6"
limits-rs = "0.2.0"
logforth = { git = "https://github.com/datafuse-extras/logforth", branch = "global-max-files-v0.14", features = [
    'json',
    'rolling_file',
    'opentelemetry',
    'fastrace',
] }
lz4 = "1.24.0"
map-api = { version = "0.2.3" }
maplit = "1.0.2"
match-template = "0.0.1"
md-5 = "0.10.5"
memchr = { version = "2", default-features = false }
micromarshal = "0.7.0"
mockall = "0.11.2"
mysql_async = { version = "0.34", default-features = false, features = ["native-tls-tls"] }
naive-cityhash = "0.2.0"
ndarray = "0.15.6"
num = "0.4.0"
num-bigint = "0.4.6"
num-derive = "0.4.2"
num-traits = "0.2.19"
num_cpus = "1.13.1"
object = "0.36.5"
object_store_opendal = { version = "0.52.0" }
once_cell = "1.15.0"
openai_api_rust = "0.1"
opendal = { version = "0.53.2", features = [
    "layers-fastrace",
    "layers-prometheus-client",
    "layers-async-backtrace",
    "services-s3",
    "services-fs",
    "services-gcs",
    "services-cos",
    "services-obs",
    "services-oss",
    "services-azblob",
    "services-azdls",
    "services-ipfs",
    "services-http",
    "services-moka",
    "services-webhdfs",
    "services-huggingface",
] }
openraft = { version = "0.10.0", features = [
    "serde",
    "tracing-log",
] }
opensrv-mysql = { git = "https://github.com/databendlabs/opensrv.git", rev = "a1fb4da", features = ["tls"] }
orc-rust = "0.6.0"
ordered-float = { version = "5.0.0", default-features = false }
ordq = "0.2.0"
p256 = "0.13"
parking_lot = "0.12.1"
parquet = { version = "55", features = ["async"] }
passwords = { version = "3.1.16", features = ["common-password"] }
paste = "1.0.15"
percent-encoding = "2.3.1"
petgraph = { version = "0.6.2", features = ["serde-1"] }
pin-project = "1"
pin-project-lite = "0.2.9"
poem = { version = "3.0", features = ["openssl-tls", "multipart", "compression", "cookie"] }
pprof = { version = "0.14.0", features = [
    "flamegraph",
    "protobuf-codec",
    "protobuf",
] }
pretty_assertions = "1.3.0"
procfs = { version = "0.17.0" }
proj4rs = { version = "0.1.4", features = ["geo-types", "crs-definitions"] }
proptest = { version = "1", default-features = false, features = ["std"] }
prost = { version = "0.13" }
prost-build = { version = "0.13" }
prqlc = "0.11.3"
raft-log = { version = "0.2.7" }
rand = { version = "0.8.5", features = ["small_rng"] }
rand_distr = "0.4.3"
rayon = "1.9.0"
recursive = "0.1.1"
redis = { version = "0.27.5", features = ["tokio-comp", "connection-manager"] }
regex = "1.8.1"
replace_with = "0.1.7"
reqwest = { version = "0.12", default-features = false, features = [
    "json",
    "http2",
    "native-tls-vendored",
    "native-tls-alpn",
] }
reqwest-hickory-resolver = "0.2"
ringbuffer = "0.14.2"
rmp-serde = "1.1.1"
roaring = { version = "^0.10", features = ["serde"] }
rotbl = { version = "0.1.2", features = [] }
rust_decimal = "1.26"
rustix = "0.38.37"
rustls = { version = "0.23.27", features = ["ring", "tls12"], default-features = false }
rustls-pemfile = "2"
rustls-pki-types = "1"
rustyline = "14"
scroll = "0.12.0"
semver = "1.0.14"
serde = { version = "1.0.164", features = ["derive", "rc"] }
serde_derive = "1"
serde_ignored = "0.1.10"
serde_json = { version = "1.0.85", default-features = false, features = ["preserve_order", "unbounded_depth"] }
serde_repr = "0.1.9"
serde_stacker = { version = "0.1" }
serde_test = "1.0"
serde_urlencoded = "0.7.1"
serde_with = { version = "3.8.1" }
serde_yaml = { version = "0.9.34" }
serfig = "0.1.0"
sha1 = "0.10.5"
sha2 = "0.10.8"
simdutf8 = "0.1.4"
similar = "2.7.0"
simple_hll = { version = "0.0.1", features = ["serde_borsh"] }
simsearch = "0.2"
siphasher = "0.3"
sled = { version = "0.34", default-features = false }
snailquote = "0.3.1"
snap = "1"
socket2 = "0.5.3"
span-map = { version = "0.2.0" }
sqlx = { version = "0.8", features = ["mysql", "runtime-tokio"] }
state = "0.6.0"
stream-more = "0.1.3"
strength_reduce = "0.2.4"
stringslice = "0.2.0"
strum = "0.24.1"
sys-info = "0.9"
sysinfo = "0.34.2"
tantivy = "0.22.0"
tantivy-common = "0.7.0"
tantivy-fst = "0.5"
tantivy-jieba = "0.11.0"
temp-env = "0.3.0"
tempfile = "3.4.0"
terminal_size = "0.4.2"
test-harness = "0.3.0"
testcontainers = "0.23"
testcontainers-modules = "0.11.5"
thiserror = { version = "1" }
thrift = "0.17.0"
tikv-jemalloc-ctl = { version = "0.6.0", features = ["use_std", "stats"] }
tikv-jemalloc-sys = "0.6.0"
tokio = { version = "1.35.0", features = ["full"] }
tokio-stream = "0.1.11"
tokio-util = { version = "0.7.13" }
toml = { version = "0.8", features = ["parse"] }
tonic = { version = "0.12.3", features = ["transport", "codegen", "prost", "tls-roots", "tls"] }
tonic-build = { version = "0.12.3" }
tonic-reflection = { version = "0.12.3" }
tower = { version = "0.5.1", features = ["util"] }
tower-service = "0.3.3"
twox-hash = "1.6.3"
typetag = "0.2.3"
unicase = "2.8.0"
unicode-segmentation = "1.10.1"
unindent = "0.2"
url = "2.5.4"
uuid = { version = "1.10.0", features = ["std", "serde", "v4", "v7"] }
volo-thrift = "0.10"
walkdir = "2.3.2"
watcher = { version = "0.4.0" }
wiremock = "0.6"
wkt = "0.11.1"
xorf = { version = "0.11.0", default-features = false, features = ["binary-fuse"] }
xorfilter-rs = "0.5"
zstd = "0.12.3"

# AST needed
cargo-license = "0.6.1"
cargo_metadata = "0.18"
fast-float2 = "0.2.3"
gix = "0.63.0"
indent = "0.1.1"
logos = "0.12.1"
nom = "7.1.1"
nom-rule = "0.4"
pratt = "0.4.0"
rspack-codespan-reporting = "0.11"
rustc-demangle = "0.1"
strsim = "0.10"
strum_macros = "0.24"
vergen = { version = "8.3.1", default-features = false, features = ["build", "cargo", "git", "gix", "rustc"] }

# Observability
env_logger = "0.11"
fastrace = { version = "0.7.4", features = ["enable"] }
fastrace-opentelemetry = "0.7.4"
log = { version = "0.4.27", features = ["serde", "kv_unstable_std"] }
logcall = "0.1.9"
opentelemetry = { version = "0.26.0", features = ["trace", "logs"] }
opentelemetry-otlp = { version = "0.26.0", features = [
    "trace",
    "logs",
    "grpc-tonic",
    "http-proto",
    "reqwest-client",
] }
opentelemetry_sdk = { version = "0.26.0", features = ["trace", "logs", "rt-tokio"] }
prometheus-client = "0.22"
prometheus-parse = "0.2.3"
tracing = "0.1.40"
tracing-subscriber = { version = "0.3.17", features = ["env-filter", "json", "valuable"] }

# Databend Integration Test
quickcheck = "1.0"
sqllogictest = "0.28.0"

[workspace.lints.rust]
async_fn_in_trait = "allow"

[workspace.lints.clippy]
useless_format = "allow"
mutable_key_type = "allow"
result_large_err = "allow"
map_entry = "allow"

[profile.release]
debug = 1
lto = "thin"
overflow-checks = false
opt-level = "s"         # defaults to be 3
incremental = true
codegen-units = 1       ## better performance see below comment
## DONT'T DELETE THIS: If we want best performance, we should use this profile but it will take longer time to compile.
## Test SQL:
## select sum(number) from numbers_mt(10000000000); ~ 3x performance
## select max(number) from numbers_mt(10000000000); ~ 3x performance

[profile.ci]
inherits = "release"
overflow-checks = true
incremental = false
debug-assertions = true

# [profile.release.package]
# databend-query = { codegen-units = 4 }
# databend-binaries = { codegen-units = 4 }

[profile.dev]
split-debuginfo = "unpacked"
overflow-checks = true
# Report to https://github.com/rust-lang/rust/issues/100142 if incremental works well
incremental = true

[profile.dev.package]
addr2line = { opt-level = 3 }
adler = { opt-level = 3 }
gimli = { opt-level = 3 }
miniz_oxide = { opt-level = 3 }
object = { opt-level = 3 }
rustc-demangle = { opt-level = 3 }
databend-common-exception = { opt-level = 3 }

[profile.bench]
debug = true
overflow-checks = false
debug-assertions = true

[profile.test]
opt-level = 0
debug = true
codegen-units = 16
lto = false
debug-assertions = true
overflow-checks = true
rpath = false

[patch.crates-io]
arrow-udf-runtime = { git = "https://github.com/datafuse-extras/arrow-udf.git", rev = "92eeb3b" }
async-backtrace = { git = "https://github.com/datafuse-extras/async-backtrace.git", rev = "dea4553" }
async-recursion = { git = "https://github.com/datafuse-extras/async-recursion.git", rev = "a353334" }
backtrace = { git = "https://github.com/rust-lang/backtrace-rs.git", rev = "72265be" }
color-eyre = { git = "https://github.com/eyre-rs/eyre.git", rev = "e5d92c3" }
deltalake = { git = "https://github.com/delta-io/delta-rs", rev = "9954bff" }
display-more = { git = "https://github.com/databendlabs/display-more", tag = "v0.1.3" }
jsonb = { git = "https://github.com/databendlabs/jsonb", rev = "dcaf261" }
map-api = { git = "https://github.com/databendlabs/map-api", tag = "v0.2.3" }
openai_api_rust = { git = "https://github.com/datafuse-extras/openai-api", rev = "819a0ed" }
openraft = { git = "https://github.com/databendlabs/openraft", tag = "v0.10.0-alpha.9" }
orc-rust = { git = "https://github.com/datafuse-extras/orc-rust", rev = "d82aa6d" }
recursive = { git = "https://github.com/datafuse-extras/recursive.git", rev = "6af35a1" }
sled = { git = "https://github.com/datafuse-extras/sled", tag = "v0.34.7-datafuse.1" }
tantivy = { git = "https://github.com/datafuse-extras/tantivy", rev = "7502370" }
tantivy-common = { git = "https://github.com/datafuse-extras/tantivy", rev = "7502370", package = "tantivy-common" }
tantivy-jieba = { git = "https://github.com/datafuse-extras/tantivy-jieba", rev = "0e300e9" }
watcher = { git = "https://github.com/databendlabs/watcher", tag = "v0.4.0" }
xorfilter-rs = { git = "https://github.com/datafuse-extras/xorfilter", tag = "databend-alpha.4" }<|MERGE_RESOLUTION|>--- conflicted
+++ resolved
@@ -338,21 +338,13 @@
 hyper-util = { version = "0.1.9", features = ["client", "client-legacy", "tokio", "service"] }
 
 ## in branch dev
-<<<<<<< HEAD
 iceberg = { version = "0.4.0", git = "https://github.com/databendlabs/iceberg-rust", rev = "274b0d5fa", features = [
     "storage-all",
 ] }
 iceberg-catalog-glue = { version = "0.4.0", git = "https://github.com/databendlabs/iceberg-rust", rev = "274b0d5fa" }
 iceberg-catalog-hms = { version = "0.4.0", git = "https://github.com/databendlabs/iceberg-rust", rev = "274b0d5fa" }
 iceberg-catalog-rest = { version = "0.4.0", git = "https://github.com/databendlabs/iceberg-rust", rev = "274b0d5fa" }
-=======
-iceberg = { version = "0.4.0", git = "https://github.com/databendlabs/iceberg-rust", rev = "cb238e2", features = [
-    "storage-all",
-] }
-iceberg-catalog-glue = { version = "0.4.0", git = "https://github.com/databendlabs/iceberg-rust", rev = "cb238e2" }
-iceberg-catalog-hms = { version = "0.4.0", git = "https://github.com/databendlabs/iceberg-rust", rev = "cb238e2" }
-iceberg-catalog-rest = { version = "0.4.0", git = "https://github.com/databendlabs/iceberg-rust", rev = "cb238e2" }
-iceberg-catalog-s3tables = { version = "0.4.0", git = "https://github.com/databendlabs/iceberg-rust", rev = "cb238e2" }
+iceberg-catalog-s3tables = { version = "0.4.0", git = "https://github.com/databendlabs/iceberg-rust", rev = "274b0d5fa" }
 
 # Explicitly specify compatible AWS SDK versions
 aws-config = "1.5.18"
@@ -360,7 +352,6 @@
 aws-smithy-runtime = "1.7.8"
 aws-smithy-runtime-api = "1.7.3"
 aws-smithy-types = "1.2.13"
->>>>>>> 5f01cb3d
 
 indexmap = "2.0.0"
 indicatif = "0.17.5"
