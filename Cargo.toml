--- conflicted
+++ resolved
@@ -499,12 +499,8 @@
 tikv-jemalloc-sys = "0.6.0"
 tokio = { version = "1.35.0", features = ["full"] }
 tokio-stream = "0.1.11"
-<<<<<<< HEAD
+tokio-util = { version = "0.7.13" }
 toml = { version = "0.8", features = ["parse"] }
-=======
-tokio-util = { version = "0.7.13" }
-toml = { version = "0.8", default-features = false }
->>>>>>> cd956773
 tonic = { version = "0.12.3", features = ["transport", "codegen", "prost", "tls-roots", "tls"] }
 tonic-build = { version = "0.12.3" }
 tonic-reflection = { version = "0.12.3" }
