[workspace.package]
version = "0.1.0"
authors = ["Databend Authors <opensource@datafuselabs.com>"]
license = "Apache-2.0"
publish = false
edition = "2021"

[workspace]
resolver = "2"
members = [
    "src/binaries",
    "src/common/arrow",
    "src/common/auth",
    "src/common/base",
    "src/common/building",
    "src/common/cache",
    "src/common/cloud_control",
    "src/common/compress",
    "src/common/exception",
    "src/common/grpc",
    "src/common/hashtable",
    "src/common/http",
    "src/common/io",
    "src/common/metrics",
    "src/common/openai",
    "src/common/tracing",
    "src/common/storage",
    "src/common/vector",
    "src/common/license",
    "src/common/parquet2",
    "src/query/ast",
    "src/query/async_functions",
    "src/query/codegen",
    "src/query/config",
    "src/query/catalog",
    "src/query/sharing",
    "src/query/sharing_endpoint",
    "src/query/datavalues",
    "src/query/expression",
    "src/query/formats",
    "src/query/functions",
    "src/query/management",
    "src/query/pipeline/core",
    "src/query/pipeline/sinks",
    "src/query/pipeline/sources",
    "src/query/pipeline/transforms",
    "src/query/script",
    "src/query/settings",
    "src/query/sql",
    "src/query/storages/common/blocks",
    "src/query/storages/common/cache",
    "src/query/storages/common/cache_manager",
    "src/query/storages/common/index",
    "src/query/storages/common/io",
    "src/query/storages/common/pruner",
    "src/query/storages/common/txn",
    "src/query/storages/common/table_meta",
    "src/query/storages/delta",
    "src/query/storages/factory",
    "src/query/storages/fuse",
    "src/query/storages/hive/hive",
    "src/query/storages/iceberg",
    "src/query/storages/information_schema",
    "src/query/storages/memory",
    "src/query/storages/null",
    "src/query/storages/orc",
    "src/query/storages/random",
    "src/query/storages/share",
    "src/query/storages/stage",
    "src/query/storages/stream",
    "src/query/storages/system",
    "src/query/storages/view",
    "src/query/storages/parquet",
    "src/query/storages/result_cache",
    "src/query/users",
    "src/query/ee_features/vacuum_handler",
    "src/query/ee_features/background_service",
    "src/query/ee_features/aggregating_index",
    "src/query/ee_features/data_mask",
    "src/query/ee_features/storage_encryption",
    "src/query/ee_features/stream_handler",
    "src/query/ee_features/storage_quota",
    "src/query/ee_features/inverted_index",
    "src/query/ee_features/virtual_column",
    "src/query/service",
    "src/query/ee",
    "src/meta/api",
    "src/meta/app",
    "src/meta/binaries",
    "src/meta/client",
    "src/meta/embedded",
    "src/meta/kvapi",
    "src/meta/process",
    "src/meta/raft-store",
    "src/meta/sled-store",
    "src/meta/stoerr",
    "src/meta/store",
    "src/meta/types",
    "src/meta/ee",
    "src/meta/proto-conv",
    "src/meta/protos",
    "src/meta/service",
    "tests/sqllogictests",
    "src/tests/sqlsmith",
]

[workspace.dependencies]
# Workspace dependencies
databend-common-arrow = { path = "src/common/arrow" }
databend-common-ast = { path = "src/query/ast" }
databend-common-async-functions = { path = "src/query/async_functions" }
databend-common-auth = { path = "src/common/auth" }
databend-common-base = { path = "src/common/base" }
databend-common-binaries = { path = "src/binaries" }
databend-common-building = { path = "src/common/building" }
databend-common-cache = { path = "src/common/cache" }
databend-common-catalog = { path = "src/query/catalog" }
databend-common-cloud-control = { path = "src/common/cloud_control" }
databend-common-codegen = { path = "src/query/codegen" }
databend-common-compress = { path = "src/common/compress" }
databend-common-config = { path = "src/query/config" }
databend-common-datavalues = { path = "src/query/datavalues" }
databend-common-exception = { path = "src/common/exception" }
databend-common-expression = { path = "src/query/expression" }
databend-common-formats = { path = "src/query/formats" }
databend-common-functions = { path = "src/query/functions" }
databend-common-grpc = { path = "src/common/grpc" }
databend-common-hashtable = { path = "src/common/hashtable" }
databend-common-http = { path = "src/common/http" }
databend-common-io = { path = "src/common/io" }
databend-common-license = { path = "src/common/license" }
databend-common-management = { path = "src/query/management" }
databend-common-meta-api = { path = "src/meta/api" }
databend-common-meta-app = { path = "src/meta/app" }
databend-common-meta-client = { path = "src/meta/client" }
databend-common-meta-embedded = { path = "src/meta/embedded" }
databend-common-meta-kvapi = { path = "src/meta/kvapi" }
databend-common-meta-process = { path = "src/meta/process" }
databend-common-meta-raft-store = { path = "src/meta/raft-store" }
databend-common-meta-sled-store = { path = "src/meta/sled-store" }
databend-common-meta-stoerr = { path = "src/meta/stoerr" }
databend-common-meta-store = { path = "src/meta/store" }
databend-common-meta-types = { path = "src/meta/types" }
databend-common-metrics = { path = "src/common/metrics" }
databend-common-openai = { path = "src/common/openai" }
databend-common-parquet2 = { path = "src/common/parquet2" }
databend-common-pipeline-core = { path = "src/query/pipeline/core" }
databend-common-pipeline-sinks = { path = "src/query/pipeline/sinks" }
databend-common-pipeline-sources = { path = "src/query/pipeline/sources" }
databend-common-pipeline-transforms = { path = "src/query/pipeline/transforms" }
databend-common-proto-conv = { path = "src/meta/proto-conv" }
databend-common-protos = { path = "src/meta/protos" }
databend-common-script = { path = "src/query/script" }
databend-common-settings = { path = "src/query/settings" }
databend-common-sharing = { path = "src/query/sharing" }
databend-common-sql = { path = "src/query/sql" }
databend-common-sqlsmith = { path = "src/tests/sqlsmith" }
databend-common-storage = { path = "src/common/storage" }
databend-common-storages-delta = { path = "src/query/storages/delta" }
databend-common-storages-factory = { path = "src/query/storages/factory" }
databend-common-storages-fuse = { path = "src/query/storages/fuse" }
databend-common-storages-hive = { path = "src/query/storages/hive/hive" }
databend-common-storages-iceberg = { path = "src/query/storages/iceberg" }
databend-common-storages-information-schema = { path = "src/query/storages/information_schema" }
databend-common-storages-memory = { path = "src/query/storages/memory" }
databend-common-storages-null = { path = "src/query/storages/null" }
databend-common-storages-orc = { path = "src/query/storages/orc" }
databend-common-storages-parquet = { path = "src/query/storages/parquet" }
databend-common-storages-random = { path = "src/query/storages/random" }
databend-common-storages-result-cache = { path = "src/query/storages/result_cache" }
databend-common-storages-share = { path = "src/query/storages/share" }
databend-common-storages-stage = { path = "src/query/storages/stage" }
databend-common-storages-stream = { path = "src/query/storages/stream" }
databend-common-storages-system = { path = "src/query/storages/system" }
databend-common-storages-view = { path = "src/query/storages/view" }
databend-common-tracing = { path = "src/common/tracing" }
databend-common-users = { path = "src/query/users" }
databend-common-vector = { path = "src/common/vector" }
databend-enterprise-aggregating-index = { path = "src/query/ee_features/aggregating_index" }
databend-enterprise-background-service = { path = "src/query/ee_features/background_service" }
databend-enterprise-data-mask-feature = { path = "src/query/ee_features/data_mask" }
databend-enterprise-inverted-index = { path = "src/query/ee_features/inverted_index" }
databend-enterprise-meta = { path = "src/meta/ee" }
databend-enterprise-query = { path = "src/query/ee" }
databend-enterprise-storage-encryption = { path = "src/query/ee_features/storage_encryption" }
databend-enterprise-storage-quota = { path = "src/query/ee_features/storage_quota" }
databend-enterprise-stream-handler = { path = "src/query/ee_features/stream_handler" }
databend-enterprise-vacuum-handler = { path = "src/query/ee_features/vacuum_handler" }
databend-enterprise-virtual-column = { path = "src/query/ee_features/virtual_column" }
databend-meta = { path = "src/meta/service" }
databend-query = { path = "src/query/service" }
databend-sharing-endpoint = { path = "src/query/sharing_endpoint" }
databend-sqllogictests = { path = "tests/sqllogictests" }
databend-storages-common-blocks = { path = "src/query/storages/common/blocks" }
databend-storages-common-cache = { path = "src/query/storages/common/cache" }
databend-storages-common-cache-manager = { path = "src/query/storages/common/cache_manager" }
databend-storages-common-index = { path = "src/query/storages/common/index" }
databend-storages-common-io = { path = "src/query/storages/common/io" }
databend-storages-common-pruner = { path = "src/query/storages/common/pruner" }
databend-storages-common-table-meta = { path = "src/query/storages/common/table_meta" }
databend-storages-common-txn = { path = "src/query/storages/common/txn" }

# Crates.io dependencies
anyerror = { version = "=0.1.10" }
anyhow = { version = "1.0.65" }
arrow = { version = "51" }
arrow-array = { version = "51" }
arrow-buffer = { version = "51" }
arrow-cast = { version = "51", features = ["prettyprint"] }
arrow-data = { version = "51" }
arrow-flight = { version = "51", features = ["flight-sql-experimental", "tls"] }
arrow-format = { version = "0.8.1", features = ["flight-data", "flight-service", "ipc"] }
arrow-ipc = { version = "51" }
arrow-ord = { version = "51" }
arrow-schema = { version = "51", features = ["serde"] }
arrow-select = { version = "51" }
arrow-udf-js = "0.3.1"
arrow-udf-python = "0.2.1"
arrow-udf-wasm = "0.2.2"
async-backtrace = "0.2"
async-trait = { version = "0.1.77", package = "async-trait-fn" }
backtrace = "0.3"
base64 = "0.22"
bincode = { version = "2.0.0-rc.3", features = ["serde", "std", "alloc"] }
borsh = { version = "1.2.1", features = ["derive"] }
bumpalo = "3.12.0"
byteorder = "1.4.3"
bytes = "1.5.0"
chrono = { version = "0.4.31", features = ["serde"] }
chrono-tz = { version = "0.8", features = ["serde"] }
clap = { version = "4.4.2", features = ["derive"] }
criterion = "0.5"
dashmap = "5.4.0"
deepsize = { version = "0.2.0" }
deltalake = "0.17"
derive-visitor = { version = "0.4.0", features = ["std-types-drive"] }
derive_more = "0.99.17"
enumflags2 = { version = "0.7.7", features = ["serde"] }
ethnum = { version = "1.5.0" }
feature-set = { version = "0.1.1" }
flatbuffers = "23" # Must use the same version with arrow-ipc
futures = "0.3.24"
futures-async-stream = { version = "0.2.7" }
futures-util = "0.3.24"
geo = { version = "0.27.0", features = ["use-serde"] }
geos = { version = "8.3", features = ["static", "geo", "geo-types"] }
geozero = { version = "0.13.0", features = ["default", "with-wkb", "with-geos", "with-geojson"] }
hashbrown = { version = "0.14.3", default-features = false }
http = "1"
itertools = "0.10.5"
jsonb = "0.4.0"
log = { version = "0.4.21", features = ["serde", "kv_unstable_std"] }
logcall = "0.1.9"
match-template = "0.0.1"
minitrace = { version = "0.6.5", features = ["enable"] }
minitrace-opentelemetry = "0.6.5"
mysql_async = { version = "0.34", default-features = false, features = ["rustls-tls"] }
once_cell = "1.15.0"
openai_api_rust = "0.1"
opendal = { version = "0.47.0", features = [
    "layers-minitrace",
    "layers-prometheus-client",
    "layers-async-backtrace",
    "services-s3",
    "services-fs",
    "services-gcs",
    "services-cos",
    "services-obs",
    "services-oss",
    "services-azblob",
    "services-azdls",
    "services-ipfs",
    "services-http",
    "services-moka",
    "services-webhdfs",
    "services-huggingface",
] }
opentelemetry = { version = "0.22", features = ["trace", "logs"] }
opentelemetry-otlp = { version = "0.15", features = [
    "trace",
    "logs",
    "grpc-tonic",
    "http-proto",
    "reqwest-client",
] }
opentelemetry_sdk = { version = "0.22", features = ["trace", "logs", "rt-tokio"] }
orc-rust = "0.3"
ordered-float = { version = "4.1.0", default-features = false }
ordq = "0.2.0"
parking_lot = "0.12.1"
parquet = { version = "51", features = ["async"] }
parquet_rs = { package = "parquet", version = "51" }
poem = { version = "3.0", features = ["rustls", "multipart", "compression"] }
prometheus-client = "0.22"
prost = { version = "0.12.1" }
prost-build = { version = "0.12.1" }
rand = { version = "0.8.5", features = ["small_rng"] }
regex = "1.8.1"
reqwest = { version = "0.12", default-features = false, features = [
    "json",
    "http2",
    "rustls-tls",
    "rustls-tls-native-roots",
] }
reqwest-hickory-resolver = "0.1"
semver = "1.0.14"
serde = { version = "1.0.164", features = ["derive", "rc"] }
serde_json = { version = "1.0.85", default-features = false, features = ["preserve_order", "unbounded_depth"] }
serde_stacker = { version = "0.1" }
serde_with = { version = "3.8.1" }
serfig = "0.1.0"
sled = { version = "0.34", default-features = false }
stream-more = "0.1.3"
tantivy = "0.22.0"
thiserror = { version = "1" }
tikv-jemalloc-ctl = { version = "0.5.0", features = ["use_std"] }
tokio = { version = "1.35.0", features = ["full"] }
tokio-stream = "0.1.11"
tonic = { version = "0.11.0", features = ["transport", "codegen", "prost", "tls-roots", "tls"] }
tonic-build = { version = "0.11" }
tonic-reflection = { version = "0.11.0" }
tracing = "0.1.40"
tracing-appender = "0.2.3"
tracing-subscriber = { version = "0.3.17", features = ["env-filter", "json", "valuable"] }
typetag = "0.2.3"
uuid = { version = "1.1.2", features = ["serde", "v4"] }
walkdir = "2.3.2"
xorfilter-rs = "0.5"
# openraft for debugging
# openraft = { git = "https://github.com/drmingdrmer/openraft", branch = "release-0.9", features = [
openraft = { version = "0.9.12", features = [
    "serde",
    "tracing-log",
    "generic-snapshot-data",
    "storage-v2",
    "loosen-follower-log-revert", # allows removing all data from a follower and restoring from the leader.
] }

[workspace.lints.rust]
async_fn_in_trait = "allow"

<<<<<<< HEAD
# Observability
log = { version = "0.4.21", features = ["serde", "kv_unstable_std"] }
logcall = "0.1.5"
minitrace = { version = "0.6.6", features = ["enable"] }
minitrace-opentelemetry = "0.6.6"
opentelemetry = { version = "0.23", features = ["trace", "logs"] }
opentelemetry-otlp = { version = "0.16", features = [
    "trace",
    "logs",
    "grpc-tonic",
    "http-proto",
    "reqwest-client",
] }
opentelemetry_sdk = { version = "0.23", features = ["trace", "logs", "rt-tokio"] }
tracing = "0.1.40"
tracing-appender = "0.2.3"
tracing-subscriber = { version = "0.3.17", features = ["env-filter", "json", "valuable"] }
=======
[workspace.lints.clippy]
useless_format = "allow"
>>>>>>> 60a25b28

[profile.release]
debug = 1
lto = "thin"
overflow-checks = false
incremental = false
opt-level = "s"
# codegen-units = 1 # Reduce number of codegen units to increase optimizations.

# [profile.release.package]
# arrow2 = { codegen-units = 4 }
# common-functions = { codegen-units = 16 }
# databend-query = { codegen-units = 4 }
# databend-binaries = { codegen-units = 4 }

[profile.bench]
debug = true
overflow-checks = false

[profile.dev]
split-debuginfo = "unpacked"
overflow-checks = false
# wait until https://github.com/rust-lang/rust/issues/100142 fixed
incremental = false

[profile.dev.package]
addr2line = { opt-level = 3 }
adler = { opt-level = 3 }
gimli = { opt-level = 3 }
miniz_oxide = { opt-level = 3 }
object = { opt-level = 3 }
rustc-demangle = { opt-level = 3 }

[profile.test]
opt-level = 0
debug = true
codegen-units = 16
lto = false
debug-assertions = true
overflow-checks = true
rpath = false

[patch.crates-io]
arrow-format = { git = "https://github.com/Xuanwo/arrow-format", rev = "be633a0" }
arrow-udf-js = { git = "https://github.com/datafuse-extras/arrow-udf", rev = "dfa1390" }
arrow-udf-python = { git = "https://github.com/datafuse-extras/arrow-udf", rev = "dfa1390" }
arrow-udf-wasm = { git = "https://github.com/datafuse-extras/arrow-udf", rev = "dfa1390" }
async-backtrace = { git = "https://github.com/zhang2014/async-backtrace.git", rev = "dea4553" }
backtrace = { git = "https://github.com/rust-lang/backtrace-rs.git", rev = "6145fe6b" }
deltalake = { git = "https://github.com/delta-io/delta-rs", rev = "81593e9" }
ethnum = { git = "https://github.com/ariesdevil/ethnum-rs", rev = "4cb05f1" }
icelake = { git = "https://github.com/icelake-io/icelake", rev = "be8b2c2" }
openai_api_rust = { git = "https://github.com/datafuse-extras/openai-api", rev = "819a0ed" }
orc-rust = { git = "https://github.com/youngsofun/datafusion-orc", branch = "pub" }
sled = { git = "https://github.com/datafuse-extras/sled", tag = "v0.34.7-datafuse.1" }
xorfilter-rs = { git = "https://github.com/datafuse-extras/xorfilter", tag = "databend-alpha.4" }<|MERGE_RESOLUTION|>--- conflicted
+++ resolved
@@ -336,10 +336,6 @@
     "loosen-follower-log-revert", # allows removing all data from a follower and restoring from the leader.
 ] }
 
-[workspace.lints.rust]
-async_fn_in_trait = "allow"
-
-<<<<<<< HEAD
 # Observability
 log = { version = "0.4.21", features = ["serde", "kv_unstable_std"] }
 logcall = "0.1.5"
@@ -357,10 +353,13 @@
 tracing = "0.1.40"
 tracing-appender = "0.2.3"
 tracing-subscriber = { version = "0.3.17", features = ["env-filter", "json", "valuable"] }
-=======
+
+[workspace.lints.rust]
+async_fn_in_trait = "allow"
+
 [workspace.lints.clippy]
 useless_format = "allow"
->>>>>>> 60a25b28
+
 
 [profile.release]
 debug = 1
