--- conflicted
+++ resolved
@@ -157,11 +157,8 @@
 minitrace = { version = "0.6", features = ["enable"] }
 mysql_async = { version = "0.33", default-features = false, features = ["rustls-tls"] }
 ordered-float = { version = "4.1.0", default-features = false }
-<<<<<<< HEAD
 env_logger = "0.10.0"
 parking_lot = "0.12.1"
-=======
->>>>>>> 61293e2e
 poem = { version = "~1.3.57", features = ["rustls", "multipart", "compression"] }
 prometheus-client = "0.22"
 rand = { version = "0.8.5", features = ["small_rng"] }
